if(COMMAND ocv_cmake_dump_vars)  # include guard
  return()
endif()

include(CMakeParseArguments)

# Debugging function
function(ocv_cmake_dump_vars)
  set(OPENCV_SUPPRESS_DEPRECATIONS 1)  # suppress deprecation warnings from variable_watch() guards
  get_cmake_property(__variableNames VARIABLES)
  cmake_parse_arguments(DUMP "FORCE" "TOFILE" "" ${ARGN})

  # avoid generation of excessive logs with "--trace" or "--trace-expand" parameters
  # Note: `-DCMAKE_TRACE_MODE=1` should be passed to CMake through command line. It is not a CMake buildin variable for now (2020-12)
  #       Use `cmake . -UCMAKE_TRACE_MODE` to remove this variable from cache
  if(CMAKE_TRACE_MODE AND NOT DUMP_FORCE)
    if(DUMP_TOFILE)
      file(WRITE ${CMAKE_BINARY_DIR}/${DUMP_TOFILE} "Skipped due to enabled CMAKE_TRACE_MODE")
    else()
      message(AUTHOR_WARNING "ocv_cmake_dump_vars() is skipped due to enabled CMAKE_TRACE_MODE")
    endif()
    return()
  endif()

  set(regex "${DUMP_UNPARSED_ARGUMENTS}")
  string(TOLOWER "${regex}" regex_lower)
  set(__VARS "")
  foreach(__variableName ${__variableNames})
    string(TOLOWER "${__variableName}" __variableName_lower)
    if((__variableName MATCHES "${regex}" OR __variableName_lower MATCHES "${regex_lower}")
        AND NOT __variableName_lower MATCHES "^__")
      get_property(__value VARIABLE PROPERTY "${__variableName}")
      set(__VARS "${__VARS}${__variableName}=${__value}\n")
    endif()
  endforeach()
  if(DUMP_TOFILE)
    file(WRITE ${CMAKE_BINARY_DIR}/${DUMP_TOFILE} "${__VARS}")
  else()
    message(AUTHOR_WARNING "${__VARS}")
  endif()
endfunction()


#
# CMake script hooks support
#
option(OPENCV_DUMP_HOOKS_FLOW "Dump called OpenCV hooks" OFF)
macro(ocv_cmake_hook_append hook_name)
  set(__var_name "__OPENCV_CMAKE_HOOKS_${hook_name}")
  set(__value "${${__var_name}}")
  message(STATUS "Registering hook '${hook_name}': ${ARGN}")
  list(APPEND __value ${ARGN})
  set(${__var_name} "${__value}" CACHE INTERNAL "")
endmacro()
macro(ocv_cmake_hook hook_name)
  set(__var_name "__OPENCV_CMAKE_HOOKS_${hook_name}")
  if(OPENCV_DUMP_HOOKS_FLOW)
    message(STATUS "Hook ${hook_name} ...")
  endif()
  foreach(__hook ${${__var_name}})
    #message(STATUS "Hook ${hook_name}: calling '${__hook}' ...")
    if(COMMAND "${__hook}")
      message(FATAL_ERROR "Indirect calling of CMake commands is not supported yet")
    else()
      include("${__hook}")
    endif()
  endforeach()
endmacro()
macro(ocv_cmake_reset_hooks)
  get_cmake_property(__variableNames VARIABLES)
  foreach(__variableName ${__variableNames})
    if(__variableName MATCHES "^__OPENCV_CMAKE_HOOKS_")
      unset(${__variableName})
      unset(${__variableName} CACHE)
    endif()
  endforeach()
endmacro()
macro(ocv_cmake_hook_register_dir dir)
  file(GLOB hook_files RELATIVE "${dir}" "${dir}/*.cmake")
  foreach(f ${hook_files})
    if(f MATCHES "^(.+)\\.cmake$")
      set(hook_name "${CMAKE_MATCH_1}")
      ocv_cmake_hook_append(${hook_name} "${dir}/${f}")
    endif()
  endforeach()
endmacro()


function(ocv_cmake_eval var_name)
  if(DEFINED ${var_name})
    file(WRITE "${CMAKE_BINARY_DIR}/CMakeCommand-${var_name}.cmake" ${${var_name}})
    include("${CMAKE_BINARY_DIR}/CMakeCommand-${var_name}.cmake")
  endif()
  if(";${ARGN};" MATCHES ";ONCE;")
    unset(${var_name} CACHE)
  endif()
endfunction()

macro(ocv_cmake_configure file_name var_name)
  file(READ "${file_name}" __config)
  string(CONFIGURE "${__config}" ${var_name} ${ARGN})
endmacro()

macro(ocv_update VAR)
  if(NOT DEFINED ${VAR})
    if("x${ARGN}" STREQUAL "x")
      set(${VAR} "")
    else()
      set(${VAR} ${ARGN})
    endif()
  else()
    #ocv_debug_message("Preserve old value for ${VAR}: ${${VAR}}")
  endif()
endmacro()

function(_ocv_access_removed_variable VAR ACCESS)
  if(ACCESS STREQUAL "MODIFIED_ACCESS")
    set(OPENCV_SUPPRESS_MESSAGE_REMOVED_VARIABLE_${VAR} 1 PARENT_SCOPE)
    return()
  endif()
  if(ACCESS MATCHES "UNKNOWN_.*"
      AND NOT OPENCV_SUPPRESS_MESSAGE_REMOVED_VARIABLE
      AND NOT OPENCV_SUPPRESS_MESSAGE_REMOVED_VARIABLE_${VAR}
  )
    message(WARNING "OpenCV: Variable has been removed from CMake scripts: ${VAR}")
    set(OPENCV_SUPPRESS_MESSAGE_REMOVED_VARIABLE_${VAR} 1 PARENT_SCOPE)  # suppress similar messages
  endif()
endfunction()
macro(ocv_declare_removed_variable VAR)
  if(NOT DEFINED ${VAR})  # don't hit external variables
    variable_watch(${VAR} _ocv_access_removed_variable)
  endif()
endmacro()
macro(ocv_declare_removed_variables)
  foreach(_var ${ARGN})
    ocv_declare_removed_variable(${_var})
  endforeach()
endmacro()

# Search packages for the host system instead of packages for the target system
# in case of cross compilation these macros should be defined by the toolchain file
if(NOT COMMAND find_host_package)
  macro(find_host_package)
    find_package(${ARGN})
  endmacro()
endif()
if(NOT COMMAND find_host_program)
  macro(find_host_program)
    find_program(${ARGN})
  endmacro()
endif()

# assert macro
# Note: it doesn't support lists in arguments
# Usage samples:
#   ocv_assert(MyLib_FOUND)
#   ocv_assert(DEFINED MyLib_INCLUDE_DIRS)
macro(ocv_assert)
  if(NOT (${ARGN}))
    string(REPLACE ";" " " __assert_msg "${ARGN}")
    message(AUTHOR_WARNING "Assertion failed: ${__assert_msg}")
  endif()
endmacro()

macro(ocv_debug_message)
  if(OPENCV_CMAKE_DEBUG_MESSAGES)
    string(REPLACE ";" " " __msg "${ARGN}")
    message(STATUS "${__msg}")
  endif()
endmacro()

macro(ocv_check_environment_variables)
  foreach(_var ${ARGN})
    if(" ${${_var}}" STREQUAL " " AND DEFINED ENV{${_var}})
      set(__value "$ENV{${_var}}")
      file(TO_CMAKE_PATH "${__value}" __value) # Assume that we receive paths
      set(${_var} "${__value}")
      message(STATUS "Update variable ${_var} from environment: ${${_var}}")
    endif()
  endforeach()
endmacro()

macro(ocv_path_join result_var P1 P2_)
  string(REGEX REPLACE "^[/]+" "" P2 "${P2_}")
  if("${P1}" STREQUAL "" OR "${P1}" STREQUAL ".")
    set(${result_var} "${P2}")
  elseif("${P1}" STREQUAL "/")
    set(${result_var} "/${P2}")
  elseif("${P2}" STREQUAL "")
    set(${result_var} "${P1}")
  else()
    set(${result_var} "${P1}/${P2}")
  endif()
  string(REPLACE "\\\\" "\\" ${result_var} "${${result_var}}")
  string(REPLACE "//" "/" ${result_var} "${${result_var}}")
  string(REGEX REPLACE "(^|[/\\])[\\.][/\\]" "\\1" ${result_var} "${${result_var}}")
  if("${${result_var}}" STREQUAL "")
    set(${result_var} ".")
  endif()
  #message(STATUS "'${P1}' '${P2_}' => '${${result_var}}'")
endmacro()


# Used to parse Android SDK 'source.properties' files
# File lines format:
# - '<var_name>=<value>' (with possible 'space' symbols around '=')
# - '#<any comment>'
# Parsed values are saved into CMake variables:
# - '${var_prefix}_${var_name}'
# Flags:
# - 'CACHE_VAR <var1> <var2>' - put these properties into CMake internal cache
# - 'MSG_PREFIX <msg>' - prefix string for emitted messages
# - flag 'VALIDATE' - emit messages about missing values from required cached variables
# - flag 'WARNING' - emit CMake WARNING instead of STATUS messages
function(ocv_parse_properties_file file var_prefix)
  cmake_parse_arguments(PARSE_PROPERTIES_PARAM "VALIDATE;WARNING" "" "CACHE_VAR;MSG_PREFIX" ${ARGN})

  set(__msg_type STATUS)
  if(PARSE_PROPERTIES_PARAM_WARNING)
    set(__msg_type WARNING)
  endif()

  if(EXISTS "${file}")
    set(SOURCE_PROPERTIES_REGEX "^[ ]*([^=:\n\"' ]+)[ ]*=[ ]*(.*)$")
    file(STRINGS "${file}" SOURCE_PROPERTIES_LINES REGEX "^[ ]*[^#].*$")
    foreach(line ${SOURCE_PROPERTIES_LINES})
      if(line MATCHES "${SOURCE_PROPERTIES_REGEX}")
        set(__name "${CMAKE_MATCH_1}")
        set(__value "${CMAKE_MATCH_2}")
        string(REGEX REPLACE "[^a-zA-Z0-9_]" "_" __name ${__name})
        if(";${PARSE_PROPERTIES_PARAM_CACHE_VAR};" MATCHES ";${__name};")
          set(${var_prefix}_${__name} "${__value}" CACHE INTERNAL "from ${file}")
        else()
          set(${var_prefix}_${__name} "${__value}" PARENT_SCOPE)
        endif()
      else()
        message(${__msg_type} "${PARSE_PROPERTIES_PARAM_MSG_PREFIX}Can't parse source property: '${line}' (from ${file})")
      endif()
    endforeach()
    if(PARSE_PROPERTIES_PARAM_VALIDATE)
      set(__missing "")
      foreach(__name ${PARSE_PROPERTIES_PARAM_CACHE_VAR})
        if(NOT DEFINED ${var_prefix}_${__name})
          list(APPEND __missing ${__name})
        endif()
      endforeach()
      if(__missing)
        message(${__msg_type} "${PARSE_PROPERTIES_PARAM_MSG_PREFIX}Can't read properties '${__missing}' from '${file}'")
      endif()
    endif()
  else()
    message(${__msg_type} "${PARSE_PROPERTIES_PARAM_MSG_PREFIX}Can't find file: ${file}")
  endif()
endfunction()



# rename modules target to world if needed
macro(_ocv_fix_target target_var)
  if(BUILD_opencv_world)
    if(OPENCV_MODULE_${${target_var}}_IS_PART_OF_WORLD)
      set(${target_var} opencv_world)
    endif()
  endif()
endmacro()


# check if "sub" (file or dir) is below "dir"
function(ocv_is_subdir res dir sub )
  get_filename_component(dir "${dir}" ABSOLUTE)
  get_filename_component(sub "${sub}" ABSOLUTE)
  file(TO_CMAKE_PATH "${dir}" dir)
  file(TO_CMAKE_PATH "${sub}" sub)
  set(dir "${dir}/")
  string(LENGTH "${dir}" len)
  string(LENGTH "${sub}" len_sub)
  if(NOT len GREATER len_sub)
    string(SUBSTRING "${sub}" 0 ${len} prefix)
  endif()
  if(prefix AND prefix STREQUAL dir)
    set(${res} TRUE PARENT_SCOPE)
  else()
    set(${res} FALSE PARENT_SCOPE)
  endif()
endfunction()


function(ocv_is_opencv_directory result_var dir)
  set(result FALSE)
  foreach(parent ${OpenCV_SOURCE_DIR} ${OpenCV_BINARY_DIR} ${OPENCV_EXTRA_MODULES_PATH})
    ocv_is_subdir(result "${parent}" "${dir}")
    if(result)
      break()
    endif()
  endforeach()
  set(${result_var} ${result} PARENT_SCOPE)
endfunction()


# adds include directories in such a way that directories from the OpenCV source tree go first
function(ocv_include_directories)
  ocv_debug_message("ocv_include_directories( ${ARGN} )")
  set(__add_before "")
  foreach(dir ${ARGN})
    ocv_is_opencv_directory(__is_opencv_dir "${dir}")
    if(__is_opencv_dir)
      list(APPEND __add_before "${dir}")
    elseif(((CV_GCC AND NOT CMAKE_CXX_COMPILER_VERSION VERSION_LESS "6.0") OR CV_CLANG) AND
           dir MATCHES "/usr/include$")
      # workaround for GCC 6.x bug
    else()
      include_directories(AFTER SYSTEM "${dir}")
    endif()
  endforeach()
  include_directories(BEFORE ${__add_before})
endfunction()

function(ocv_append_target_property target prop)
  get_target_property(val ${target} ${prop})
  if(val)
    set(val "${val} ${ARGN}")
    set_target_properties(${target} PROPERTIES ${prop} "${val}")
  else()
    set_target_properties(${target} PROPERTIES ${prop} "${ARGN}")
  endif()
endfunction()

if(DEFINED OPENCV_DEPENDANT_TARGETS_LIST)
  foreach(v ${OPENCV_DEPENDANT_TARGETS_LIST})
    unset(${v} CACHE)
  endforeach()
  unset(OPENCV_DEPENDANT_TARGETS_LIST CACHE)
endif()

function(ocv_append_dependant_targets target)
  #ocv_debug_message("ocv_append_dependant_targets(${target} ${ARGN})")
  _ocv_fix_target(target)
  list(FIND OPENCV_DEPENDANT_TARGETS_LIST "OPENCV_DEPENDANT_TARGETS_${target}" __id)
  if(__id EQUAL -1)
    list(APPEND OPENCV_DEPENDANT_TARGETS_LIST "OPENCV_DEPENDANT_TARGETS_${target}")
    list(SORT OPENCV_DEPENDANT_TARGETS_LIST)
    set(OPENCV_DEPENDANT_TARGETS_LIST "${OPENCV_DEPENDANT_TARGETS_LIST}" CACHE INTERNAL "")
  endif()
  set(OPENCV_DEPENDANT_TARGETS_${target} "${OPENCV_DEPENDANT_TARGETS_${target}};${ARGN}" CACHE INTERNAL "" FORCE)
endfunction()

# adds include directories in such a way that directories from the OpenCV source tree go first
function(ocv_target_include_directories target)
  #ocv_debug_message("ocv_target_include_directories(${target} ${ARGN})")
  _ocv_fix_target(target)
  set(__params "")
  if(CV_GCC AND NOT CMAKE_CXX_COMPILER_VERSION VERSION_LESS "6.0" AND
      ";${ARGN};" MATCHES "/usr/include;")
    return() # workaround for GCC 6.x bug
  endif()
  set(__params "")
  set(__system_params "")
  set(__var_name __params)
  foreach(dir ${ARGN})
    if("${dir}" STREQUAL "SYSTEM")
      set(__var_name __system_params)
    else()
      get_filename_component(__abs_dir "${dir}" ABSOLUTE)
      ocv_is_opencv_directory(__is_opencv_dir "${dir}")
      if(__is_opencv_dir)
        list(APPEND ${__var_name} "${__abs_dir}")
      else()
        list(APPEND ${__var_name} "${dir}")
      endif()
    endif()
  endforeach()
  if(HAVE_CUDA OR CMAKE_VERSION VERSION_LESS 2.8.11)
    include_directories(${__params})
    include_directories(SYSTEM ${__system_params})
  else()
    if(TARGET ${target})
      if(__params)
        target_include_directories(${target} PRIVATE ${__params})
        if(OPENCV_DEPENDANT_TARGETS_${target})
          foreach(t ${OPENCV_DEPENDANT_TARGETS_${target}})
            target_include_directories(${t} PRIVATE ${__params})
          endforeach()
        endif()
      endif()
      if(__system_params)
        target_include_directories(${target} SYSTEM PRIVATE ${__system_params})
        if(OPENCV_DEPENDANT_TARGETS_${target})
          foreach(t ${OPENCV_DEPENDANT_TARGETS_${target}})
            target_include_directories(${t} SYSTEM PRIVATE ${__system_params})
          endforeach()
        endif()
      endif()
    else()
      if(__params)
        set(__new_inc ${OCV_TARGET_INCLUDE_DIRS_${target}})
        list(APPEND __new_inc ${__params})
        set(OCV_TARGET_INCLUDE_DIRS_${target} "${__new_inc}" CACHE INTERNAL "")
      endif()
      if(__system_params)
        set(__new_inc ${OCV_TARGET_INCLUDE_SYSTEM_DIRS_${target}})
        list(APPEND __new_inc ${__system_params})
        set(OCV_TARGET_INCLUDE_SYSTEM_DIRS_${target} "${__new_inc}" CACHE INTERNAL "")
      endif()
    endif()
  endif()
endfunction()

# clears all passed variables
macro(ocv_clear_vars)
  foreach(_var ${ARGN})
    unset(${_var})
    unset(${_var} CACHE)
  endforeach()
endmacro()


# Clears passed variables with INTERNAL type from CMake cache
macro(ocv_clear_internal_cache_vars)
  foreach(_var ${ARGN})
    get_property(_propertySet CACHE ${_var} PROPERTY TYPE SET)
    if(_propertySet)
      get_property(_type CACHE ${_var} PROPERTY TYPE)
      if(_type STREQUAL "INTERNAL")
        message("Cleaning INTERNAL cached variable: ${_var}")
        unset(${_var} CACHE)
      endif()
    endif()
  endforeach()
  unset(_propertySet)
  unset(_type)
endmacro()


set(OCV_COMPILER_FAIL_REGEX
    "argument .* is not valid"                  # GCC 9+ (including support of unicode quotes)
    "command[- ]line option .* is valid for .* but not for C\\+\\+" # GNU
    "command[- ]line option .* is valid for .* but not for C" # GNU
    "unrecognized .*option"                     # GNU
    "unknown .*option"                          # Clang
    "ignoring unknown option"                   # MSVC
    "warning D9002"                             # MSVC, any lang
    "option .*not supported"                    # Intel
    "[Uu]nknown option"                         # HP
    "[Ww]arning: [Oo]ption"                     # SunPro
    "command option .* is not recognized"       # XL
    "not supported in this configuration, ignored"       # AIX (';' is replaced with ',')
    "File with unknown suffix passed to linker" # PGI
    "WARNING: unknown flag:"                    # Open64
  )

MACRO(ocv_check_compiler_flag LANG FLAG RESULT)
  set(_fname "${ARGN}")
  if(NOT DEFINED ${RESULT})
    if(_fname)
      # nothing
    elseif("_${LANG}_" MATCHES "_CXX_")
      set(_fname "${CMAKE_BINARY_DIR}${CMAKE_FILES_DIRECTORY}/CMakeTmp/src.cxx")
      if("${CMAKE_CXX_FLAGS} ${FLAG} " MATCHES "-Werror " OR "${CMAKE_CXX_FLAGS} ${FLAG} " MATCHES "-Werror=unknown-pragmas ")
        FILE(WRITE "${_fname}" "int main() { return 0; }\n")
      else()
        FILE(WRITE "${_fname}" "#pragma\nint main() { return 0; }\n")
      endif()
    elseif("_${LANG}_" MATCHES "_C_")
      set(_fname "${CMAKE_BINARY_DIR}${CMAKE_FILES_DIRECTORY}/CMakeTmp/src.c")
      if("${CMAKE_C_FLAGS} ${FLAG} " MATCHES "-Werror " OR "${CMAKE_C_FLAGS} ${FLAG} " MATCHES "-Werror=unknown-pragmas ")
        FILE(WRITE "${_fname}" "int main(void) { return 0; }\n")
      else()
        FILE(WRITE "${_fname}" "#pragma\nint main(void) { return 0; }\n")
      endif()
    elseif("_${LANG}_" MATCHES "_OBJCXX_")
      set(_fname "${CMAKE_BINARY_DIR}${CMAKE_FILES_DIRECTORY}/CMakeTmp/src.mm")
      if("${CMAKE_CXX_FLAGS} ${FLAG} " MATCHES "-Werror " OR "${CMAKE_CXX_FLAGS} ${FLAG} " MATCHES "-Werror=unknown-pragmas ")
        FILE(WRITE "${_fname}" "int main() { return 0; }\n")
      else()
        FILE(WRITE "${_fname}" "#pragma\nint main() { return 0; }\n")
      endif()
    else()
      unset(_fname)
    endif()
    if(_fname)
      if(NOT "x${ARGN}" STREQUAL "x")
        file(RELATIVE_PATH __msg "${CMAKE_SOURCE_DIR}" "${ARGN}")
        set(__msg " (check file: ${__msg})")
      else()
        set(__msg "")
      endif()
      if(CMAKE_REQUIRED_LIBRARIES)
        set(__link_libs LINK_LIBRARIES ${CMAKE_REQUIRED_LIBRARIES})
      else()
        set(__link_libs)
      endif()
      set(__cmake_flags "")
      if(CMAKE_EXE_LINKER_FLAGS)  # CMP0056 do this on new CMake
        list(APPEND __cmake_flags "-DCMAKE_EXE_LINKER_FLAGS=${CMAKE_EXE_LINKER_FLAGS}")
      endif()

      # CMP0067 do this on new CMake
      if(DEFINED CMAKE_CXX_STANDARD)
        list(APPEND __cmake_flags "-DCMAKE_CXX_STANDARD=${CMAKE_CXX_STANDARD}")
      endif()
      if(DEFINED CMAKE_CXX_STANDARD_REQUIRED)
        list(APPEND __cmake_flags "-DCMAKE_CXX_STANDARD_REQUIRED=${CMAKE_CXX_STANDARD_REQUIRED}")
      endif()
      if(DEFINED CMAKE_CXX_EXTENSIONS)
        list(APPEND __cmake_flags "-DCMAKE_CXX_EXTENSIONS=${CMAKE_CXX_EXTENSIONS}")
      endif()

      MESSAGE(STATUS "Performing Test ${RESULT}${__msg}")
      TRY_COMPILE(${RESULT}
        "${CMAKE_BINARY_DIR}"
        "${_fname}"
        CMAKE_FLAGS ${__cmake_flags}
        COMPILE_DEFINITIONS "${FLAG}"
        ${__link_libs}
        OUTPUT_VARIABLE OUTPUT)

      if(${RESULT})
        string(REPLACE ";" "," OUTPUT_LINES "${OUTPUT}")
        string(REPLACE "\n" ";" OUTPUT_LINES "${OUTPUT_LINES}")
        foreach(_regex ${OCV_COMPILER_FAIL_REGEX})
          if(NOT ${RESULT})
            break()
          endif()
          foreach(_line ${OUTPUT_LINES})
            if("${_line}" MATCHES "${_regex}")
              file(APPEND ${CMAKE_BINARY_DIR}${CMAKE_FILES_DIRECTORY}/CMakeError.log
                  "Build output check failed:\n"
                  "    Regex: '${_regex}'\n"
                  "    Output line: '${_line}'\n")
              set(${RESULT} 0)
              break()
            endif()
          endforeach()
        endforeach()
      endif()

      IF(${RESULT})
        SET(${RESULT} 1 CACHE INTERNAL "Test ${RESULT}")
        MESSAGE(STATUS "Performing Test ${RESULT} - Success")
      ELSE(${RESULT})
        MESSAGE(STATUS "Performing Test ${RESULT} - Failed")
        SET(${RESULT} "" CACHE INTERNAL "Test ${RESULT}")
        file(APPEND ${CMAKE_BINARY_DIR}${CMAKE_FILES_DIRECTORY}/CMakeError.log
            "Compilation failed:\n"
            "    source file: '${_fname}'\n"
            "    check option: '${FLAG}'\n"
            "===== BUILD LOG =====\n"
            "${OUTPUT}\n"
            "===== END =====\n\n")
      ENDIF(${RESULT})
    else()
      SET(${RESULT} 0)
    endif()
  endif()
ENDMACRO()

macro(ocv_check_flag_support lang flag varname base_options)
  if(CMAKE_BUILD_TYPE)
    set(CMAKE_TRY_COMPILE_CONFIGURATION ${CMAKE_BUILD_TYPE})
  endif()

  if("_${lang}_" MATCHES "_CXX_")
    set(_lang CXX)
  elseif("_${lang}_" MATCHES "_C_")
    set(_lang C)
  elseif("_${lang}_" MATCHES "_OBJCXX_")
    if(DEFINED CMAKE_OBJCXX_COMPILER)  # CMake 3.16+ and enable_language(OBJCXX) call are required
      set(_lang OBJCXX)
    else()
      set(_lang CXX)
    endif()
  else()
    set(_lang ${lang})
  endif()

  string(TOUPPER "${flag}" ${varname})
  string(REGEX REPLACE "^(/|-)" "HAVE_${_lang}_" ${varname} "${${varname}}")
  string(REGEX REPLACE " -|-|=| |\\.|," "_" ${varname} "${${varname}}")

  if(DEFINED CMAKE_${_lang}_COMPILER)
    ocv_check_compiler_flag("${_lang}" "${base_options} ${flag}" ${${varname}} ${ARGN})
  endif()
endmacro()

macro(ocv_check_runtime_flag flag result)
  set(_fname "${ARGN}")
  if(NOT DEFINED ${result})
    file(RELATIVE_PATH _rname "${CMAKE_SOURCE_DIR}" "${_fname}")
    message(STATUS "Performing Runtime Test ${result} (check file: ${_rname})")
    try_run(exec_return compile_result
      "${CMAKE_BINARY_DIR}"
      "${_fname}"
      CMAKE_FLAGS "-DCMAKE_EXE_LINKER_FLAGS=${CMAKE_EXE_LINKER_FLAGS}" # CMP0056 do this on new CMake
      COMPILE_DEFINITIONS "${flag}"
      OUTPUT_VARIABLE OUTPUT)

    if(${compile_result})
      if(exec_return EQUAL 0)
        set(${result} 1 CACHE INTERNAL "Runtime Test ${result}")
        message(STATUS "Performing Runtime Test ${result} - Success")
      else()
        message(STATUS "Performing Runtime Test ${result} - Failed(${exec_return})")
        set(${result} 0 CACHE INTERNAL "Runtime Test ${result}")
      endif()
    else()
      set(${result} 0 CACHE INTERNAL "Runtime Test ${result}")
      message(STATUS "Performing Runtime Test ${result} - Compiling Failed")
    endif()

    if(NOT ${result})
      file(APPEND ${CMAKE_BINARY_DIR}${CMAKE_FILES_DIRECTORY}/CMakeError.log
        "Runtime Test failed:\n"
        "    source file: '${_fname}'\n"
        "    check option: '${flag}'\n"
        "    exec return: ${exec_return}\n"
        "===== BUILD AND RUNTIME LOG =====\n"
        "${OUTPUT}\n"
        "===== END =====\n\n")
    endif()
  endif()
endmacro()

# turns off warnings
macro(ocv_warnings_disable)
  if(NOT ENABLE_NOISY_WARNINGS)
    set(_flag_vars "")
    set(_msvc_warnings "")
    set(_gxx_warnings "")
    set(_icc_warnings "")
    foreach(arg ${ARGN})
      if(arg MATCHES "^CMAKE_")
        list(APPEND _flag_vars ${arg})
      elseif(arg MATCHES "^/wd")
        list(APPEND _msvc_warnings ${arg})
      elseif(arg MATCHES "^-W")
        list(APPEND _gxx_warnings ${arg})
      elseif(arg MATCHES "^-wd" OR arg MATCHES "^-Qwd" OR arg MATCHES "^/Qwd")
        list(APPEND _icc_warnings ${arg})
      endif()
    endforeach()
    if(MSVC AND _msvc_warnings AND _flag_vars)
      foreach(var ${_flag_vars})
        foreach(warning ${_msvc_warnings})
          set(${var} "${${var}} ${warning}")
        endforeach()
      endforeach()
    elseif(((CV_GCC OR CV_CLANG) OR (UNIX AND CV_ICC)) AND _gxx_warnings AND _flag_vars)
      foreach(var ${_flag_vars})
        foreach(warning ${_gxx_warnings})
          if(NOT warning MATCHES "^-Wno-")
            string(REGEX REPLACE "(^|[ ]+)${warning}(=[^ ]*)?([ ]+|$)" " " ${var} "${${var}}")
            string(REPLACE "-W" "-Wno-" warning "${warning}")
          endif()
          ocv_check_flag_support(${var} "${warning}" _varname "")
          if(${_varname})
            set(${var} "${${var}} ${warning}")
          endif()
        endforeach()
      endforeach()
    endif()
    if(CV_ICC AND _icc_warnings AND _flag_vars)
      foreach(var ${_flag_vars})
        foreach(warning ${_icc_warnings})
          if(UNIX)
            string(REPLACE "-Qwd" "-wd" warning "${warning}")
          else()
            string(REPLACE "-wd" "-Qwd" warning "${warning}")
          endif()
          ocv_check_flag_support(${var} "${warning}" _varname "")
          if(${_varname})
            set(${var} "${${var}} ${warning}")
          endif()
        endforeach()
      endforeach()
    endif()
    unset(_flag_vars)
    unset(_msvc_warnings)
    unset(_gxx_warnings)
    unset(_icc_warnings)
  endif(NOT ENABLE_NOISY_WARNINGS)
endmacro()

macro(ocv_append_source_file_compile_definitions source)
  get_source_file_property(_value "${source}" COMPILE_DEFINITIONS)
  if(_value)
    set(_value ${_value} ${ARGN})
  else()
    set(_value ${ARGN})
  endif()
  set_source_files_properties("${source}" PROPERTIES COMPILE_DEFINITIONS "${_value}")
endmacro()

macro(add_apple_compiler_options the_module)
  ocv_check_flag_support(OBJCXX "-fobjc-exceptions" HAVE_OBJC_EXCEPTIONS "")
  if(HAVE_OBJC_EXCEPTIONS)
    foreach(source ${OPENCV_MODULE_${the_module}_SOURCES})
      if("${source}" MATCHES "\\.mm$")
        get_source_file_property(flags "${source}" COMPILE_FLAGS)
        if(flags)
          set(flags "${_flags} -fobjc-exceptions")
        else()
          set(flags "-fobjc-exceptions")
        endif()

        set_source_files_properties("${source}" PROPERTIES COMPILE_FLAGS "${flags}")
      endif()
    endforeach()
  endif()
endmacro()

# Provides an option that the user can optionally select.
# Can accept condition to control when option is available for user.
# Usage:
#   option(<option_variable>
#          "help string describing the option"
#          <initial value or boolean expression>
#          [VISIBLE_IF <condition>]
#          [VERIFY <condition>])
macro(OCV_OPTION variable description value)
  set(__value ${value})
  set(__condition "")
  set(__verification)
  set(__varname "__value")
  foreach(arg ${ARGN})
    if(arg STREQUAL "IF" OR arg STREQUAL "if" OR arg STREQUAL "VISIBLE_IF")
      set(__varname "__condition")
    elseif(arg STREQUAL "VERIFY")
      set(__varname "__verification")
    else()
      list(APPEND ${__varname} ${arg})
    endif()
  endforeach()
  unset(__varname)
  if(__condition STREQUAL "")
    set(__condition 2 GREATER 1)
  endif()

  if(${__condition})
    if(__value MATCHES ";")
      if(${__value})
        option(${variable} "${description}" ON)
      else()
        option(${variable} "${description}" OFF)
      endif()
    elseif(DEFINED ${__value})
      if(${__value})
        option(${variable} "${description}" ON)
      else()
        option(${variable} "${description}" OFF)
      endif()
    else()
      option(${variable} "${description}" ${__value})
    endif()
  else()
    if(DEFINED ${variable} AND "${${variable}}"  # emit warnings about turned ON options only.
        AND NOT (OPENCV_HIDE_WARNING_UNSUPPORTED_OPTION OR "$ENV{OPENCV_HIDE_WARNING_UNSUPPORTED_OPTION}")
    )
      message(WARNING "Unexpected option: ${variable} (=${${variable}})\nCondition: IF (${__condition})")
    endif()
    if(OPENCV_UNSET_UNSUPPORTED_OPTION)
      unset(${variable} CACHE)
    endif()
  endif()
  if(__verification)
    set(OPENCV_VERIFY_${variable} "${__verification}") # variable containing condition to verify
    list(APPEND OPENCV_VERIFICATIONS "${variable}") # list of variable names (WITH_XXX;WITH_YYY;...)
  endif()
  unset(__condition)
  unset(__value)
endmacro()


# Check that each variable stored in OPENCV_VERIFICATIONS list
# is consistent with actual detection result (stored as condition in OPENCV_VERIFY_...) variables
function(ocv_verify_config)
  set(broken_options)
  foreach(var ${OPENCV_VERIFICATIONS})
    set(evaluated FALSE)
    if(${OPENCV_VERIFY_${var}})
      set(evaluated TRUE)
    endif()
    status("Verifying ${var}=${${var}} => '${OPENCV_VERIFY_${var}}'=${evaluated}")
    if (${var} AND NOT evaluated)
      list(APPEND broken_options ${var})
      message(WARNING
        "Option ${var} is enabled but corresponding dependency "
        "have not been found: \"${OPENCV_VERIFY_${var}}\" is FALSE")
    elseif(NOT ${var} AND evaluated)
      list(APPEND broken_options ${var})
      message(WARNING
        "Option ${var} is disabled or unset but corresponding dependency "
        "have been explicitly turned on: \"${OPENCV_VERIFY_${var}}\" is TRUE")
    endif()
  endforeach()
  if(broken_options)
    string(REPLACE ";" "\n" broken_options "${broken_options}")
    message(FATAL_ERROR
      "Some dependencies have not been found or have been forced, "
      "unset ENABLE_CONFIG_VERIFICATION option to ignore these failures "
      "or change following options:\n${broken_options}")
  endif()
endfunction()

# Usage: ocv_append_build_options(HIGHGUI FFMPEG)
macro(ocv_append_build_options var_prefix pkg_prefix)
  foreach(suffix INCLUDE_DIRS LIBRARIES LIBRARY_DIRS LINK_LIBRARIES)
    if(${pkg_prefix}_${suffix})
      list(APPEND ${var_prefix}_${suffix} ${${pkg_prefix}_${suffix}})
      list(REMOVE_DUPLICATES ${var_prefix}_${suffix})
    endif()
  endforeach()
endmacro()

function(ocv_append_source_files_cxx_compiler_options files_var)
  set(__flags "${ARGN}")
  ocv_check_flag_support(CXX "${__flags}" __HAVE_COMPILER_OPTIONS_VAR "")
  if(${__HAVE_COMPILER_OPTIONS_VAR})
    foreach(source ${${files_var}})
      if("${source}" MATCHES "\\.(cpp|cc|cxx)$")
        get_source_file_property(flags "${source}" COMPILE_FLAGS)
        if(flags)
          set(flags "${flags} ${__flags}")
        else()
          set(flags "${__flags}")
        endif()
        set_source_files_properties("${source}" PROPERTIES COMPILE_FLAGS "${flags}")
      endif()
    endforeach()
  endif()
endfunction()

# Usage is similar to CMake 'pkg_check_modules' command
# It additionally controls HAVE_${define} and ${define}_${modname}_FOUND variables
macro(ocv_check_modules define)
  unset(HAVE_${define})
  foreach(m ${ARGN})
    if (m MATCHES "(.*[^><])(>=|=|<=)(.*)")
      set(__modname "${CMAKE_MATCH_1}")
    else()
      set(__modname "${m}")
    endif()
    unset(${define}_${__modname}_FOUND)
  endforeach()
  if(PKG_CONFIG_FOUND OR PkgConfig_FOUND)
    pkg_check_modules(${define} ${ARGN})
  endif()
  if(${define}_FOUND)
    set(HAVE_${define} 1)
  endif()
  foreach(m ${ARGN})
    if (m MATCHES "(.*[^><])(>=|=|<=)(.*)")
      set(__modname "${CMAKE_MATCH_1}")
    else()
      set(__modname "${m}")
    endif()
    if(NOT DEFINED ${define}_${__modname}_FOUND AND ${define}_FOUND)
      set(${define}_${__modname}_FOUND 1)
    endif()
  endforeach()
  if(${define}_FOUND AND ${define}_LIBRARIES)
    if(${define}_LINK_LIBRARIES_XXXXX)  # CMake 3.12+: https://gitlab.kitware.com/cmake/cmake/merge_requests/2068
      set(${define}_LIBRARIES "${${define}_LINK_LIBRARIES}" CACHE INTERNAL "")
    else()
      unset(_libs)          # absolute paths
      unset(_libs_paths)  # -L args
      foreach(flag ${${define}_LDFLAGS})
        if(flag MATCHES "^-L(.*)")
          list(APPEND _libs_paths ${CMAKE_MATCH_1})
        elseif(IS_ABSOLUTE "${flag}"
            OR flag STREQUAL "-lstdc++"
<<<<<<< HEAD
=======
            OR flag STREQUAL "-latomic"
>>>>>>> 4792837f
        )
          list(APPEND _libs "${flag}")
        elseif(flag MATCHES "^-l(.*)")
          set(_lib "${CMAKE_MATCH_1}")
          if(_libs_paths)
            find_library(pkgcfg_lib_${define}_${_lib} NAMES ${_lib}
                         HINTS ${_libs_paths} NO_DEFAULT_PATH)
          endif()
          find_library(pkgcfg_lib_${define}_${_lib} NAMES ${_lib})
          mark_as_advanced(pkgcfg_lib_${define}_${_lib})
          if(pkgcfg_lib_${define}_${_lib})
            list(APPEND _libs "${pkgcfg_lib_${define}_${_lib}}")
          else()
            message(WARNING "ocv_check_modules(${define}): can't find library '${_lib}'. Specify 'pkgcfg_lib_${define}_${_lib}' manually")
            list(APPEND _libs "${_lib}")
          endif()
        else()
          # -pthread
          #message(WARNING "ocv_check_modules(${define}): unknown LDFLAG '${flag}'")
        endif()
      endforeach()
      set(${define}_LINK_LIBRARIES "${_libs}")
      set(${define}_LIBRARIES "${_libs}" CACHE INTERNAL "")
      unset(_lib)
      unset(_libs)
      unset(_libs_paths)
    endif()
  endif()
endmacro()



if(NOT DEFINED CMAKE_ARGC) # Guard CMake standalone invocations

# Use this option carefully, CMake's install() will install symlinks instead of real files
# It is fine for development, but should not be used by real installations
set(__symlink_default OFF)  # preprocessing is required for old CMake like 2.8.12
if(DEFINED ENV{BUILD_USE_SYMLINKS})
  set(__symlink_default $ENV{BUILD_USE_SYMLINKS})
endif()
OCV_OPTION(BUILD_USE_SYMLINKS "Use symlinks instead of files copying during build (and !!INSTALL!!)" (${__symlink_default}) IF (UNIX OR DEFINED __symlink_default))

if(CMAKE_VERSION VERSION_LESS "3.2")
  macro(ocv_cmake_byproducts var_name)
    set(${var_name}) # nothing
  endmacro()
else()
  macro(ocv_cmake_byproducts var_name)
    set(${var_name} BYPRODUCTS ${ARGN})
  endmacro()
endif()

set(OPENCV_DEPHELPER "${CMAKE_BINARY_DIR}${CMAKE_FILES_DIRECTORY}/dephelper" CACHE INTERNAL "")
file(MAKE_DIRECTORY ${OPENCV_DEPHELPER})

if(BUILD_USE_SYMLINKS)
  set(__file0 "${CMAKE_CURRENT_LIST_FILE}")
  set(__file1 "${CMAKE_BINARY_DIR}${CMAKE_FILES_DIRECTORY}/symlink_test")
  if(NOT IS_SYMLINK "${__file1}")
    execute_process(COMMAND ${CMAKE_COMMAND} -E create_symlink "${__file0}" "${__file1}"
        RESULT_VARIABLE SYMLINK_RESULT)
    if(NOT SYMLINK_RESULT EQUAL 0)
      file(REMOVE "${__file1}")
    endif()
    if(NOT IS_SYMLINK "${__file1}")
      set(BUILD_USE_SYMLINKS 0 CACHE INTERNAL "")
    endif()
  endif()
  if(NOT BUILD_USE_SYMLINKS)
    message(STATUS "Build symlinks are not available (disabled)")
  endif()
endif()

set(OPENCV_BUILD_INFO_STR "" CACHE INTERNAL "")
function(ocv_output_status msg)
  message(STATUS "${msg}")
  string(REPLACE "\\" "\\\\" msg "${msg}")
  string(REPLACE "\"" "\\\"" msg "${msg}")
  string(REGEX REPLACE "^\n+|\n+$" "" msg "${msg}")
  if(msg MATCHES "\n")
    message(WARNING "String to be inserted to version_string.inc has an unexpected line break: '${msg}'")
    string(REPLACE "\n" "\\n" msg "${msg}")
  endif()
  set(OPENCV_BUILD_INFO_STR "${OPENCV_BUILD_INFO_STR}\"${msg}\\n\"\n" CACHE INTERNAL "")
endfunction()

macro(ocv_finalize_status)
  set(OPENCV_BUILD_INFO_FILE "${CMAKE_BINARY_DIR}/version_string.tmp")
  if(EXISTS "${OPENCV_BUILD_INFO_FILE}")
    file(READ "${OPENCV_BUILD_INFO_FILE}" __content)
  else()
    set(__content "")
  endif()
  if("${__content}" STREQUAL "${OPENCV_BUILD_INFO_STR}")
    #message(STATUS "${OPENCV_BUILD_INFO_FILE} contains the same content")
  else()
    file(WRITE "${OPENCV_BUILD_INFO_FILE}" "${OPENCV_BUILD_INFO_STR}")
  endif()
  unset(__content)
  unset(OPENCV_BUILD_INFO_STR CACHE)

  if(NOT OPENCV_SKIP_STATUS_FINALIZATION)
    if(DEFINED OPENCV_MODULE_opencv_core_BINARY_DIR)
      execute_process(COMMAND ${CMAKE_COMMAND} -E copy_if_different "${OPENCV_BUILD_INFO_FILE}" "${OPENCV_MODULE_opencv_core_BINARY_DIR}/version_string.inc" OUTPUT_QUIET)
    endif()
  endif()

  if(UNIX)
    install(FILES "${OpenCV_SOURCE_DIR}/platforms/scripts/valgrind.supp"
                  "${OpenCV_SOURCE_DIR}/platforms/scripts/valgrind_3rdparty.supp"
            DESTINATION "${OPENCV_OTHER_INSTALL_PATH}" COMPONENT "dev")
  endif()
endmacro()


# Status report function.
# Automatically align right column and selects text based on condition.
# Usage:
#   status(<text>)
#   status(<heading> <value1> [<value2> ...])
#   status(<heading> <condition> THEN <text for TRUE> ELSE <text for FALSE> )
function(status text)
  set(status_cond)
  set(status_then)
  set(status_else)

  set(status_current_name "cond")
  foreach(arg ${ARGN})
    if(arg STREQUAL "THEN")
      set(status_current_name "then")
    elseif(arg STREQUAL "ELSE")
      set(status_current_name "else")
    else()
      list(APPEND status_${status_current_name} ${arg})
    endif()
  endforeach()

  if(DEFINED status_cond)
    set(status_placeholder_length 32)
    string(RANDOM LENGTH ${status_placeholder_length} ALPHABET " " status_placeholder)
    string(LENGTH "${text}" status_text_length)
    if(status_text_length LESS status_placeholder_length)
      string(SUBSTRING "${text}${status_placeholder}" 0 ${status_placeholder_length} status_text)
    elseif(DEFINED status_then OR DEFINED status_else)
      ocv_output_status("${text}")
      set(status_text "${status_placeholder}")
    else()
      set(status_text "${text}")
    endif()

    if(DEFINED status_then OR DEFINED status_else)
      if(${status_cond})
        string(REPLACE ";" " " status_then "${status_then}")
        string(REGEX REPLACE "^[ \t]+" "" status_then "${status_then}")
        ocv_output_status("${status_text} ${status_then}")
      else()
        string(REPLACE ";" " " status_else "${status_else}")
        string(REGEX REPLACE "^[ \t]+" "" status_else "${status_else}")
        ocv_output_status("${status_text} ${status_else}")
      endif()
    else()
      string(REPLACE ";" " " status_cond "${status_cond}")
      string(REGEX REPLACE "^[ \t]+" "" status_cond "${status_cond}")
      ocv_output_status("${status_text} ${status_cond}")
    endif()
  else()
    ocv_output_status("${text}")
  endif()
endfunction()

endif() # NOT DEFINED CMAKE_ARGC

#
# Generate a list of enabled features basing on conditions:
#   IF <cond> THEN <title>: check condition and append title to the result if it is true
#   ELSE <title>: return provided value instead of empty result
#   EXCLUSIVE: break after first successful condition
#
# Usage:
#   ocv_build_features_string(out [EXCLUSIVE] [IF feature THEN title] ... [ELSE title])
#
function(ocv_build_features_string out)
  set(result)
  list(REMOVE_AT ARGV 0)
  foreach(arg ${ARGV})
    if(arg STREQUAL "EXCLUSIVE")
      set(exclusive TRUE)
    elseif(arg STREQUAL "IF")
      set(then FALSE)
      set(cond)
    elseif(arg STREQUAL "THEN")
      set(then TRUE)
      set(title)
    elseif(arg STREQUAL "ELSE")
      set(then FALSE)
      set(else TRUE)
    else()
      if(then)
        if(${cond})
          list(APPEND result "${arg}")
          if(exclusive)
            break()
          endif()
        endif()
      elseif(else)
        if(NOT result)
          set(result "${arg}")
        endif()
      else()
        list(APPEND cond ${arg})
      endif()
    endif()
  endforeach()
  set(${out} ${result} PARENT_SCOPE)
endfunction()


# remove all matching elements from the list
macro(ocv_list_filterout lst regex)
  foreach(item ${${lst}})
    if(item MATCHES "${regex}")
      list(REMOVE_ITEM ${lst} "${item}")
    endif()
  endforeach()
endmacro()

# Usage: ocv_list_filterout_ex(list_name regex1 regex2 ...)
macro(ocv_list_filterout_ex lst)
  foreach(regex ${ARGN})
    foreach(item ${${lst}})
      if(item MATCHES "${regex}")
        list(REMOVE_ITEM ${lst} "${item}")
      endif()
    endforeach()
  endforeach()
endmacro()


# filter matching elements from the list
macro(ocv_list_filter lst regex)
  set(dst ${ARGN})
  if(NOT dst)
    set(dst ${lst})
  endif()
  set(__result ${${lst}})
  foreach(item ${__result})
    if(NOT item MATCHES "${regex}")
      list(REMOVE_ITEM __result "${item}")
    endif()
  endforeach()
  set(${dst} ${__result})
endmacro()


# stable & safe duplicates removal macro
macro(ocv_list_unique __lst)
  if(${__lst})
    list(REMOVE_DUPLICATES ${__lst})
  endif()
endmacro()


# safe list reversal macro
macro(ocv_list_reverse __lst)
  if(${__lst})
    list(REVERSE ${__lst})
  endif()
endmacro()


# safe list sorting macro
macro(ocv_list_sort __lst)
  if(${__lst})
    list(SORT ${__lst})
  endif()
endmacro()


# add prefix to each item in the list
macro(ocv_list_add_prefix LST PREFIX)
  set(__tmp "")
  foreach(item ${${LST}})
    list(APPEND __tmp "${PREFIX}${item}")
  endforeach()
  set(${LST} ${__tmp})
  unset(__tmp)
endmacro()


# add suffix to each item in the list
macro(ocv_list_add_suffix LST SUFFIX)
  set(__tmp "")
  foreach(item ${${LST}})
    list(APPEND __tmp "${item}${SUFFIX}")
  endforeach()
  set(${LST} ${__tmp})
  unset(__tmp)
endmacro()


# gets and removes the first element from the list
macro(ocv_list_pop_front LST VAR)
  if(${LST})
    list(GET ${LST} 0 ${VAR})
    list(REMOVE_AT ${LST} 0)
  else()
    set(${VAR} "")
  endif()
endmacro()

# Get list of duplicates in the list of input items.
# ocv_get_duplicates(<output list> <element> [<element> ...])
function(ocv_get_duplicates res)
  if(ARGC LESS 2)
    message(FATAL_ERROR "Invalid call to ocv_get_duplicates")
  endif()
  set(lst ${ARGN})
  list(SORT lst)
  set(prev_item)
  foreach(item ${lst})
    if(item STREQUAL prev_item)
      list(APPEND dups ${item})
    endif()
    set(prev_item ${item})
  endforeach()
  set(${res} ${dups} PARENT_SCOPE)
endfunction()

# simple regex escaping routine (does not cover all cases!!!)
macro(ocv_regex_escape var regex)
  string(REGEX REPLACE "([+.*^$])" "\\\\1" ${var} "${regex}")
endmacro()


# convert list of paths to full paths
macro(ocv_convert_to_full_paths VAR)
  if(${VAR})
    set(__tmp "")
    foreach(path ${${VAR}})
      get_filename_component(${VAR} "${path}" ABSOLUTE)
      list(APPEND __tmp "${${VAR}}")
    endforeach()
    set(${VAR} ${__tmp})
    unset(__tmp)
  endif()
endmacro()


# convert list of paths to libraries names without lib prefix
function(ocv_convert_to_lib_name var)
  set(tmp "")
  foreach(path ${ARGN})
    get_filename_component(tmp_name "${path}" NAME)
    ocv_get_libname(tmp_name "${tmp_name}")
    list(APPEND tmp "${tmp_name}")
  endforeach()
  set(${var} ${tmp} PARENT_SCOPE)
endfunction()


# add install command
function(ocv_install_target)
  if(APPLE_FRAMEWORK AND BUILD_SHARED_LIBS)
    install(TARGETS ${ARGN} FRAMEWORK DESTINATION ${OPENCV_3P_LIB_INSTALL_PATH})
  else()
    install(TARGETS ${ARGN})
  endif()

  set(isPackage 0)
  unset(__package)
  unset(__target)
  foreach(e ${ARGN})
    if(NOT DEFINED __target)
      set(__target "${e}")
    endif()
    if(isPackage EQUAL 1)
      set(__package "${e}")
      break()
    endif()
    if(e STREQUAL "EXPORT")
      set(isPackage 1)
    endif()
  endforeach()

  if(DEFINED __package)
    list(APPEND ${__package}_TARGETS ${__target})
    set(${__package}_TARGETS "${${__package}_TARGETS}" CACHE INTERNAL "List of ${__package} targets")
  endif()

  if(MSVC)
    set(__target "${ARGV0}")

    # don't move this into global scope of this file: compiler settings (like MSVC variable) are not available during processing
    if(BUILD_SHARED_LIBS)  # no defaults for static libs (modern CMake is required)
      if(NOT CMAKE_VERSION VERSION_LESS 3.6.0)
        option(INSTALL_PDB_COMPONENT_EXCLUDE_FROM_ALL "Don't install PDB files by default" ON)
        option(INSTALL_PDB "Add install PDB rules" ON)
      elseif(NOT CMAKE_VERSION VERSION_LESS 3.1.0)
        option(INSTALL_PDB_COMPONENT_EXCLUDE_FROM_ALL "Don't install PDB files by default (not supported)" OFF)
        option(INSTALL_PDB "Add install PDB rules" OFF)
      endif()
    endif()

    if(INSTALL_PDB AND NOT INSTALL_IGNORE_PDB
        AND NOT OPENCV_${__target}_PDB_SKIP
    )
      set(__location_key "ARCHIVE")  # static libs
      get_target_property(__target_type ${__target} TYPE)
      if("${__target_type}" STREQUAL "SHARED_LIBRARY")
        set(__location_key "RUNTIME")  # shared libs (.DLL)
      endif()

      set(processDst 0)
      set(isDst 0)
      unset(__dst)
      foreach(e ${ARGN})
        if(isDst EQUAL 1)
          set(__dst "${e}")
          break()
        endif()
        if(processDst EQUAL 1 AND e STREQUAL "DESTINATION")
          set(isDst 1)
        endif()
        if(e STREQUAL "${__location_key}")
          set(processDst 1)
        else()
          set(processDst 0)
        endif()
      endforeach()

#      message(STATUS "Process ${__target} dst=${__dst}...")
      if(DEFINED __dst)
        if(NOT CMAKE_VERSION VERSION_LESS 3.1.0)
          set(__pdb_install_component "pdb")
          if(DEFINED INSTALL_PDB_COMPONENT AND INSTALL_PDB_COMPONENT)
            set(__pdb_install_component "${INSTALL_PDB_COMPONENT}")
          endif()
          set(__pdb_exclude_from_all "")
          if(INSTALL_PDB_COMPONENT_EXCLUDE_FROM_ALL)
            if(NOT CMAKE_VERSION VERSION_LESS 3.6.0)
              set(__pdb_exclude_from_all EXCLUDE_FROM_ALL)
            else()
              message(WARNING "INSTALL_PDB_COMPONENT_EXCLUDE_FROM_ALL requires CMake 3.6+")
            endif()
          endif()

#          message(STATUS "Adding PDB file installation rule: target=${__target} dst=${__dst} component=${__pdb_install_component}")
          if("${__target_type}" STREQUAL "SHARED_LIBRARY" OR "${__target_type}" STREQUAL "MODULE_LIBRARY")
            install(FILES "$<TARGET_PDB_FILE:${__target}>" DESTINATION "${__dst}"
                COMPONENT ${__pdb_install_component} OPTIONAL ${__pdb_exclude_from_all})
          else()
            # There is no generator expression similar to TARGET_PDB_FILE and TARGET_PDB_FILE can't be used: https://gitlab.kitware.com/cmake/cmake/issues/16932
            # However we still want .pdb files like: 'lib/Debug/opencv_core341d.pdb' or '3rdparty/lib/zlibd.pdb'
            install(FILES "$<TARGET_PROPERTY:${__target},ARCHIVE_OUTPUT_DIRECTORY>/$<CONFIG>/$<IF:$<BOOL:$<TARGET_PROPERTY:${__target},COMPILE_PDB_NAME_DEBUG>>,$<TARGET_PROPERTY:${__target},COMPILE_PDB_NAME_DEBUG>,$<TARGET_PROPERTY:${__target},COMPILE_PDB_NAME>>.pdb"
                DESTINATION "${__dst}" CONFIGURATIONS Debug
                COMPONENT ${__pdb_install_component} OPTIONAL ${__pdb_exclude_from_all})
            install(FILES "$<TARGET_PROPERTY:${__target},ARCHIVE_OUTPUT_DIRECTORY>/$<CONFIG>/$<IF:$<BOOL:$<TARGET_PROPERTY:${__target},COMPILE_PDB_NAME_RELEASE>>,$<TARGET_PROPERTY:${__target},COMPILE_PDB_NAME_RELEASE>,$<TARGET_PROPERTY:${__target},COMPILE_PDB_NAME>>.pdb"
                DESTINATION "${__dst}" CONFIGURATIONS Release
                COMPONENT ${__pdb_install_component} OPTIONAL ${__pdb_exclude_from_all})
          endif()
        else()
          message(WARNING "PDB files installation is not supported (need CMake >= 3.1.0)")
        endif()
      endif()
    endif()
  endif()
endfunction()

# ocv_install_3rdparty_licenses(<library-name> <filename1> [<filename2> ..])
function(ocv_install_3rdparty_licenses library)
  foreach(filename ${ARGN})
    set(filepath "${filename}")
    if(NOT IS_ABSOLUTE "${filepath}")
      set(filepath "${CMAKE_CURRENT_LIST_DIR}/${filepath}")
    endif()
    get_filename_component(name "${filename}" NAME)
    install(
      FILES "${filepath}"
      DESTINATION "${OPENCV_LICENSES_INSTALL_PATH}"
      COMPONENT licenses
      RENAME "${library}-${name}"
    )
  endforeach()
endfunction()

# read set of version defines from the header file
macro(ocv_parse_header FILENAME FILE_VAR)
  set(vars_regex "")
  set(__parnet_scope OFF)
  set(__add_cache OFF)
  foreach(name ${ARGN})
    if(${name} STREQUAL "PARENT_SCOPE")
      set(__parnet_scope ON)
    elseif(${name} STREQUAL "CACHE")
      set(__add_cache ON)
    elseif(vars_regex)
      set(vars_regex "${vars_regex}|${name}")
    else()
      set(vars_regex "${name}")
    endif()
  endforeach()
  if(EXISTS "${FILENAME}")
    file(STRINGS "${FILENAME}" ${FILE_VAR} REGEX "#define[ \t]+(${vars_regex})[ \t]+[0-9]+" )
  else()
    unset(${FILE_VAR})
  endif()
  foreach(name ${ARGN})
    if(NOT ${name} STREQUAL "PARENT_SCOPE" AND NOT ${name} STREQUAL "CACHE")
      if(${FILE_VAR})
        if(${FILE_VAR} MATCHES ".+[ \t]${name}[ \t]+([0-9]+).*")
          string(REGEX REPLACE ".+[ \t]${name}[ \t]+([0-9]+).*" "\\1" ${name} "${${FILE_VAR}}")
        else()
          set(${name} "")
        endif()
        if(__add_cache)
          set(${name} ${${name}} CACHE INTERNAL "${name} parsed from ${FILENAME}" FORCE)
        elseif(__parnet_scope)
          set(${name} "${${name}}" PARENT_SCOPE)
        endif()
      else()
        unset(${name} CACHE)
      endif()
    endif()
  endforeach()
endmacro()

# read single version define from the header file
macro(ocv_parse_header2 LIBNAME HDR_PATH VARNAME)
  ocv_clear_vars(${LIBNAME}_VERSION_MAJOR
                 ${LIBNAME}_VERSION_MAJOR
                 ${LIBNAME}_VERSION_MINOR
                 ${LIBNAME}_VERSION_PATCH
                 ${LIBNAME}_VERSION_TWEAK
                 ${LIBNAME}_VERSION_STRING)
  set(${LIBNAME}_H "")
  if(EXISTS "${HDR_PATH}")
    file(STRINGS "${HDR_PATH}" ${LIBNAME}_H REGEX "^#define[ \t]+${VARNAME}[ \t]+\"[^\"]*\".*$" LIMIT_COUNT 1)
  endif()

  if(${LIBNAME}_H)
    string(REGEX REPLACE "^.*[ \t]${VARNAME}[ \t]+\"([0-9]+).*$" "\\1" ${LIBNAME}_VERSION_MAJOR "${${LIBNAME}_H}")
    string(REGEX REPLACE "^.*[ \t]${VARNAME}[ \t]+\"[0-9]+\\.([0-9]+).*$" "\\1" ${LIBNAME}_VERSION_MINOR  "${${LIBNAME}_H}")
    string(REGEX REPLACE "^.*[ \t]${VARNAME}[ \t]+\"[0-9]+\\.[0-9]+\\.([0-9]+).*$" "\\1" ${LIBNAME}_VERSION_PATCH "${${LIBNAME}_H}")
    set(${LIBNAME}_VERSION_MAJOR ${${LIBNAME}_VERSION_MAJOR} ${ARGN})
    set(${LIBNAME}_VERSION_MINOR ${${LIBNAME}_VERSION_MINOR} ${ARGN})
    set(${LIBNAME}_VERSION_PATCH ${${LIBNAME}_VERSION_PATCH} ${ARGN})
    set(${LIBNAME}_VERSION_STRING "${${LIBNAME}_VERSION_MAJOR}.${${LIBNAME}_VERSION_MINOR}.${${LIBNAME}_VERSION_PATCH}")

    # append a TWEAK version if it exists:
    set(${LIBNAME}_VERSION_TWEAK "")
    if("${${LIBNAME}_H}" MATCHES "^.*[ \t]${VARNAME}[ \t]+\"[0-9]+\\.[0-9]+\\.[0-9]+\\.([0-9]+).*$")
      set(${LIBNAME}_VERSION_TWEAK "${CMAKE_MATCH_1}" ${ARGN})
    endif()
    if(${LIBNAME}_VERSION_TWEAK)
      set(${LIBNAME}_VERSION_STRING "${${LIBNAME}_VERSION_STRING}.${${LIBNAME}_VERSION_TWEAK}" ${ARGN})
    else()
      set(${LIBNAME}_VERSION_STRING "${${LIBNAME}_VERSION_STRING}" ${ARGN})
    endif()
  endif()
endmacro()

################################################################################################
# short command to setup source group
function(ocv_source_group group)
  if(BUILD_opencv_world AND OPENCV_MODULE_${the_module}_IS_PART_OF_WORLD)
    set(group "${the_module}\\${group}")
  endif()
  cmake_parse_arguments(SG "" "DIRBASE" "GLOB;GLOB_RECURSE;FILES" ${ARGN})
  set(files "")
  if(SG_FILES)
    list(APPEND files ${SG_FILES})
  endif()
  if(SG_GLOB)
    file(GLOB srcs ${SG_GLOB})
    list(APPEND files ${srcs})
  endif()
  if(SG_GLOB_RECURSE)
    file(GLOB_RECURSE srcs ${SG_GLOB_RECURSE})
    list(APPEND files ${srcs})
  endif()
  if(SG_DIRBASE)
    foreach(f ${files})
      file(RELATIVE_PATH fpart "${SG_DIRBASE}" "${f}")
      if(fpart MATCHES "^\\.\\.")
        message(AUTHOR_WARNING "Can't detect subpath for source_group command: Group=${group} FILE=${f} DIRBASE=${SG_DIRBASE}")
        set(fpart "")
      else()
        get_filename_component(fpart "${fpart}" PATH)
        if(fpart)
          set(fpart "/${fpart}") # add '/'
          string(REPLACE "/" "\\" fpart "${fpart}")
        endif()
      endif()
      source_group("${group}${fpart}" FILES ${f})
    endforeach()
  else()
    source_group(${group} FILES ${files})
  endif()
endfunction()

macro(__ocv_push_target_link_libraries)
  if(NOT TARGET ${target})
    if(NOT DEFINED OPENCV_MODULE_${target}_LOCATION)
      message(FATAL_ERROR "ocv_target_link_libraries: invalid target: '${target}'")
    endif()
    set(OPENCV_MODULE_${target}_LINK_DEPS ${OPENCV_MODULE_${target}_LINK_DEPS} ${ARGN} CACHE INTERNAL "" FORCE)
  else()
    target_link_libraries(${target} ${ARGN})
  endif()
endmacro()

function(ocv_target_link_libraries target)
  set(LINK_DEPS ${ARGN})
  _ocv_fix_target(target)
  set(LINK_MODE "PRIVATE")
  set(LINK_PENDING "")
  foreach(dep ${LINK_DEPS})
    if(" ${dep}" STREQUAL " ${target}")
      # prevent "link to itself" warning (world problem)
    elseif(" ${dep}" STREQUAL " LINK_PRIVATE" OR " ${dep}" STREQUAL " LINK_PUBLIC"  # deprecated
        OR " ${dep}" STREQUAL " PRIVATE" OR " ${dep}" STREQUAL " PUBLIC" OR " ${dep}" STREQUAL " INTERFACE"
    )
      if(NOT LINK_PENDING STREQUAL "")
        __ocv_push_target_link_libraries(${LINK_MODE} ${LINK_PENDING})
        set(LINK_PENDING "")
      endif()
      set(LINK_MODE "${dep}")
    else()
      if(BUILD_opencv_world)
        if(OPENCV_MODULE_${dep}_IS_PART_OF_WORLD)
          set(dep opencv_world)
        endif()
      endif()
      list(APPEND LINK_PENDING "${dep}")
    endif()
  endforeach()
  if(NOT LINK_PENDING STREQUAL "")
    __ocv_push_target_link_libraries(${LINK_MODE} ${LINK_PENDING})
  endif()
endfunction()

function(ocv_target_compile_definitions target)
  _ocv_fix_target(target)
  if(NOT TARGET ${target})
    if(NOT DEFINED OPENCV_MODULE_${target}_LOCATION)
      message(FATAL_ERROR "ocv_target_compile_definitions: invalid target: '${target}'")
    endif()
    set(OPENCV_MODULE_${target}_COMPILE_DEFINITIONS ${OPENCV_MODULE_${target}_COMPILE_DEFINITIONS} ${ARGN} CACHE INTERNAL "" FORCE)
  else()
    target_compile_definitions(${target} ${ARGN})
  endif()
endfunction()


function(_ocv_append_target_includes target)
  if(DEFINED OCV_TARGET_INCLUDE_DIRS_${target})
    target_include_directories(${target} PRIVATE ${OCV_TARGET_INCLUDE_DIRS_${target}})
    if(OPENCV_DEPENDANT_TARGETS_${target})
      foreach(t ${OPENCV_DEPENDANT_TARGETS_${target}})
        target_include_directories(${t} PRIVATE ${OCV_TARGET_INCLUDE_DIRS_${target}})
      endforeach()
    endif()
    unset(OCV_TARGET_INCLUDE_DIRS_${target} CACHE)
  endif()

  if(DEFINED OCV_TARGET_INCLUDE_SYSTEM_DIRS_${target})
    target_include_directories(${target} SYSTEM PRIVATE ${OCV_TARGET_INCLUDE_SYSTEM_DIRS_${target}})
    if(OPENCV_DEPENDANT_TARGETS_${target})
      foreach(t ${OPENCV_DEPENDANT_TARGETS_${target}})
        target_include_directories(${t} SYSTEM PRIVATE ${OCV_TARGET_INCLUDE_SYSTEM_DIRS_${target}})
      endforeach()
    endif()
    unset(OCV_TARGET_INCLUDE_SYSTEM_DIRS_${target} CACHE)
  endif()
endfunction()

function(ocv_add_executable target)
  add_executable(${target} ${ARGN})
  _ocv_append_target_includes(${target})
endfunction()

function(ocv_add_library target)
  if(HAVE_CUDA AND ARGN MATCHES "\\.cu")
    ocv_include_directories(${CUDA_INCLUDE_DIRS})
    ocv_cuda_compile(cuda_objs ${ARGN})
    set(OPENCV_MODULE_${target}_CUDA_OBJECTS ${cuda_objs} CACHE INTERNAL "Compiled CUDA object files")
  endif()

  add_library(${target} ${ARGN} ${cuda_objs})

  if(APPLE_FRAMEWORK AND BUILD_SHARED_LIBS)
    message(STATUS "Setting Apple target properties for ${target}")

    set(CMAKE_SHARED_LIBRARY_RUNTIME_C_FLAG 1)

    if(IOS AND NOT MAC_CATALYST)
      set(OPENCV_APPLE_INFO_PLIST "${CMAKE_BINARY_DIR}/ios/Info.plist")
    else()
      set(OPENCV_APPLE_INFO_PLIST "${CMAKE_BINARY_DIR}/osx/Info.plist")
    endif()

    set_target_properties(${target} PROPERTIES
      FRAMEWORK TRUE
      MACOSX_FRAMEWORK_IDENTIFIER org.opencv
      MACOSX_FRAMEWORK_INFO_PLIST ${OPENCV_APPLE_INFO_PLIST}
      # "current version" in semantic format in Mach-O binary file
      VERSION ${OPENCV_LIBVERSION}
      # "compatibility version" in semantic format in Mach-O binary file
      SOVERSION ${OPENCV_LIBVERSION}
      INSTALL_RPATH ""
      INSTALL_NAME_DIR "@rpath"
      BUILD_WITH_INSTALL_RPATH 1
      LIBRARY_OUTPUT_NAME "opencv2"
      XCODE_ATTRIBUTE_TARGETED_DEVICE_FAMILY "1,2"
      #PUBLIC_HEADER "${OPENCV_CONFIG_FILE_INCLUDE_DIR}/cvconfig.h"
      #XCODE_ATTRIBUTE_CODE_SIGN_IDENTITY "iPhone Developer"
    )
  endif()

  _ocv_append_target_includes(${target})
endfunction()


function(ocv_add_external_target name inc link def)
  if(BUILD_SHARED_LIBS AND link)
    set(imp IMPORTED)
  endif()
  add_library(ocv.3rdparty.${name} INTERFACE ${imp})
  if(def)
    if(NOT (CMAKE_VERSION VERSION_LESS "3.11.0"))  # https://gitlab.kitware.com/cmake/cmake/-/merge_requests/1264 : eliminates "Cannot specify compile definitions for imported target" error message
      target_compile_definitions(ocv.3rdparty.${name} INTERFACE "${def}")
    else()
      set_target_properties(ocv.3rdparty.${name} PROPERTIES INTERFACE_COMPILE_DEFINITIONS "${def}")
    endif()
  endif()
  if(inc)
    if(NOT (CMAKE_VERSION VERSION_LESS "3.11.0"))  # https://gitlab.kitware.com/cmake/cmake/-/merge_requests/1264 : eliminates "Cannot specify compile definitions for imported target" error message
      target_include_directories(ocv.3rdparty.${name} SYSTEM INTERFACE "$<BUILD_INTERFACE:${inc}>")
    else()
      set_target_properties(ocv.3rdparty.${name} PROPERTIES
          INTERFACE_INCLUDE_DIRECTORIES "$<BUILD_INTERFACE:${inc}>"
          INTERFACE_SYSTEM_INCLUDE_DIRECTORIES "$<BUILD_INTERFACE:${inc}>"
      )
    endif()
  endif()
  if(link)
    # When cmake version is greater than or equal to 3.11, INTERFACE_LINK_LIBRARIES no longer applies to interface library
    # See https://github.com/opencv/opencv/pull/18658
    if(CMAKE_VERSION VERSION_LESS 3.11)
      set_target_properties(ocv.3rdparty.${name} PROPERTIES
        INTERFACE_LINK_LIBRARIES "${link}")
    else()
      target_link_libraries(ocv.3rdparty.${name} INTERFACE ${link})
    endif()
  endif()
  # to install used target only upgrade CMake
  if(NOT BUILD_SHARED_LIBS
      AND CMAKE_VERSION VERSION_LESS "3.13.0"  # https://gitlab.kitware.com/cmake/cmake/-/merge_requests/2152
  )
    install(TARGETS ocv.3rdparty.${name} EXPORT OpenCVModules)
  endif()
endfunction()


# Returns the first non-interface target
function(ocv_get_imported_target imported interface)
  set(__result "${interface}")
  get_target_property(__type "${__result}" TYPE)
  if(__type STREQUAL "INTERFACE_LIBRARY")
    get_target_property(__libs "${__result}" INTERFACE_LINK_LIBRARIES)
    list(GET __libs 0 __interface)
    ocv_get_imported_target(__result "${__interface}")
  endif()
  set(${imported} "${__result}" PARENT_SCOPE)
endfunction()


macro(ocv_get_libname var_name)
  get_filename_component(__libname "${ARGN}" NAME)
  # libopencv_core.so.3.3 -> opencv_core
  string(REGEX REPLACE "^lib(.+)\\.(a|so|dll)(\\.[.0-9]+)?$" "\\1" __libname "${__libname}")
  # MacOSX: libopencv_core.3.3.1.dylib -> opencv_core
  string(REGEX REPLACE "^lib(.+[^.0-9])\\.([.0-9]+\\.)?dylib$" "\\1" __libname "${__libname}")
  set(${var_name} "${__libname}")
endmacro()

# build the list of opencv libs and dependencies for all modules
#  _modules - variable to hold list of all modules
#  _extra - variable to hold list of extra dependencies
#  _3rdparty - variable to hold list of prebuilt 3rdparty libraries
macro(ocv_get_all_libs _modules _extra _3rdparty)
  set(${_modules} "")
  set(${_extra} "")
  set(${_3rdparty} "")
  foreach(m ${OPENCV_MODULES_PUBLIC})
    if(TARGET ${m})
      get_target_property(deps ${m} INTERFACE_LINK_LIBRARIES)
      if(NOT deps)
        set(deps "")
      endif()
    else()
      set(deps "")
    endif()
    set(_rev_deps "${deps};${m}")
    ocv_list_reverse(_rev_deps)
    foreach (dep ${_rev_deps})
      if(DEFINED OPENCV_MODULE_${dep}_LOCATION)
        list(INSERT ${_modules} 0 ${dep})
      endif()
    endforeach()
    foreach (dep ${deps} ${OPENCV_LINKER_LIBS})
      if (NOT DEFINED OPENCV_MODULE_${dep}_LOCATION)
        if(dep MATCHES "^\\$<LINK_ONLY:([^>]+)>$")
          set(dep "${CMAKE_MATCH_1}")
        endif()
        if(dep MATCHES "^\\$<")
          message(WARNING "Unexpected CMake generator expression: ${dep}")
        endif()
        if (TARGET ${dep})
          get_target_property(_type ${dep} TYPE)
          if((_type STREQUAL "STATIC_LIBRARY" AND BUILD_SHARED_LIBS)
              OR _type STREQUAL "INTERFACE_LIBRARY"
              OR DEFINED OPENCV_MODULE_${dep}_LOCATION  # OpenCV modules
          )
            # nothing
          else()
            get_target_property(_output ${dep} IMPORTED_LOCATION)
            if(NOT _output)
              get_target_property(_output ${dep} ARCHIVE_OUTPUT_DIRECTORY)
              get_target_property(_output_name ${dep} OUTPUT_NAME)
              if(NOT _output_name)
                set(_output_name "${dep}")
              endif()
            else()
              get_filename_component(_output_name "${_output}" NAME)
            endif()
            string(FIND "${_output}" "${CMAKE_BINARY_DIR}" _POS)
            if (_POS EQUAL 0)
              ocv_get_libname(_libname "${_output_name}")
              list(INSERT ${_3rdparty} 0 ${dep})
            else()
              if(_output)
                list(INSERT ${_extra} 0 ${_output})
              else()
                list(INSERT ${_extra} 0 ${dep})
              endif()
            endif()
          endif()
        else()
          list(INSERT ${_extra} 0 ${dep})
        endif()
      endif()
    endforeach()
  endforeach()

  ocv_list_filterout(${_modules} "^[\$]<")
  ocv_list_filterout(${_3rdparty} "^[\$]<")
  ocv_list_filterout(${_extra} "^[\$]<")

  # convert CMake lists to makefile literals
  foreach(lst ${_modules} ${_3rdparty} ${_extra})
    ocv_list_unique(${lst})
    ocv_list_reverse(${lst})
  endforeach()
endmacro()


function(ocv_add_test_from_target test_name test_kind the_target)
  if(CMAKE_VERSION VERSION_GREATER "2.8" AND NOT CMAKE_CROSSCOMPILING)
    if(NOT "${test_kind}" MATCHES "^(Accuracy|Performance|Sanity)$")
      message(FATAL_ERROR "Unknown test kind : ${test_kind}")
    endif()
    if(NOT TARGET "${the_target}")
      message(FATAL_ERROR "${the_target} is not a CMake target")
    endif()

    string(TOLOWER "${test_kind}" test_kind_lower)
    set(test_report_dir "${CMAKE_BINARY_DIR}/test-reports/${test_kind_lower}")
    file(MAKE_DIRECTORY "${test_report_dir}")

    add_test(NAME "${test_name}"
      COMMAND "${the_target}"
              "--gtest_output=xml:${the_target}.xml"
              ${ARGN})

    set_tests_properties("${test_name}" PROPERTIES
      LABELS "${OPENCV_MODULE_${the_module}_LABEL};${test_kind}"
      WORKING_DIRECTORY "${test_report_dir}")

    if(OPENCV_TEST_DATA_PATH)
      set_tests_properties("${test_name}" PROPERTIES
        ENVIRONMENT "OPENCV_TEST_DATA_PATH=${OPENCV_TEST_DATA_PATH}")
    endif()
  endif()
endfunction()

macro(ocv_add_testdata basedir dest_subdir)
  if(BUILD_TESTS)
    if(NOT CMAKE_CROSSCOMPILING AND NOT INSTALL_TESTS)
      file(COPY ${basedir}/
           DESTINATION ${CMAKE_BINARY_DIR}/${OPENCV_TEST_DATA_INSTALL_PATH}/${dest_subdir}
           ${ARGN}
      )
    endif()
    if(INSTALL_TESTS)
      install(DIRECTORY ${basedir}/
              DESTINATION ${OPENCV_TEST_DATA_INSTALL_PATH}/${dest_subdir}
              COMPONENT "tests"
              ${ARGN}
      )
    endif()
  endif()
endmacro()

macro(ocv_generate_vs_version_file DESTINATION)
  cmake_parse_arguments(VS_VER "" "NAME;FILEDESCRIPTION;FILEVERSION;INTERNALNAME;COPYRIGHT;ORIGINALFILENAME;PRODUCTNAME;PRODUCTVERSION;COMMENTS;FILEVERSION_QUAD;PRODUCTVERSION_QUAD" "" ${ARGN})

  macro(__vs_ver_update_variable name)
    if(VS_VER_NAME AND DEFINED OPENCV_${VS_VER_NAME}_VS_VER_${name})
      set(OPENCV_VS_VER_${name} "${OPENCV_${VS_VER_NAME}_VS_VER_${name}}")
    elseif(VS_VER_${name})
      set(OPENCV_VS_VER_${name} "${VS_VER_${name}}")
    endif()
  endmacro()

  __vs_ver_update_variable(FILEVERSION_QUAD)
  __vs_ver_update_variable(PRODUCTVERSION_QUAD)

  macro(__vs_ver_update_str_variable name)
    if(VS_VER_NAME AND DEFINED OPENCV_${VS_VER_NAME}_VS_VER_${name})
      set(OPENCV_VS_VER_${name}_STR "${OPENCV_${VS_VER_NAME}_VS_VER_${name}}")
    elseif(VS_VER_${name})
      set(OPENCV_VS_VER_${name}_STR "${VS_VER_${name}}")
    endif()
  endmacro()

  __vs_ver_update_str_variable(FILEDESCRIPTION)
  __vs_ver_update_str_variable(FILEVERSION)
  __vs_ver_update_str_variable(INTERNALNAME)
  __vs_ver_update_str_variable(COPYRIGHT)
  __vs_ver_update_str_variable(ORIGINALFILENAME)
  __vs_ver_update_str_variable(PRODUCTNAME)
  __vs_ver_update_str_variable(PRODUCTVERSION)
  __vs_ver_update_str_variable(COMMENTS)

  if(OPENCV_VS_VER_COPYRIGHT_STR)
    set(OPENCV_VS_VER_HAVE_COPYRIGHT_STR 1)
  else()
    set(OPENCV_VS_VER_HAVE_COPYRIGHT_STR 0)
  endif()

  if(OPENCV_VS_VER_COMMENTS_STR)
    set(OPENCV_VS_VER_HAVE_COMMENTS_STR 1)
  else()
    set(OPENCV_VS_VER_HAVE_COMMENTS_STR 0)
  endif()

  configure_file("${OpenCV_SOURCE_DIR}/cmake/templates/vs_version.rc.in" "${DESTINATION}" @ONLY)
endmacro()

macro(ocv_cmake_script_append_var content_var)
  foreach(var_name ${ARGN})
    set(${content_var} "${${content_var}}
set(${var_name} \"${${var_name}}\")
")
  endforeach()
endmacro()

macro(ocv_copyfiles_append_file list_var src dst)
  list(LENGTH ${list_var} __id)
  list(APPEND ${list_var} ${__id})
  set(${list_var}_SRC_${__id} "${src}")
  set(${list_var}_DST_${__id} "${dst}")
endmacro()

macro(ocv_copyfiles_append_dir list_var src dst)
  set(__glob ${ARGN})
  list(LENGTH ${list_var} __id)
  list(APPEND ${list_var} ${__id})
  set(${list_var}_SRC_${__id} "${src}")
  set(${list_var}_DST_${__id} "${dst}")
  set(${list_var}_MODE_${__id} "COPYDIR")
  if(__glob)
    set(${list_var}_GLOB_${__id} ${__glob})
  endif()
endmacro()

macro(ocv_copyfiles_make_config_string content_var list_var)
  set(var_name "${list_var}")
  set(${content_var} "${${content_var}}
set(${var_name} \"${${var_name}}\")
")
  foreach(__id ${${list_var}})
    set(${content_var} "${${content_var}}
set(${list_var}_SRC_${__id} \"${${list_var}_SRC_${__id}}\")
set(${list_var}_DST_${__id} \"${${list_var}_DST_${__id}}\")
")
    if(DEFINED ${list_var}_MODE_${__id})
      set(${content_var} "${${content_var}}set(${list_var}_MODE_${__id} \"${${list_var}_MODE_${__id}}\")\n")
    endif()
    if(DEFINED ${list_var}_GLOB_${__id})
      set(${content_var} "${${content_var}}set(${list_var}_GLOB_${__id} \"${${list_var}_GLOB_${__id}}\")\n")
    endif()
  endforeach()
endmacro()

macro(ocv_copyfiles_make_config_file filename_var list_var)
  ocv_copyfiles_make_config_string(${list_var}_CONFIG ${list_var})
  set(${filename_var} "${CMAKE_CURRENT_BINARY_DIR}/copyfiles-${list_var}.cmake")
  file(WRITE "${${filename_var}}" "${${list_var}_CONFIG}")
endmacro()

macro(ocv_copyfiles_add_forced_target target list_var comment_str)
  ocv_copyfiles_make_config_file(CONFIG_FILE ${list_var})
  ocv_cmake_byproducts(__byproducts BYPRODUCTS "${OPENCV_DEPHELPER}/${target}")
  add_custom_target(${target}
      ${__byproducts}  # required for add_custom_target() by ninja
      COMMAND ${CMAKE_COMMAND}
        "-DCONFIG_FILE:PATH=${CONFIG_FILE}"
        "-DCOPYLIST_VAR:STRING=${list_var}"
        "-DDEPHELPER=${OPENCV_DEPHELPER}/${target}"
        -P "${OpenCV_SOURCE_DIR}/cmake/copy_files.cmake"
      WORKING_DIRECTORY ${CMAKE_BINARY_DIR}
      COMMENT "${comment_str}"
      DEPENDS "${OpenCV_SOURCE_DIR}/cmake/copy_files.cmake"
              # ninja warn about file(WRITE): "${SRC_COPY_CONFIG_FILE}"
  )
endmacro()

macro(ocv_copyfiles_add_target target list_var comment_str)
  set(deps ${ARGN})
  ocv_copyfiles_make_config_file(CONFIG_FILE ${list_var})
  add_custom_command(OUTPUT "${OPENCV_DEPHELPER}/${target}"
      COMMAND ${CMAKE_COMMAND}
        "-DCONFIG_FILE:PATH=${CONFIG_FILE}"
        "-DCOPYLIST_VAR:STRING=${list_var}"
        "-DDEPHELPER=${OPENCV_DEPHELPER}/${target}"
        -P "${OpenCV_SOURCE_DIR}/cmake/copy_files.cmake"
      WORKING_DIRECTORY ${CMAKE_BINARY_DIR}
      COMMENT "${comment_str}"
      DEPENDS "${OpenCV_SOURCE_DIR}/cmake/copy_files.cmake" ${deps}
              # ninja warn about file(WRITE): "${SRC_COPY_CONFIG_FILE}"
  )
  add_custom_target(${target} DEPENDS "${OPENCV_DEPHELPER}/${target}")
endmacro()

macro(ocv_get_smart_file_name output_var fpath)
  ocv_is_subdir(__subir "${OpenCV_BINARY_DIR}" "${fpath}")
  if(__subir)
    file(RELATIVE_PATH ${output_var} "${OpenCV_BINARY_DIR}" "${fpath}")
    set(${output_var} "<BUILD>/${${output_var}}")
  else()
    ocv_is_subdir(__subir "${OpenCV_SOURCE_DIR}" "${fpath}")
    if(__subir)
      file(RELATIVE_PATH ${output_var} "${OpenCV_SOURCE_DIR}" "${fpath}")
    else()
      set(${output_var} "${fpath}")
    endif()
  endif()
  unset(__subir)
endmacro()

# Needed by install(DIRECTORY ...)
if(NOT CMAKE_VERSION VERSION_LESS 3.1)
  set(compatible_MESSAGE_NEVER MESSAGE_NEVER)
else()
  set(compatible_MESSAGE_NEVER "")
endif()


macro(ocv_git_describe var_name path)
  if(GIT_FOUND)
    execute_process(COMMAND "${GIT_EXECUTABLE}" describe --tags --exact-match --dirty
      WORKING_DIRECTORY "${path}"
      OUTPUT_VARIABLE ${var_name}
      RESULT_VARIABLE GIT_RESULT
      ERROR_QUIET
      OUTPUT_STRIP_TRAILING_WHITESPACE
    )
    if(NOT GIT_RESULT EQUAL 0)
      execute_process(COMMAND "${GIT_EXECUTABLE}" describe --tags --always --dirty --match "[0-9].[0-9].[0-9]*" --exclude "[^-]*-cvsdk"
        WORKING_DIRECTORY "${path}"
        OUTPUT_VARIABLE ${var_name}
        RESULT_VARIABLE GIT_RESULT
        ERROR_QUIET
        OUTPUT_STRIP_TRAILING_WHITESPACE
      )
      if(NOT GIT_RESULT EQUAL 0)  # --exclude is not supported by 'git'
        # match only tags with complete OpenCV versions (ignores -alpha/-beta/-rc suffixes)
        execute_process(COMMAND "${GIT_EXECUTABLE}" describe --tags --always --dirty --match "[0-9].[0-9]*[0-9]"
          WORKING_DIRECTORY "${path}"
          OUTPUT_VARIABLE ${var_name}
          RESULT_VARIABLE GIT_RESULT
          ERROR_QUIET
          OUTPUT_STRIP_TRAILING_WHITESPACE
        )
        if(NOT GIT_RESULT EQUAL 0)
          set(${var_name} "unknown")
        endif()
      endif()
    endif()
  else()
    set(${var_name} "unknown")
  endif()
endmacro()


# ocv_update_file(filepath content [VERBOSE])
# - write content to file
# - will not change modification time in case when file already exists and content has not changed
function(ocv_update_file filepath content)
  if(EXISTS "${filepath}")
    file(READ "${filepath}" actual_content)
  else()
    set(actual_content "")
  endif()
  if("${actual_content}" STREQUAL "${content}")
    if(";${ARGN};" MATCHES ";VERBOSE;")
      message(STATUS "${filepath} contains the same content")
    endif()
  else()
    file(WRITE "${filepath}" "${content}")
  endif()
endfunction()

if(NOT BUILD_SHARED_LIBS AND (CMAKE_VERSION VERSION_LESS "3.14.0"))
  ocv_update(OPENCV_3RDPARTY_EXCLUDE_FROM_ALL "")  # avoid CMake warnings: https://gitlab.kitware.com/cmake/cmake/-/issues/18938
else()
  ocv_update(OPENCV_3RDPARTY_EXCLUDE_FROM_ALL "EXCLUDE_FROM_ALL")
endif()


#
# Include configuration override settings
#
include("${CMAKE_CURRENT_LIST_DIR}/vars/EnableModeVars.cmake")<|MERGE_RESOLUTION|>--- conflicted
+++ resolved
@@ -868,10 +868,7 @@
           list(APPEND _libs_paths ${CMAKE_MATCH_1})
         elseif(IS_ABSOLUTE "${flag}"
             OR flag STREQUAL "-lstdc++"
-<<<<<<< HEAD
-=======
             OR flag STREQUAL "-latomic"
->>>>>>> 4792837f
         )
           list(APPEND _libs "${flag}")
         elseif(flag MATCHES "^-l(.*)")
