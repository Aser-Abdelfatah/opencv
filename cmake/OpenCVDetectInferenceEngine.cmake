# The script detects Intel(R) Inference Engine installation
#
# Cache variables:
# INF_ENGINE_RELEASE - a number reflecting IE source interface (linked with OpenVINO release)
#
# Detect parameters:
# 1. Native cmake IE package:
#    - environment variable InferenceEngine_DIR is set to location of cmake module
# 2. Custom location:
#    - INF_ENGINE_INCLUDE_DIRS - headers search location
#    - INF_ENGINE_LIB_DIRS     - library search location
# 3. OpenVINO location:
#    - environment variable INTEL_OPENVINO_DIR is set to location of OpenVINO installation dir
#    - INF_ENGINE_PLATFORM - part of name of library directory representing its platform
#
# Result:
# INF_ENGINE_TARGET - set to name of imported library target representing InferenceEngine
#


macro(ocv_ie_find_extra_libraries find_prefix find_suffix)
  file(GLOB libraries "${INF_ENGINE_LIB_DIRS}/${find_prefix}inference_engine*${find_suffix}")
  foreach(full_path IN LISTS libraries)
    get_filename_component(library "${full_path}" NAME_WE)
    string(REPLACE "${find_prefix}" "" library "${library}")
    if(library STREQUAL "inference_engine" OR library STREQUAL "inference_engined")
      # skip
    else()
      add_library(${library} UNKNOWN IMPORTED)
      set_target_properties(${library} PROPERTIES
          IMPORTED_LOCATION "${full_path}")
      list(APPEND custom_libraries ${library})
    endif()
  endforeach()
endmacro()

function(add_custom_ie_build _inc _lib _lib_rel _lib_dbg _msg)
  if(NOT _inc OR NOT (_lib OR _lib_rel OR _lib_dbg))
    return()
  endif()
  if(NOT _lib)
    if(_lib_rel)
      set(_lib "${_lib_rel}")
    else()
      set(_lib "${_lib_dbg}")
    endif()
  endif()
  add_library(inference_engine UNKNOWN IMPORTED)
  set_target_properties(inference_engine PROPERTIES
    IMPORTED_LOCATION "${_lib}"
    IMPORTED_IMPLIB_RELEASE "${_lib_rel}"
    IMPORTED_IMPLIB_DEBUG "${_lib_dbg}"
    INTERFACE_INCLUDE_DIRECTORIES "${_inc}"
  )

  set(custom_libraries "")
  set(__prefixes "${CMAKE_FIND_LIBRARY_PREFIXES}")
  if(NOT __prefixes)
    set(__prefixes "_empty_")
  endif()
  foreach(find_prefix ${__prefixes})
    if(find_prefix STREQUAL "_empty_")  # foreach doesn't iterate over empty elements
      set(find_prefix "")
    endif()
    if(NOT DEFINED INFERENCE_ENGINE_FIND_LIBRARY_SUFFIXES)  # allow custom override
      set(INFERENCE_ENGINE_FIND_LIBRARY_SUFFIXES ${CMAKE_FIND_LIBRARY_SUFFIXES})
      if(APPLE)
        ocv_list_filterout(INFERENCE_ENGINE_FIND_LIBRARY_SUFFIXES "^.so$")  # skip plugins (can't be linked)
      endif()
    endif()
    foreach(find_suffix ${INFERENCE_ENGINE_FIND_LIBRARY_SUFFIXES})
      ocv_ie_find_extra_libraries("${find_prefix}" "${find_suffix}")
    endforeach()
    if(NOT CMAKE_FIND_LIBRARY_SUFFIXES)
      ocv_ie_find_extra_libraries("${find_prefix}" "")
    endif()
  endforeach()

  if(NOT INF_ENGINE_RELEASE VERSION_GREATER "2018050000")
    find_library(INF_ENGINE_OMP_LIBRARY iomp5 PATHS "${INF_ENGINE_OMP_DIR}" NO_DEFAULT_PATH)
    if(NOT INF_ENGINE_OMP_LIBRARY)
      message(WARNING "OpenMP for IE have not been found. Set INF_ENGINE_OMP_DIR variable if you experience build errors.")
    endif()
  endif()
  if(EXISTS "${INF_ENGINE_OMP_LIBRARY}")
    set_target_properties(inference_engine PROPERTIES IMPORTED_LINK_INTERFACE_LIBRARIES "${INF_ENGINE_OMP_LIBRARY}")
  endif()
  set(INF_ENGINE_VERSION "Unknown" CACHE STRING "")
  set(INF_ENGINE_TARGET "inference_engine;${custom_libraries}" PARENT_SCOPE)
  message(STATUS "Detected InferenceEngine: ${_msg}")
endfunction()

# ======================

find_package(InferenceEngine QUIET)
if(InferenceEngine_FOUND)
  set(INF_ENGINE_TARGET ${InferenceEngine_LIBRARIES})
  set(INF_ENGINE_VERSION "${InferenceEngine_VERSION}" CACHE STRING "")
  message(STATUS "Detected InferenceEngine: cmake package (${InferenceEngine_VERSION})")
endif()

if(NOT INF_ENGINE_TARGET AND INF_ENGINE_LIB_DIRS AND INF_ENGINE_INCLUDE_DIRS)
  find_path(ie_custom_inc "inference_engine.hpp" PATHS "${INF_ENGINE_INCLUDE_DIRS}" NO_DEFAULT_PATH)
  if(CMAKE_BUILD_TYPE STREQUAL "Debug")
    find_library(ie_custom_lib_dbg "inference_engined" PATHS "${INF_ENGINE_LIB_DIRS}" NO_DEFAULT_PATH)  # Win32 and MacOSX
  endif()
  find_library(ie_custom_lib "inference_engine" PATHS "${INF_ENGINE_LIB_DIRS}" NO_DEFAULT_PATH)
  find_library(ie_custom_lib_rel "inference_engine" PATHS "${INF_ENGINE_LIB_DIRS}/Release" NO_DEFAULT_PATH)
  find_library(ie_custom_lib_dbg "inference_engine" PATHS "${INF_ENGINE_LIB_DIRS}/Debug" NO_DEFAULT_PATH)
  add_custom_ie_build("${ie_custom_inc}" "${ie_custom_lib}" "${ie_custom_lib_rel}" "${ie_custom_lib_dbg}" "INF_ENGINE_{INCLUDE,LIB}_DIRS")
endif()

set(_loc "$ENV{INTEL_OPENVINO_DIR}")
if(NOT _loc AND DEFINED ENV{INTEL_CVSDK_DIR})
  set(_loc "$ENV{INTEL_CVSDK_DIR}")  # OpenVINO 2018.x
endif()
if(NOT INF_ENGINE_TARGET AND _loc)
  if(NOT INF_ENGINE_RELEASE VERSION_GREATER "2018050000")
    set(INF_ENGINE_PLATFORM_DEFAULT "ubuntu_16.04")
  else()
    set(INF_ENGINE_PLATFORM_DEFAULT "")
  endif()
  set(INF_ENGINE_PLATFORM "${INF_ENGINE_PLATFORM_DEFAULT}" CACHE STRING "InferenceEngine platform (library dir)")
  find_path(ie_custom_env_inc "inference_engine.hpp" PATHS "${_loc}/deployment_tools/inference_engine/include" NO_DEFAULT_PATH)
  if(CMAKE_BUILD_TYPE STREQUAL "Debug")
    find_library(ie_custom_env_lib_dbg "inference_engined" PATHS "${_loc}/deployment_tools/inference_engine/lib/${INF_ENGINE_PLATFORM}/intel64" NO_DEFAULT_PATH)
  endif()
  find_library(ie_custom_env_lib "inference_engine" PATHS "${_loc}/deployment_tools/inference_engine/lib/${INF_ENGINE_PLATFORM}/intel64" NO_DEFAULT_PATH)
  find_library(ie_custom_env_lib_rel "inference_engine" PATHS "${_loc}/deployment_tools/inference_engine/lib/intel64/Release" NO_DEFAULT_PATH)
  find_library(ie_custom_env_lib_dbg "inference_engine" PATHS "${_loc}/deployment_tools/inference_engine/lib/intel64/Debug" NO_DEFAULT_PATH)
  add_custom_ie_build("${ie_custom_env_inc}" "${ie_custom_env_lib}" "${ie_custom_env_lib_rel}" "${ie_custom_env_lib_dbg}" "OpenVINO (${_loc})")
endif()

# Add more features to the target

if(INF_ENGINE_TARGET)
<<<<<<< HEAD
  if(InferenceEngine_VERSION VERSION_GREATER_EQUAL "2021.4")
    math(EXPR INF_ENGINE_RELEASE "${InferenceEngine_VERSION_MAJOR} * 1000000 + ${InferenceEngine_VERSION_MINOR} * 10000 + ${InferenceEngine_VERSION_PATCH} * 100")
  endif()
  if(NOT INF_ENGINE_RELEASE)
    message(WARNING "InferenceEngine version has not been set, 2021.4 will be used by default. Set INF_ENGINE_RELEASE variable if you experience build errors.")
    set(INF_ENGINE_RELEASE "2021040000")
  endif()
  set(INF_ENGINE_RELEASE "${INF_ENGINE_RELEASE}" CACHE STRING "Force IE version, should be in form YYYYAABBCC (e.g. 2020.1.0.2 -> 2020010002)")
=======
  if(DEFINED InferenceEngine_VERSION)
    message(STATUS "InferenceEngine: ${InferenceEngine_VERSION}")
    if(NOT INF_ENGINE_RELEASE AND NOT (InferenceEngine_VERSION VERSION_LESS "2021.4"))
      math(EXPR INF_ENGINE_RELEASE_INIT "${InferenceEngine_VERSION_MAJOR} * 1000000 + ${InferenceEngine_VERSION_MINOR} * 10000 + ${InferenceEngine_VERSION_PATCH} * 100")
    endif()
  endif()
  if(NOT INF_ENGINE_RELEASE AND NOT INF_ENGINE_RELEASE_INIT)
    message(WARNING "InferenceEngine version has not been set, 2021.4 will be used by default. Set INF_ENGINE_RELEASE variable if you experience build errors.")
    set(INF_ENGINE_RELEASE_INIT "2021040000")
  elseif(DEFINED INF_ENGINE_RELEASE)
    set(INF_ENGINE_RELEASE_INIT "${INF_ENGINE_RELEASE}")
  endif()
  set(INF_ENGINE_RELEASE "${INF_ENGINE_RELEASE_INIT}" CACHE STRING "Force IE version, should be in form YYYYAABBCC (e.g. 2020.1.0.2 -> 2020010002)")
>>>>>>> 3b26105f
  set_target_properties(${INF_ENGINE_TARGET} PROPERTIES
      INTERFACE_COMPILE_DEFINITIONS "HAVE_INF_ENGINE=1;INF_ENGINE_RELEASE=${INF_ENGINE_RELEASE}"
  )
endif()

if(WITH_NGRAPH)
  find_package(ngraph QUIET)
  if(ngraph_FOUND)
    ocv_assert(TARGET ngraph::ngraph)
    if(INF_ENGINE_RELEASE VERSION_LESS "2019039999")
      message(WARNING "nGraph is not tested with current InferenceEngine version: INF_ENGINE_RELEASE=${INF_ENGINE_RELEASE}")
    endif()
    message(STATUS "Detected ngraph: cmake package (${ngraph_VERSION})")
    set(HAVE_NGRAPH ON)
  endif()
endif()<|MERGE_RESOLUTION|>--- conflicted
+++ resolved
@@ -134,16 +134,6 @@
 # Add more features to the target
 
 if(INF_ENGINE_TARGET)
-<<<<<<< HEAD
-  if(InferenceEngine_VERSION VERSION_GREATER_EQUAL "2021.4")
-    math(EXPR INF_ENGINE_RELEASE "${InferenceEngine_VERSION_MAJOR} * 1000000 + ${InferenceEngine_VERSION_MINOR} * 10000 + ${InferenceEngine_VERSION_PATCH} * 100")
-  endif()
-  if(NOT INF_ENGINE_RELEASE)
-    message(WARNING "InferenceEngine version has not been set, 2021.4 will be used by default. Set INF_ENGINE_RELEASE variable if you experience build errors.")
-    set(INF_ENGINE_RELEASE "2021040000")
-  endif()
-  set(INF_ENGINE_RELEASE "${INF_ENGINE_RELEASE}" CACHE STRING "Force IE version, should be in form YYYYAABBCC (e.g. 2020.1.0.2 -> 2020010002)")
-=======
   if(DEFINED InferenceEngine_VERSION)
     message(STATUS "InferenceEngine: ${InferenceEngine_VERSION}")
     if(NOT INF_ENGINE_RELEASE AND NOT (InferenceEngine_VERSION VERSION_LESS "2021.4"))
@@ -157,7 +147,6 @@
     set(INF_ENGINE_RELEASE_INIT "${INF_ENGINE_RELEASE}")
   endif()
   set(INF_ENGINE_RELEASE "${INF_ENGINE_RELEASE_INIT}" CACHE STRING "Force IE version, should be in form YYYYAABBCC (e.g. 2020.1.0.2 -> 2020010002)")
->>>>>>> 3b26105f
   set_target_properties(${INF_ENGINE_TARGET} PROPERTIES
       INTERFACE_COMPILE_DEFINITIONS "HAVE_INF_ENGINE=1;INF_ENGINE_RELEASE=${INF_ENGINE_RELEASE}"
   )
