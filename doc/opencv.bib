@incollection{ABD12,
  author = {Alcantarilla, Pablo Fern{\'a}ndez and Bartoli, Adrien and Davison, Andrew J},
  title = {KAZE features},
  booktitle = {Computer Vision--ECCV 2012},
  year = {2012},
  pages = {214--227},
  publisher = {Springer},
  url = {https://www.doc.ic.ac.uk/~ajd/Publications/alcantarilla_etal_eccv2012.pdf}
}
@article{ANB13,
  author = {Alcantarilla, Pablo F and Nuevo, Jes{\'u}s and Bartoli, Adrien},
  title = {Fast Explicit Diffusion for Accelerated Features in Nonlinear Scale Spaces},
  year = {2011},
  pages = {1281--1298},
  journal = {Trans. Pattern Anal. Machine Intell},
  volume = {34},
  number = {7},
  url = {http://www.bmva.org/bmvc/2013/Papers/paper0013/paper0013.pdf}
}
@inproceedings{Andreff99,
  author = {Andreff, Nicolas and Horaud, Radu and Espiau, Bernard},
  title = {On-line Hand-eye Calibration},
  booktitle = {Proceedings of the 2Nd International Conference on 3-D Digital Imaging and Modeling},
  series = {3DIM'99},
  year = {1999},
  isbn = {0-7695-0062-5},
  location = {Ottawa, Canada},
  pages = {430--436},
  numpages = {7},
  url = {http://dl.acm.org/citation.cfm?id=1889712.1889775},
  acmid = {1889775},
  publisher = {IEEE Computer Society},
  address = {Washington, DC, USA},
}
@inproceedings{Arandjelovic:2012:TTE:2354409.2355123,
  author = {Arandjelovic, Relja},
  title = {Three Things Everyone Should Know to Improve Object Retrieval},
  booktitle = {Proceedings of the 2012 IEEE Conference on Computer Vision and Pattern Recognition (CVPR)},
  series = {CVPR '12},
  year = {2012},
  isbn = {978-1-4673-1226-4},
  pages = {2911--2918},
  numpages = {8},
  url = {http://dl.acm.org/citation.cfm?id=2354409.2355123},
  acmid = {2355123},
  publisher = {IEEE Computer Society},
  address = {Washington, DC, USA},
  keywords = {Vectors,Visualization,Kernel,Standards,Support vector machines,Indexes,Euclidean distance}
}
@article{BA83,
  author = {Burt, Peter J and Adelson, Edward H},
  title = {A multiresolution spline with application to image mosaics},
  year = {1983},
  pages = {217--236},
  journal = {ACM Transactions on Graphics (TOG)},
  volume = {2},
  number = {4},
  publisher = {ACM},
  url = {http://persci.mit.edu/pub_pdfs/spline83.pdf}
}
@article{BL07,
  author = {Brown, Matthew and Lowe, David G},
  title = {Automatic panoramic image stitching using invariant features},
  year = {2007},
  pages = {59--73},
  journal = {International journal of computer vision},
  volume = {74},
  number = {1},
  publisher = {Springer},
  url = {http://matthewalunbrown.com/papers/ijcv2007.pdf}
}
@article{BT96,
  author = {Birchfield, Stan and Tomasi, Carlo},
  title = {Depth discontinuities by pixel-to-pixel stereo},
  year = {1999},
  pages = {269--293},
  journal = {International Journal of Computer Vision},
  volume = {35},
  number = {3},
  publisher = {Springer},
  url = {https://users.cs.duke.edu/~tomasi/papers/tomasi/tomasiIjcv99.pdf}
}
@article{BT98,
  author = {Birchfield, Stan and Tomasi, Carlo},
  title = {A pixel dissimilarity measure that is insensitive to image sampling},
  year = {1998},
  pages = {401--406},
  journal = {Pattern Analysis and Machine Intelligence, IEEE Transactions on},
  volume = {20},
  number = {4},
  publisher = {IEEE},
  url = {http://robotics.stanford.edu/~birch/publications/dissimilarity_pami1998.pdf}
}
@article{Ballard1981,
  author = {Ballard, Dana H},
  title = {Generalizing the Hough transform to detect arbitrary shapes},
  year = {1981},
  pages = {111--122},
  journal = {Pattern recognition},
  volume = {13},
  number = {2},
  publisher = {Elsevier},
  url = {https://www.cs.bgu.ac.il/~icbv161/wiki.files/Readings/1981-Ballard-Generalizing_the_Hough_Transform_to_Detect_Arbitrary_Shapes.pdf}
}
@techreport{blanco2010tutorial,
  title = {A tutorial on SE(3) transformation parameterizations and on-manifold optimization},
  author = {Blanco, Jose-Luis},
  institution = {University of Malaga},
  number = {012010},
  year = {2010},
  url = {http://ingmec.ual.es/~jlblanco/papers/jlblanco2010geometry3D_techrep.pdf}
}
@inproceedings{Bolelli2017,
  title = {{Two More Strategies to Speed Up Connected Components Labeling Algorithms}},
  author = {Bolelli, Federico and Cancilla, Michele and Grana, Costantino},
  year = 2017,
  booktitle = {Image Analysis and Processing - ICIAP 2017},
  publisher = {Springer},
  volume = 10485,
  pages = {48--58},
  doi = {10.1007/978-3-319-68548-9_5},
  isbn = {978-3-319-68547-2}
}
@article{Bolelli2019,
  title = {{Spaghetti Labeling: Directed Acyclic Graphs for Block-Based Connected Components Labeling}},
  author = {Bolelli, Federico and Allegretti, Stefano and Baraldi, Lorenzo and Grana, Costantino},
  year = 2019,
  journal = {IEEE Transactions on Image Processing},
  publisher = {IEEE},
  volume = 29,
  number = 1,
  pages = {1999--2012},
  doi = {10.1109/TIP.2019.2946979},
  issn = {1057-7149}
}
@article{Borgefors86,
  author = {Borgefors, Gunilla},
  title = {Distance transformations in digital images},
  year = {1986},
  pages = {344--371},
  journal = {Computer vision, graphics, and image processing},
  volume = {34},
  number = {3},
  publisher = {Elsevier}
}
@article{Bouguet00,
  author = {Bouguet, Jean-Yves},
  title = {Pyramidal implementation of the affine lucas kanade feature tracker description of the algorithm},
  year = {2001},
  journal = {Intel Corporation},
  volume = {5},
  url = {https://pdfs.semanticscholar.org/aa97/2b40c0f8e20b07e02d1fd320bc7ebadfdfc7.pdf}
}
@misc{BouguetMCT,
  author = {Bouguet, Jean-Yves},
  title = {Camera Calibration Tool box for Matlab [EB/OL]},
  year = {2004}
}
@inproceedings{Bradski00,
  author = {Bradski, GR and Davis, J},
  title = {Motion segmentation and pose recognition with motion history gradients},
  booktitle = {Applications of Computer Vision, 2000, Fifth IEEE Workshop on.},
  year = {2000},
  pages = {238--244},
  publisher = {IEEE},
  url = {http://web.cse.ohio-state.edu/~davis.1719/Publications/mva02.pdf}
}
@article{Bradski98,
  author = {Bradski, Gary R},
  title = {Computer vision face tracking for use in a perceptual user interface},
  year = {1998},
  publisher = {Citeseer}
}
@book{Breiman84,
  title = {Classification and regression trees},
  author = {Breiman, Leo and Friedman, Jerome and Stone, Charles J and Olshen, Richard A},
  year = {1984},
  publisher = {CRC press},
  url = {https://projecteuclid.org/download/pdf_1/euclid.aos/1016218223}
}
@incollection{Brox2004,
  author = {Brox, Thomas and Bruhn, Andres and Papenberg, Nils and Weickert, Joachim},
  title = {High accuracy optical flow estimation based on a theory for warping},
  booktitle = {Computer Vision-ECCV 2004},
  year = {2004},
  pages = {25--36},
  publisher = {Springer},
  url = {http://www.cs.auckland.ac.nz/~rklette/TeachAuckland.html/CIMAT/02a%20BBPW-ECCV04.pdf}
}
@article{Burges98,
  author = {Burges, Christopher JC},
  title = {A tutorial on support vector machines for pattern recognition},
  year = {1998},
  pages = {121--167},
  journal = {Data mining and knowledge discovery},
  volume = {2},
  number = {2},
  publisher = {Springer},
  url = {http://www.cmlab.csie.ntu.edu.tw/~cyy/learning/papers/SVM_Tutorial.pdf}
}
@inproceedings{CL12,
  author = {Lu, Cewu and Xu, Li and Jia, Jiaya},
  title = {Contrast preserving decolorization},
  booktitle = {Computational Photography (ICCP), 2012 IEEE International Conference on},
  year = {2012},
  pages = {1--7},
  publisher = {IEEE},
  url = {https://www.computer.org/csdl/proceedings/iccp/2012/1662/00/06215215.pdf}
}
@article{Canny86,
  author = {Canny, John},
  title = {A computational approach to edge detection},
  year = {1986},
  pages = {679--698},
  journal = {Pattern Analysis and Machine Intelligence, IEEE Transactions on},
  number = {6},
  publisher = {IEEE},
  url = {http://citeseerx.ist.psu.edu/viewdoc/download?doi=10.1.1.420.3300&rep=rep1&type=pdf}
}
@article{ChambolleEtAl,
  author = {Chambolle, Antonin and Caselles, Vicent and Cremers, Daniel and Novaga, Matteo and Pock, Thomas},
  title = {An introduction to total variation for image analysis},
  year = {2010},
  pages = {263--340},
  journal = {Theoretical foundations and numerical methods for sparse recovery},
  volume = {9},
  publisher = {Walter de Gruyter}
}
@article{Chaumette06,
  author = {Chaumette, Fran{\c c}ois and Hutchinson, S.},
  title = {{Visual servo control, Part I: Basic approaches}},
  url = {https://hal.inria.fr/inria-00350283},
  journal = {{IEEE Robotics and Automation Magazine}},
  publisher = {{Institute of Electrical and Electronics Engineers}},
  volume = {13},
  number = {4},
  pages = {82-90},
  year = {2006},
  pdf = {https://hal.inria.fr/inria-00350283/file/2006_ieee_ram_chaumette.pdf},
  hal_id = {inria-00350283},
  hal_version = {v1},
}
@article{Collins14,
  year = {2014},
  issn = {0920-5691},
  journal = {International Journal of Computer Vision},
  volume = {109},
  number = {3},
  doi = {10.1007/s11263-014-0725-5},
  title = {Infinitesimal Plane-Based Pose Estimation},
  url = {http://dx.doi.org/10.1007/s11263-014-0725-5},
  publisher = {Springer US},
  keywords = {Plane; Pose; SfM; PnP; Homography},
  author = {Collins, Toby and Bartoli, Adrien},
  pages = {252-286},
  language = {English}
}
@article{Daniilidis98,
  author = {Konstantinos Daniilidis},
  title = {Hand-Eye Calibration Using Dual Quaternions},
  journal = {International Journal of Robotics Research},
  year = {1998},
  volume = {18},
  pages = {286--298}
}
@inproceedings{DM03,
  author = {Drago, Fr{\'e}d{\'e}ric and Myszkowski, Karol and Annen, Thomas and Chiba, Norishige},
  title = {Adaptive logarithmic mapping for displaying high contrast scenes},
  booktitle = {Computer Graphics Forum},
  year = {2003},
  pages = {419--426},
  volume = {22},
  number = {3},
  publisher = {Wiley},
  url = {http://citeseerx.ist.psu.edu/viewdoc/download?doi=10.1.1.69.8094&rep=rep1&type=pdf}
}
@inproceedings{DM97,
  author = {Debevec, Paul E and Malik, Jitendra},
  title = {Recovering high dynamic range radiance maps from photographs},
  booktitle = {ACM SIGGRAPH 2008 classes},
  year = {2008},
  pages = {31},
  publisher = {ACM},
  url = {http://citeseerx.ist.psu.edu/viewdoc/download?doi=10.1.1.463.6496&rep=rep1&type=pdf}
}
@inproceedings{Dalal2005,
  author = {Dalal, Navneet and Triggs, Bill},
  title = {Histograms of oriented gradients for human detection},
  booktitle = {Computer Vision and Pattern Recognition, 2005. CVPR 2005. IEEE Computer Society Conference on},
  year = {2005},
  pages = {886--893},
  volume = {1},
  publisher = {IEEE},
  url = {https://hal.inria.fr/docs/00/54/85/12/PDF/hog_cvpr2005.pdf}
}
@inproceedings{Davis97,
  author = {Davis, James W and Bobick, Aaron F},
  title = {The representation and recognition of human movement using temporal templates},
  booktitle = {Computer Vision and Pattern Recognition, 1997. Proceedings., 1997 IEEE Computer Society Conference on},
  year = {1997},
  pages = {928--934},
  publisher = {IEEE},
  url = {http://alumni.media.mit.edu/~jdavis/Publications/publications_402.pdf}
}
@misc{Eade13,
  author = {Eade, Ethan},
  title = {Gauss-Newton / Levenberg-Marquardt Optimization},
  year = {2013},
  url = {http://ethaneade.com/optimization.pdf}
}
@misc{Eade17,
  author = {Eade, Ethan},
  title = {Lie Groups for 2D and 3D Transformation},
  year = {2017},
  url = {http://www.ethaneade.com/lie.pdf}
}
@inproceedings{EM11,
  author = {Gastal, Eduardo SL and Oliveira, Manuel M},
  title = {Domain transform for edge-aware image and video processing},
  booktitle = {ACM Transactions on Graphics (TOG)},
  year = {2011},
  pages = {69},
  volume = {30},
  number = {4},
  publisher = {ACM},
  url = {http://www.inf.ufrgs.br/~eslgastal/DomainTransform/Gastal_Oliveira_SIGGRAPH2011_Domain_Transform.pdf}
}
@article{EP08,
  author = {Evangelidis, Georgios D and Psarakis, Emmanouil Z},
  title = {Parametric image alignment using enhanced correlation coefficient maximization},
  year = {2008},
  pages = {1858--1865},
  journal = {Pattern Analysis and Machine Intelligence, IEEE Transactions on},
  volume = {30},
  number = {10},
  publisher = {IEEE},
  url = {https://hal.archives-ouvertes.fr/docs/00/86/43/85/PDF/PAMI_2008_preprint.pdf}
}
@inproceedings{FGD2003,
  author = {Li, Liyuan and Huang, Weimin and Gu, Irene YH and Tian, Qi},
  title = {Foreground object detection from videos containing complex background},
  booktitle = {Proceedings of the eleventh ACM international conference on Multimedia},
  year = {2003},
  pages = {2--10},
  publisher = {ACM},
  url = {https://www.researchgate.net/profile/Liyuan_Li/publication/221571587_Foreground_object_detection_from_videos_containing_complex_background/links/09e4150bdf566d110c000000/Foreground-object-detection-from-videos-containing-complex-background.pdf}
}
@article{FHT98,
  author = {Friedman, Jerome and Hastie, Trevor and Tibshirani, Robert},
  title = {Additive Logistic Regression: a Statistical View of Boosting},
  year = {1998},
  url = {https://projecteuclid.org/download/pdf_1/euclid.aos/1016218223}
}
@inproceedings{FL02,
  author = {Fattal, Raanan and Lischinski, Dani and Werman, Michael},
  title = {Gradient domain high dynamic range compression},
  booktitle = {ACM Transactions on Graphics (TOG)},
  year = {2002},
  pages = {249--256},
  volume = {21},
  number = {3},
  publisher = {ACM},
  url = {https://www.researchgate.net/profile/Dani_Lischinski/publication/2530899_Gradient_Domain_High_Dynamic_Range_Compression/links/00463524c3f5cd2e34000000/Gradient-Domain-High-Dynamic-Range-Compression.pdf}
}
@incollection{Farneback2003,
  author = {Farneb{\"a}ck, Gunnar},
  title = {Two-frame motion estimation based on polynomial expansion},
  booktitle = {Image Analysis},
  year = {2003},
  pages = {363--370},
  publisher = {Springer},
  url = {https://doi.org/10.1007/3-540-45103-X_50},
  doi = {10.1007/3-540-45103-X_50}
}
@inproceedings{Farsiu03,
  author = {Farsiu, Sina and Robinson, Dirk and Elad, Michael and Milanfar, Peyman},
  title = {Fast and robust super-resolution},
  booktitle = {Image Processing, 2003. ICIP 2003. Proceedings. 2003 International Conference on},
  year = {2003},
  pages = {II--291},
  volume = {2},
  publisher = {IEEE},
  url = {http://www.academia.edu/download/42361965/ICIP2003SR.pdf}
}
@techreport{Felzenszwalb04,
  author = {Felzenszwalb, Pedro and Huttenlocher, Daniel},
  title = {Distance transforms of sampled functions},
  year = {2004},
  institution = {Cornell University},
  url = {http://www.theoryofcomputing.org/articles/v008a019/v008a019.pdf}
}
@article{Felzenszwalb10,
  author = {Felzenszwalb, Pedro F and Girshick, Ross B and McAllester, David and Ramanan, Deva},
  title = {Object detection with discriminatively trained part-based models},
  year = {2010},
  pages = {1627--1645},
  journal = {Pattern Analysis and Machine Intelligence, IEEE Transactions on},
  volume = {32},
  number = {9},
  publisher = {IEEE},
  url = {http://lear.inrialpes.fr/~oneata/reading_group/dpm.pdf}
}
@article{Felzenszwalb2006,
  author = {Felzenszwalb, Pedro F and Huttenlocher, Daniel P},
  title = {Efficient belief propagation for early vision},
  year = {2006},
  pages = {41--54},
  journal = {International journal of computer vision},
  volume = {70},
  number = {1},
  publisher = {Springer},
  url = {http://www.cs.duke.edu/research/AI/papers/Felzenszwalb06.pdf}
}
@inproceedings{Fitzgibbon95,
  author = {Fitzgibbon, Andrew W and Fisher, Robert B},
  title = {A buyer's guide to conic fitting},
  booktitle = {Proceedings of the 6th British conference on Machine vision (Vol. 2)},
  year = {1995},
  pages = {513--522},
  publisher = {BMVA Press},
  url = {https://www.researchgate.net/profile/Robert_Fisher5/publication/2237785_A_Buyer's_Guide_to_Conic_Fitting/links/0fcfd50f59aeded518000000/A-Buyers-Guide-to-Conic-Fitting.pdf}
}
@article{fitzgibbon1999,
  abstract = {This work presents a new efficient method for fitting ellipses to scattered data. Previous algorithms either fitted general conics or were computationally expensive. By minimizing the algebraic distance subject to the constraint 4ac-b<sup>2</sup>=1, the new method incorporates the ellipticity constraint into the normalization factor. The proposed method combines several advantages: It is ellipse-specific, so that even bad data will always return an ellipse. It can be solved naturally by a generalized eigensystem. It is extremely robust, efficient, and easy to implement},
  author = {Fitzgibbon, Andrew and Pilu, Maurizio and Fisher, Robert B.},
  doi = {10.1109/34.765658},
  isbn = {0162-8828},
  issn = {01628828},
  journal = {IEEE Transactions on Pattern Analysis and Machine Intelligence},
  number = {5},
  pages = {476--480},
  pmid = {708},
  title = {Direct least square fitting of ellipses},
  volume = {21},
  year = {1999},
  url = {https://pdfs.semanticscholar.org/090d/25f94cb021bdd3400a2f547f989a6a5e07ec.pdf}
}
@article{Gallego2014ACF,
  title = {A Compact Formula for the Derivative of a 3-D Rotation in Exponential Coordinates},
  author = {Guillermo Gallego and Anthony J. Yezzi},
  journal = {Journal of Mathematical Imaging and Vision},
  year = {2014},
  volume = {51},
  pages = {378-384}
}
@article{Grana2010,
  title = {{Optimized Block-Based Connected Components Labeling With Decision Trees}},
  author = {Grana, Costantino and Borghesani, Daniele and Cucchiara, Rita},
  year = 2010,
  journal = {IEEE Transactions on Image Processing},
  volume = 19,
  number = 6,
  pages = {1596--1609},
  doi = {10.1109/TIP.2010.2044963}
}
@article{taubin1991,
  abstract = {The author addresses the problem of parametric representation and estimation of complex planar curves in 2-D surfaces in 3-D, and nonplanar space curves in 3-D. Curves and surfaces can be defined either parametrically or implicitly, with the latter representation used here. A planar curve is the set of zeros of a smooth function of two variables <e1>x</e1>-<e1>y</e1>, a surface is the set of zeros of a smooth function of three variables <e1>x</e1>-<e1>y</e1>-<e1>z</e1>, and a space curve is the intersection of two surfaces, which are the set of zeros of two linearly independent smooth functions of three variables <e1>x</e1>-<e1>y</e1>-<e1>z</e1> For example, the surface of a complex object in 3-D can be represented as a subset of a single implicit surface, with similar results for planar and space curves. It is shown how this unified representation can be used for object recognition, object position estimation, and segmentation of objects into meaningful subobjects, that is, the detection of `interest regions' that are more complex than high curvature regions and, hence, more useful as features for object recognition},
  author = {Taubin, Gabriel},
  doi = {10.1109/34.103273},
  isbn = {0162-8828},
  issn = {01628828},
  journal = {IEEE Transactions on Pattern Analysis and Machine Intelligence},
  number = {11},
  pages = {1115--1138},
  title = {Estimation of planar curves, surfaces, and nonplanar space curves defined by implicit equations with applications to edge and range image segmentation},
  volume = {13},
  year = {1991},
  url = {https://pdfs.semanticscholar.org/27a7/90a0ca254006fbe37d41e1751516911607ca.pdf}
}
@inproceedings{G11,
  author = {Grundmann, Matthias and Kwatra, Vivek and Essa, Irfan},
  title = {Auto-directed video stabilization with robust l1 optimal camera paths},
  booktitle = {Computer Vision and Pattern Recognition (CVPR), 2011 IEEE Conference on},
  year = {2011},
  pages = {225--232},
  publisher = {IEEE},
  url = {https://smartech.gatech.edu/bitstream/handle/1853/44611/2011-Grundmann-AVSWROCP.pdf?sequence=1&isAllowed=y}
}
@article{GW03,
  author = {Ward, Greg},
  title = {Fast, robust image registration for compositing high dynamic range photographs from hand-held exposures},
  year = {2003},
  pages = {17--30},
  journal = {Journal of graphics tools},
  volume = {8},
  number = {2},
  publisher = {Taylor \& Francis},
  url = {http://pages.cs.wisc.edu/~lizhang/courses/cs766-2008f/projects/hdr/jgtpap2.pdf}
}
@inproceedings{Gold2012,
  author = {Godbehere, Andrew B and Matsukawa, Akihiro and Goldberg, Ken},
  title = {Visual tracking of human visitors under variable-lighting conditions for a responsive audio art installation},
  booktitle = {American Control Conference (ACC), 2012},
  year = {2012},
  pages = {4305--4312},
  publisher = {IEEE},
  url = {http://citeseerx.ist.psu.edu/viewdoc/download?doi=10.1.1.228.1735&rep=rep1&type=pdf}
}
@article{Guil1999,
  author = {Guil, N and Gonzalez-Linares, Jos{\'e} Mar{\'\i}a and Zapata, Emilio L},
  title = {Bidimensional shape detection using an invariant approach},
  year = {1999},
  pages = {1025--1038},
  journal = {Pattern Recognition},
  volume = {32},
  number = {6},
  publisher = {Elsevier}
}
@article{HH08,
  author = {Hirschmuller, Heiko},
  title = {Stereo processing by semiglobal matching and mutual information},
  year = {2008},
  pages = {328--341},
  journal = {Pattern Analysis and Machine Intelligence, IEEE Transactions on},
  volume = {30},
  number = {2},
  publisher = {IEEE},
  url = {http://www.openrs.org/photogrammetry/2015/SGM%202008%20PAMI%20-%20Stereo%20Processing%20by%20Semiglobal%20Matching%20and%20Mutual%20Informtion.pdf}
}
@article{HTF01,
  author = {Trevor, Hastie and Robert, Tibshirani and Jerome, Friedman},
  title = {The elements of statistical learning: data mining, inference and prediction},
  year = {2001},
  pages = {371--406},
  journal = {New York: Springer-Verlag},
  volume = {1},
  number = {8},
  url = {http://www.stat.auckland.ac.nz/~yee/784/files/ch09AdditiveModelsTrees.pdf}
}
@article{Hartley99,
  author = {Hartley, Richard I},
  title = {Theory and practice of projective rectification},
  year = {1999},
  pages = {115--127},
  journal = {International Journal of Computer Vision},
  volume = {35},
  number = {2},
  publisher = {Springer},
  url = {http://www.cs.ait.ac.th/~mdailey/cvreadings/Hartley-Rectify.pdf}
}
@book{HartleyZ00,
  author = {Hartley, Richard and Zisserman, Andrew},
  title = {Multiple view geometry in computer vision},
  year = {2003},
  publisher = {Cambridge university press},
  url = {http://cds.cern.ch/record/1598612/files/0521540518_TOC.pdf}
}
@article{Horaud95,
  author = {Horaud, Radu and Dornaika, Fadi},
  title = {Hand-eye Calibration},
  journal = {Int. J. Rob. Res.},
  issue_date = {June 1995},
  volume = {14},
  number = {3},
  month = jun,
  year = {1995},
  issn = {0278-3649},
  pages = {195--210},
  numpages = {16},
  url = {http://dx.doi.org/10.1177/027836499501400301},
  doi = {10.1177/027836499501400301},
  acmid = {208622},
  publisher = {Sage Publications, Inc.},
  address = {Thousand Oaks, CA, USA}
}
@article{Horn81,
  author = {Horn, Berthold KP and Schunck, Brian G},
  title = {Determining Optical Flow},
  year = {1981},
  pages = {185--203},
  journal = {Artificial Intelligence},
  volume = {17},
  url = {https://dspace.mit.edu/bitstream/handle/1721.1/6337/%EE%80%80AIM%EE%80%81-572.pdf?sequence=2}
}
@article{Hu62,
  author = {Hu, Ming-Kuei},
  title = {Visual pattern recognition by moment invariants},
  year = {1962},
  pages = {179--187},
  journal = {Information Theory, IRE Transactions on},
  volume = {8},
  number = {2},
  publisher = {IEEE}
}
@article{Javier2012,
  author = {S{\'a}nchez P{\'e}rez, Javier and Meinhardt-Llopis, Enric and Facciolo, Gabriele},
  title = {TV-L1 optical flow estimation},
  year = {2012},
  url = {http://www.ipol.im/pub/art/2013/26/article_lr.pdf}
}
@article{KleeLaskowski85,
  author = {Klee, Victor and Laskowski, Michael C},
  title = {Finding the smallest triangles containing a given convex polygon},
  year = {1985},
  pages = {359--375},
  journal = {Journal of Algorithms},
  volume = {6},
  number = {3},
  publisher = {Elsevier}
}
@article{Kirkpatrick83,
  author = {Kirkpatrick, S. and Gelatt, C. D. Jr and Vecchi, M. P.},
  title = {Optimization by Simulated Annealing},
  year = {1983},
  pages = {671--680},
  journal = {Science},
  volume = {220},
  number = {4598},
  publisher = {American Association for the Advancement of Science},
  url = {http://sci2s.ugr.es/sites/default/files/files/Teaching/GraduatesCourses/Metaheuristicas/Bibliography/1983-Science-Kirkpatrick-sim_anneal.pdf}
}
@inproceedings{Kolmogorov03,
  author = {Kim, Junhwan and Kolmogorov, Vladimir and Zabih, Ramin},
  title = {Visual correspondence using energy minimization and mutual information},
  booktitle = {Computer Vision, 2003. Proceedings. Ninth IEEE International Conference on},
  year = {2003},
  pages = {1033--1040},
  publisher = {IEEE}
}
@article{YM11,
  author = {Yu, Guoshen and Morel, Jean-Michel},
  title = {ASIFT: An Algorithm for Fully Affine Invariant Comparison},
  year = {2011},
  pages = {11--38},
  journal = {Image Processing On Line},
  volume = {1},
  doi = {10.5201/ipol.2011.my-asift},
  url = {http://www.ipol.im/pub/algo/my_affine_sift/}
}
@inproceedings{LCS11,
  author = {Leutenegger, Stefan and Chli, Margarita and Siegwart, Roland Yves},
  title = {BRISK: Binary robust invariant scalable keypoints},
  booktitle = {Computer Vision (ICCV), 2011 IEEE International Conference on},
  year = {2011},
  pages = {2548--2555},
  publisher = {IEEE}
}
@article{Louhichi07,
  author = {Louhichi, H. and Fournel, T. and Lavest, J. M. and Ben Aissia, H.},
  title = {Self-calibration of Scheimpflug cameras: an easy protocol},
  year = {2007},
  pages = {2616–2622},
  journal = {Meas. Sci. Technol.},
  volume = {18},
  number = {8},
  publisher = {IOP Publishing Ltd}
}
@article{Li2010SimultaneousRA,
  title = {Simultaneous robot-world and hand-eye calibration using dual-quaternions and Kronecker product},
  author = {Aiguo Li and Lin Wang and Defeng Wu},
  journal = {International Journal of Physical Sciences},
  year = {2010},
  volume = {5},
  pages = {1530-1536}
}
@article{LibSVM,
  author = {Chang, Chih-Chung and Lin, Chih-Jen},
  title = {LIBSVM: a library for support vector machines},
  year = {2011},
  pages = {27},
  journal = {ACM Transactions on Intelligent Systems and Technology (TIST)},
  volume = {2},
  number = {3},
  publisher = {ACM}
}
@inproceedings{Lienhart02,
  author = {Lienhart, Rainer and Maydt, Jochen},
  title = {An extended set of haar-like features for rapid object detection},
  booktitle = {Image Processing. 2002. Proceedings. 2002 International Conference on},
  year = {2002},
  pages = {I--900},
  volume = {1},
  publisher = {IEEE}
}
@article{Lowe04,
  author = {Lowe, David G.},
  title = {Distinctive Image Features from Scale-Invariant Keypoints},
  journal = {Int. J. Comput. Vision},
  issue_date = {November 2004},
  volume = {60},
  number = {2},
  month = nov,
  year = {2004},
  issn = {0920-5691},
  pages = {91--110},
  numpages = {20},
  url = {https://doi.org/10.1023/B:VISI.0000029664.99615.94},
  doi = {10.1023/B:VISI.0000029664.99615.94},
  acmid = {996342},
  publisher = {Kluwer Academic Publishers},
  address = {Hingham, MA, USA},
  keywords = {image matching, invariant features, object recognition, scale invariance},
  month_numeric = {11}
}
@inproceedings{Lucas81,
  author = {Lucas, Bruce D and Kanade, Takeo and others},
  title = {An iterative image registration technique with an application to stereo vision.},
  booktitle = {IJCAI},
  year = {1981},
  pages = {674--679},
  volume = {81}
}
@misc{MA13,
  author = {Mordvintsev, Alexander},
  title = {ROF and TV-L1 denoising with Primal-Dual algorithm},
  url = {http://znah.net/rof-and-tv-l1-denoising-with-primal-dual-algorithm.html}
}
@misc{Madsen04,
  author = {K. Madsen and H. B. Nielsen and O. Tingleff},
  title = {Methods for Non-Linear Least Squares Problems (2nd ed.)},
  year = {2004},
  pages = {60},
  publisher = {Informatics and Mathematical Modelling, Technical University of Denmark, {DTU}},
  address = {Richard Petersens Plads, Building 321, {DK-}2800 Kgs. Lyngby},
  url = {http://www2.imm.dtu.dk/pubdb/views/edoc_download.php/3215/pdf/imm3215.pdf}
}
@article{MHT2011,
  author = {Getreuer, Pascal},
  title = {Malvar-He-Cutler Linear Image Demosaicking},
  year = {2011},
  journal = {Image Processing on Line}
}
@inproceedings{MK07,
  author = {Mertens, Tom and Kautz, Jan and Van Reeth, Frank},
  title = {Exposure fusion},
  booktitle = {Computer Graphics and Applications, 2007. PG'07. 15th Pacific Conference on},
  year = {2007},
  pages = {382--390},
  publisher = {IEEE}
}
@article{MM06,
  author = {Mantiuk, Rafal and Myszkowski, Karol and Seidel, Hans-Peter},
  title = {A perceptual framework for contrast processing of high dynamic range images},
  year = {2006},
  pages = {286--308},
  journal = {ACM Transactions on Applied Perception (TAP)},
  volume = {3},
  number = {3},
  publisher = {ACM}
}
@incollection{MOG2001,
  author = {KaewTraKulPong, Pakorn and Bowden, Richard},
  title = {An improved adaptive background mixture model for real-time tracking with shadow detection},
  booktitle = {Video-Based Surveillance Systems},
  year = {2002},
  pages = {135--144},
  publisher = {Springer}
}
@book{Ma:2003:IVI,
  author = {Ma, Yi and Soatto, Stefano and Kosecka, Jana and Sastry, S. Shankar},
  title = {An Invitation to 3-D Vision: From Images to Geometric Models},
  year = {2003},
  isbn = {0387008934},
  publisher = {Springer}
}
@article{Malis,
  author = {Malis, Ezio and Vargas, Manuel and others},
  title = {Deeper understanding of the homography decomposition for vision-based control},
  year = {2007}
}
@article{Marchand16,
  author = {Marchand, Eric and Uchiyama, Hideaki and Spindler, Fabien},
  title = {{Pose Estimation for Augmented Reality: A Hands-On Survey}},
  url = {https://hal.inria.fr/hal-01246370},
  journal = {{IEEE Transactions on Visualization and Computer Graphics}},
  publisher = {{Institute of Electrical and Electronics Engineers}},
  volume = {22},
  number = {12},
  pages = {2633 - 2651},
  year = {2016},
  month = Dec,
  doi = {10.1109/TVCG.2015.2513408},
  keywords = {homography ; SLAM ; motion estimation ; Index Terms-Survey ; augmented reality ; vision-based camera localization ; pose estimation ; PnP ; keypoint matching ; code examples},
  pdf = {https://hal.inria.fr/hal-01246370/file/survey-ieee-v2.pdf},
  hal_id = {hal-01246370},
  hal_version = {v1},
}
@article{Matas00,
  author = {Matas, Jiri and Galambos, Charles and Kittler, Josef},
  title = {Robust detection of lines using the progressive probabilistic hough transform},
  year = {2000},
  pages = {119--137},
  journal = {Computer Vision and Image Understanding},
  volume = {78},
  number = {1},
  publisher = {Elsevier}
}
@inproceedings{Meyer92,
  author = {Meyer, Fernand},
  title = {Color image segmentation},
  booktitle = {Image Processing and its Applications, 1992., International Conference on},
  year = {1992},
  pages = {303--306},
  publisher = {IET}
}
@incollection{Mitzel09,
  author = {Mitzel, Dennis and Pock, Thomas and Schoenemann, Thomas and Cremers, Daniel},
  title = {Video super resolution using duality based tv-l 1 optical flow},
  booktitle = {Pattern Recognition},
  year = {2009},
  pages = {432--441},
  publisher = {Springer}
}
@INPROCEEDINGS{Mortensen95intelligentscissors,
  author = {Eric N. Mortensen and William A. Barrett},
  title = {Intelligent Scissors for Image Composition},
  booktitle = {In Computer Graphics, SIGGRAPH Proceedings},
  year = {1995},
  pages = {191--198}
}
@inproceedings{Muja2009,
  author = {Muja, Marius and Lowe, David G},
  title = {Fast Approximate Nearest Neighbors with Automatic Algorithm Configuration},
  booktitle = {VISAPP (1)},
  year = {2009},
  pages = {331--340}
}
@article{Nister03,
  author = {Nist{\'e}r, David},
  title = {An efficient solution to the five-point relative pose problem},
  year = {2004},
  pages = {756--770},
  journal = {Pattern Analysis and Machine Intelligence, IEEE Transactions on},
  volume = {26},
  number = {6},
  publisher = {IEEE}
}
@article{OF06,
  author = {Matsushita, Yasuyuki and Ofek, Eyal and Ge, Weina and Tang, Xiaoou and Shum, Heung-Yeung},
  title = {Full-frame video stabilization with motion inpainting},
  year = {2006},
  pages = {1150--1163},
  journal = {Pattern Analysis and Machine Intelligence, IEEE Transactions on},
  volume = {28},
  number = {7},
  publisher = {IEEE}
}
@article{ORourke86,
  author = {O'Rourke, Joseph and Aggarwal, Alok and Maddila, Sanjeev and Baldwin, Michael},
  title = {An optimal algorithm for finding minimal enclosing triangles},
  year = {1986},
  pages = {258--269},
  journal = {Journal of Algorithms},
  volume = {7},
  number = {2},
  publisher = {Elsevier}
}
@article{Park94,
  author = {F. C. Park and B. J. Martin},
  journal = {IEEE Transactions on Robotics and Automation},
  title = {Robot sensor calibration: solving AX=XB on the Euclidean group},
  year = {1994},
  month = oct,
  volume = {10},
  number = {5},
  pages = {717-721},
  doi = {10.1109/70.326576},
  issn = {1042-296X}
}
@inproceedings{PM03,
  author = {P{\'e}rez, Patrick and Gangnet, Michel and Blake, Andrew},
  title = {Poisson image editing},
  booktitle = {ACM Transactions on Graphics (TOG)},
  year = {2003},
  pages = {313--318},
  volume = {22},
  number = {3},
  publisher = {ACM}
}
@inproceedings{Puzicha1997,
  author = {Puzicha, Jan and Hofmann, Thomas and Buhmann, Joachim M},
  title = {Non-parametric similarity measures for unsupervised texture segmentation and image retrieval},
  booktitle = {Computer Vision and Pattern Recognition, 1997. Proceedings., 1997 IEEE Computer Society Conference on},
  year = {1997},
  pages = {267--272},
  publisher = {IEEE}
}
@inproceedings{RB99,
  author = {Robertson, Mark A and Borman, Sean and Stevenson, Robert L},
  title = {Dynamic range improvement through multiple exposures},
  booktitle = {Image Processing, 1999. ICIP 99. Proceedings. 1999 International Conference on},
  year = {1999},
  pages = {159--163},
  volume = {3},
  publisher = {IEEE}
}
@article{RD05,
  author = {Reinhard, Erik and Devlin, Kate},
  title = {Dynamic range reduction inspired by photoreceptor physiology},
  year = {2005},
  pages = {13--24},
  journal = {Visualization and Computer Graphics, IEEE Transactions on},
  volume = {11},
  number = {1},
  publisher = {IEEE}
}
@inproceedings{RPROP93,
  author = {Riedmiller, Martin and Braun, Heinrich},
  title = {A direct adaptive method for faster backpropagation learning: The RPROP algorithm},
  booktitle = {Neural Networks, 1993., IEEE International Conference on},
  year = {1993},
  pages = {586--591},
  publisher = {IEEE}
}
@inproceedings{RRKB11,
  author = {Rublee, Ethan and Rabaud, Vincent and Konolige, Kurt and Bradski, Gary},
  title = {ORB: an efficient alternative to SIFT or SURF},
  booktitle = {Computer Vision (ICCV), 2011 IEEE International Conference on},
  year = {2011},
  pages = {2564--2571},
  publisher = {IEEE}
}
@techreport{RS04,
  author = {Szeliski, R},
  title = {Image alignment and stitching: a tutorial, Microsoft Corporation, Redmond, WA},
  year = {2004},
  institution = {MSR-TR-2004-92}
}
@book{RS10,
  author = {Szeliski, Richard},
  title = {Computer vision: algorithms and applications},
  year = {2010},
  publisher = {Springer}
}
@article{Rafael12,
  author = {von Gioi, Rafael Grompone and Jakubowicz, J{\'e}r{\'e}mie and Morel, Jean-Michel and Randall, Gregory},
  title = {LSD: a line segment detector},
  year = {2012}
}
@incollection{Rosten06,
  author = {Rosten, Edward and Drummond, Tom},
  title = {Machine learning for high-speed corner detection},
  booktitle = {Computer Vision--ECCV 2006},
  year = {2006},
  pages = {430--443},
  publisher = {Springer}
}
@inproceedings{mair2010_agast,
  title = {Adaptive and Generic Corner Detection Based on the Accelerated Segment Test},
  author = {Mair, Elmar and Hager, Gregory D. and Burschka, Darius and Suppa, Michael and Hirzinger, Gerhard},
  year = {2010},
  month = sep,
  booktitle = {European Conference on Computer Vision (ECCV'10)},
  url = {http://www6.in.tum.de/Main/ResearchAgast},
  month_numeric = {9}
}
@article{Rubner2000,
  author = {Rubner, Yossi and Tomasi, Carlo and Guibas, Leonidas J},
  title = {The earth mover's distance as a metric for image retrieval},
  year = {2000},
  pages = {99--121},
  journal = {International Journal of Computer Vision},
  volume = {40},
  number = {2},
  publisher = {Springer}
}
@article{RubnerSept98,
  author = {Rubner, Yossi and Tomasi, Carlo and Guibas, Leonidas J},
  title = {The Earth Mover''s Distance as a Metric for Image Retrieval},
  year = {1998},
  publisher = {Stanford University}
}
@article{SS00,
  author = {Shum, Heung-Yeung and Szeliski, Richard},
  title = {Systems and experiment paper: Construction of panoramic image mosaics with global and local alignment},
  year = {2000},
  pages = {101--130},
  journal = {International Journal of Computer Vision},
  volume = {36},
  number = {2},
  publisher = {Springer}
}
@article{Shah2013SolvingTR,
  title = {Solving the Robot-World/Hand-Eye Calibration Problem Using the Kronecker Product},
  author = {Mili Shah},
  journal = {Journal of Mechanisms and Robotics},
  year = {2013},
  volume = {5},
  pages = {031007}
}
@inproceedings{Shi94,
  author = {Shi, Jianbo and Tomasi, Carlo},
  title = {Good features to track},
  booktitle = {Computer Vision and Pattern Recognition, 1994. Proceedings CVPR'94., 1994 IEEE Computer Society Conference on},
  year = {1994},
  pages = {593--600},
  publisher = {IEEE}
}
@article{Sklansky82,
  author = {Sklansky, Jack},
  title = {Finding the convex hull of a simple polygon},
  year = {1982},
  pages = {79--83},
  journal = {Pattern Recognition Letters},
  volume = {1},
  number = {2},
  publisher = {Elsevier}
}
@article{Slabaugh,
  author = {Slabaugh, Gregory G},
  title = {Computing Euler angles from a rotation matrix},
  year = {1999},
  pages = {2000},
  journal = {Retrieved on August},
  volume = {6}
}
@article{Sol2018AML,
  title = {A micro Lie theory for state estimation in robotics},
  author = {Joan Sol{\`a} and J{\'e}r{\'e}mie Deray and Dinesh Atchuthan},
  journal = {ArXiv},
  year = {2018},
  volume={abs/1812.01537}
}
@misc{SteweniusCFS,
  author = {Stewenius, Henrik},
  title = {Calibrated Fivepoint solver},
  url = {http://www.vis.uky.edu/~stewe/FIVEPOINT/}
}
@article{Suzuki85,
  author = {Suzuki, Satoshi and others},
  title = {Topological structural analysis of digitized binary images by border following},
  year = {1985},
  pages = {32--46},
  journal = {Computer Vision, Graphics, and Image Processing},
  volume = {30},
  number = {1},
  publisher = {Elsevier}
}
@article{TehChin89,
  author = {Teh, C-H and Chin, Roland T.},
  title = {On the detection of dominant points on digital curves},
  year = {1989},
  pages = {859--872},
  journal = {Pattern Analysis and Machine Intelligence, IEEE Transactions on},
  volume = {11},
  number = {8},
  publisher = {IEEE}
}
@article{Telea04,
  author = {Telea, Alexandru},
  title = {An image inpainting technique based on the fast marching method},
  year = {2004},
  pages = {23--34},
  journal = {Journal of graphics tools},
  volume = {9},
  number = {1},
  publisher = {Taylor \& Francis}
}
@article{Tsai89,
  author = {R. Y. Tsai and R. K. Lenz},
  journal = {IEEE Transactions on Robotics and Automation},
  title = {A new technique for fully autonomous and efficient 3D robotics hand/eye calibration},
  year = {1989},
  month = jun,
  volume = {5},
  number = {3},
  pages = {345-358},
  doi = {10.1109/70.34770},
  issn = {1042-296X}
}
@inproceedings{UES01,
  author = {Uyttendaele, Matthew and Eden, Ashley and Skeliski, R},
  title = {Eliminating ghosting and exposure artifacts in image mosaics},
  booktitle = {Computer Vision and Pattern Recognition, 2001. CVPR 2001. Proceedings of the 2001 IEEE Computer Society Conference on},
  year = {2001},
  pages = {II--509},
  volume = {2},
  publisher = {IEEE}
}
@misc{VandLec,
  author = {Vandenberghe, Lieven},
  title = {QR Factorization},
  url = {http://www.seas.ucla.edu/~vandenbe/133A/lectures/qr.pdf}
}
@inproceedings{V03,
  author = {Kwatra, Vivek and Sch{\"o}dl, Arno and Essa, Irfan and Turk, Greg and Bobick, Aaron},
  title = {Graphcut textures: image and video synthesis using graph cuts},
  booktitle = {ACM Transactions on Graphics (ToG)},
  year = {2003},
  pages = {277--286},
  volume = {22},
  number = {3},
  publisher = {ACM}
}
@inproceedings{Viola01,
  author = {Viola, Paul and Jones, Michael J.},
  title = {Rapid object detection using a boosted cascade of simple features},
  booktitle = {Computer Vision and Pattern Recognition, 2001. CVPR 2001. Proceedings of the 2001 IEEE Computer Society Conference on},
  year = {2001},
  pages = {I--511},
  volume = {1},
  publisher = {IEEE}
}
@article{Viola04,
  author = {Viola, Paul and Jones, Michael J.},
  title = {Robust real-time face detection},
  journal = {International Journal of Computer Vision},
  year = {2004},
  volume = {57},
  number = {2},
  pages = {137--154},
  publisher = {Kluwer Academic Publishers}
}
@inproceedings{WJ10,
  author = {Xu, Wei and Mulligan, Jane},
  title = {Performance evaluation of color correction approaches for automatic multi-view image and video stitching},
  booktitle = {Computer Vision and Pattern Recognition (CVPR), 2010 IEEE Conference on},
  year = {2010},
  pages = {263--270},
  publisher = {IEEE}
}
@misc{Welch95,
  author = {Welch, Greg and Bishop, Gary},
  title = {An introduction to the Kalman filter},
  year = {1995}
}
@inproceedings{Yang2010,
  author = {Yang, Qingxiong and Wang, Liang and Ahuja, Narendra},
  title = {A constant-space belief propagation algorithm for stereo matching},
  booktitle = {Computer Vision and Pattern Recognition (CVPR), 2010 IEEE Conference on},
  year = {2010},
  pages = {1458--1465},
  publisher = {IEEE}
}
@article{Yuen90,
  author = {Yuen, HK and Princen, John and Illingworth, John and Kittler, Josef},
  title = {Comparative study of Hough transform methods for circle finding},
  year = {1990},
  pages = {71--77},
  journal = {Image and Vision Computing},
  volume = {8},
  number = {1},
  publisher = {Elsevier}
}
@incollection{Zach2007,
  author = {Zach, Christopher and Pock, Thomas and Bischof, Horst},
  title = {A duality based approach for realtime TV-L 1 optical flow},
  booktitle = {Pattern Recognition},
  year = {2007},
  pages = {214--223},
  publisher = {Springer}
}
@article{Zhang2000,
  author = {Zhang, Zhengyou},
  title = {A flexible new technique for camera calibration},
  year = {2000},
  pages = {1330--1334},
  journal = {Pattern Analysis and Machine Intelligence, IEEE Transactions on},
  volume = {22},
  number = {11},
  publisher = {IEEE}
}
@inproceedings{Zivkovic2004,
  author = {Zivkovic, Zoran},
  title = {Improved adaptive Gaussian mixture model for background subtraction},
  booktitle = {Pattern Recognition, 2004. ICPR 2004. Proceedings of the 17th International Conference on},
  year = {2004},
  pages = {28--31},
  volume = {2},
  publisher = {IEEE}
}
@article{Zivkovic2006,
  author = {Zivkovic, Zoran and van der Heijden, Ferdinand},
  title = {Efficient adaptive density estimation per image pixel for the task of background subtraction},
  year = {2006},
  pages = {773--780},
  journal = {Pattern recognition letters},
  volume = {27},
  number = {7},
  publisher = {Elsevier}
}
@inproceedings{arthur_kmeanspp_2007,
  author = {Arthur, David and Vassilvitskii, Sergei},
  title = {k-means++: The advantages of careful seeding},
  booktitle = {Proceedings of the eighteenth annual ACM-SIAM symposium on Discrete algorithms},
  year = {2007},
  pages = {1027--1035},
  publisher = {Society for Industrial and Applied Mathematics}
}
@article{mitchell2005logistic,
  author = {Mitchell, Tom M},
  title = {Logistic Regression},
  year = {2005},
  pages = {701},
  journal = {Machine learning},
  volume = {10}
}
@inproceedings{vacavant2013benchmark,
  title = {A benchmark dataset for outdoor foreground/background extraction},
  author = {Vacavant, Antoine and Chateau, Thierry and Wilhelm, Alexis and Lequi{\`e}vre, Laurent},
  booktitle = {Computer Vision-ACCV 2012 Workshops},
  pages = {291--300},
  year = {2013},
  publisher = {Springer}
}
@incollection{Liao2007,
  title = {Learning multi-scale block local binary patterns for face recognition},
  author = {Liao, Shengcai and Zhu, Xiangxin and Lei, Zhen and Zhang, Lun and Li, Stan Z},
  booktitle = {Advances in Biometrics},
  pages = {828--837},
  year = {2007},
  publisher = {Springer}
}
@incollection{nister2008linear,
  title = {Linear time maximally stable extremal regions},
  author = {Nist{\'e}r, David and Stew{\'e}nius, Henrik},
  booktitle = {Computer Vision--ECCV 2008},
  pages = {183--196},
  year = {2008},
  publisher = {Springer}
}
@inproceedings{forssen2007maximally,
  title = {Maximally stable colour regions for recognition and matching},
  author = {Forss{\'e}n, Per-Erik},
  booktitle = {Computer Vision and Pattern Recognition, 2007. CVPR'07. IEEE Conference on},
  pages = {1--8},
  year = {2007},
  publisher = {IEEE}
}
@incollection{bottou2010large,
  title = {Large-scale machine learning with stochastic gradient descent},
  author = {Bottou, L{\'e}on},
  booktitle = {Proceedings of COMPSTAT'2010},
  pages = {177--186},
  year = {2010},
  publisher = {Springer}
}
@inproceedings{Ke17,
  author = {Ke, Tong and Roumeliotis, Stergios},
  title = {An Efficient Algebraic Solution to the Perspective-Three-Point Problem},
  booktitle = {Computer Vision and Pattern Recognition (CVPR), 2017 IEEE Conference on},
  year = {2017},
  publisher = {IEEE}
}
@article{gonzalez,
  title = {Digital Image Fundamentals, Digital Imaging Processing},
  author = {Gonzalez, Rafael C and others},
  year = {1987},
  publisher = {Addison Wesley Publishing Company}
}
@article{gruzman,
  title = {Цифровая обработка изображений в информационных системах},
  author = {Грузман, И.С. and Киричук, В.С. and Косых, В.П. and Перетягин, Г.И. and Спектор, А.А.},
  year = {2000},
  publisher = {Изд-во НГТУ Новосибирск}
}
@inproceedings{duda2018,
  title = {Accurate Detection and Localization of Checkerboard Corners for Calibration},
  year = {2018},
  booktitle = {29th British Machine Vision Conference. British Machine Vision Conference (BMVC-29), September 3-6, Newcastle, United Kingdom},
  publisher = {BMVA Press},
  author = {Duda, Alexander and Frese, Udo}
}
@book{jahne2000computer,
  title = {Computer vision and applications: a guide for students and practitioners},
  author = {Jahne, Bernd},
  year = {2000},
  publisher = {Elsevier}
}
@book{bigun2006vision,
  title = {Vision with direction},
  author = {Bigun, Josef},
  year = {2006},
  publisher = {Springer}
}
@inproceedings{van1995estimators,
  title = {Estimators for orientation and anisotropy in digitized images},
  author = {Van Vliet, Lucas J and Verbeek, Piet W},
  booktitle = {ASCI},
  volume = {95},
  pages = {16--18},
  year = {1995}
}
@article{yang1996structure,
  title = {Structure adaptive anisotropic image filtering},
  author = {Yang, Guang-Zhong and Burger, Peter and Firmin, David N and Underwood, SR},
  journal = {Image and Vision Computing},
  volume = {14},
  number = {2},
  pages = {135--145},
  year = {1996},
  publisher = {Elsevier}
}
@Article{Wu2009,
  author={Wu, Kesheng
  and Otoo, Ekow
  and Suzuki, Kenji},
  title={Optimizing two-pass connected-component labeling algorithms},
  journal={Pattern Analysis and Applications},
  year={2009},
  month={Jun},
  day={01},
  volume={12},
  number={2},
  pages={117-135},
}
@inproceedings{Zuliani2014RANSACFD,
  title={RANSAC for Dummies With examples using the RANSAC toolbox for Matlab \& Octave and more...},
  author={Marco Zuliani},
  year={2014},
  url = {https://citeseerx.ist.psu.edu/viewdoc/download?doi=10.1.1.475.1243&rep=rep1&type=pdf}
}
@inproceedings{forstner1987fast,
  title={A fast operator for detection and precise location of distincs points, corners and center of circular features},
  author={FORSTNER, W},
  booktitle={Proc. of the Intercommission Conference on Fast Processing of Photogrammetric Data, Interlaken, Switzerland, 1987},
  pages={281--305},
  year={1987}
}
@article{Bolelli2021,
  title={One DAG to Rule Them All},
  author={Bolelli, Federico and Allegretti, Stefano and Grana, Costantino},
  journal={IEEE Transactions on Pattern Analysis and Machine Intelligence},
  year={2021},
  publisher={IEEE},
  doi = {10.1109/TPAMI.2021.3055337}
}
<<<<<<< HEAD
@inproceedings{liao2020real,
  author={Liao, Minghui and Wan, Zhaoyi and Yao, Cong and Chen, Kai and Bai, Xiang},
  title={Real-time Scene Text Detection with Differentiable Binarization},
  booktitle={Proc. AAAI},
  year={2020}
}
@article{shi2016end,
  title={An end-to-end trainable neural network for image-based sequence recognition and its application to scene text recognition},
  author={Shi, Baoguang and Bai, Xiang and Yao, Cong},
  journal={IEEE transactions on pattern analysis and machine intelligence},
  volume={39},
  number={11},
  pages={2298--2304},
  year={2016},
  publisher={IEEE}
}
@inproceedings{zhou2017east,
  title={East: an efficient and accurate scene text detector},
  author={Zhou, Xinyu and Yao, Cong and Wen, He and Wang, Yuzhi and Zhou, Shuchang and He, Weiran and Liang, Jiajun},
  booktitle={Proceedings of the IEEE conference on Computer Vision and Pattern Recognition},
  pages={5551--5560},
  year={2017}
}
@article{umeyama1991least,
  title={Least-squares estimation of transformation parameters between two point patterns},
  author={Umeyama, Shinji},
  journal={IEEE Computer Architecture Letters},
  volume={13},
  number={04},
  pages={376--380},
  year={1991},
  publisher={IEEE Computer Society}
=======
@article{Kannala2006,
  author = {Kannala, Juho and Brandt, Sami},
  year = {2006},
  month = {09},
  pages = {1335-40},
  title = {A Generic Camera Model and Calibration Method for Conventional, Wide-Angle, and Fish-Eye Lenses},
  volume = {28},
  journal = {IEEE transactions on pattern analysis and machine intelligence},
  doi = {10.1109/TPAMI.2006.153}
>>>>>>> 53eda42d
}<|MERGE_RESOLUTION|>--- conflicted
+++ resolved
@@ -1315,7 +1315,6 @@
   publisher={IEEE},
   doi = {10.1109/TPAMI.2021.3055337}
 }
-<<<<<<< HEAD
 @inproceedings{liao2020real,
   author={Liao, Minghui and Wan, Zhaoyi and Yao, Cong and Chen, Kai and Bai, Xiang},
   title={Real-time Scene Text Detection with Differentiable Binarization},
@@ -1348,7 +1347,7 @@
   pages={376--380},
   year={1991},
   publisher={IEEE Computer Society}
-=======
+}
 @article{Kannala2006,
   author = {Kannala, Juho and Brandt, Sami},
   year = {2006},
@@ -1358,5 +1357,4 @@
   volume = {28},
   journal = {IEEE transactions on pattern analysis and machine intelligence},
   doi = {10.1109/TPAMI.2006.153}
->>>>>>> 53eda42d
 }