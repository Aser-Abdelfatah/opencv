--- conflicted
+++ resolved
@@ -202,13 +202,6 @@
 
     // Normalize image descriptor.
     imgDescriptor /= descriptors.rows;
-<<<<<<< HEAD
-=======
-
-    // Add the descriptors of image keypoints
-    if (_descriptors) {
-        *_descriptors = descriptors.clone();
-    }
 }
 
 int BOWImgDescriptorExtractor::descriptorSize() const
@@ -219,7 +212,6 @@
 int BOWImgDescriptorExtractor::descriptorType() const
 {
     return CV_32FC1;
->>>>>>> 3ab47300
 }
 
 }