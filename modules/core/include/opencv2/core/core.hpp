/*M///////////////////////////////////////////////////////////////////////////////////////
//
//  IMPORTANT: READ BEFORE DOWNLOADING, COPYING, INSTALLING OR USING.
//
//  By downloading, copying, installing or using the software you agree to this license.
//  If you do not agree to this license, do not download, install,
//  copy or use the software.
//
//
//                          License Agreement
//                For Open Source Computer Vision Library
//
// Copyright (C) 2000-2008, Intel Corporation, all rights reserved.
// Copyright (C) 2009, Willow Garage Inc., all rights reserved.
// Copyright (C) 2013, OpenCV Foundation, all rights reserved.
// Third party copyrights are property of their respective owners.
//
// Redistribution and use in source and binary forms, with or without modification,
// are permitted provided that the following conditions are met:
//
//   * Redistribution's of source code must retain the above copyright notice,
//     this list of conditions and the following disclaimer.
//
//   * Redistribution's in binary form must reproduce the above copyright notice,
//     this list of conditions and the following disclaimer in the documentation
//     and/or other materials provided with the distribution.
//
//   * The name of the copyright holders may not be used to endorse or promote products
//     derived from this software without specific prior written permission.
//
// This software is provided by the copyright holders and contributors "as is" and
// any express or implied warranties, including, but not limited to, the implied
// warranties of merchantability and fitness for a particular purpose are disclaimed.
// In no event shall the Intel Corporation or contributors be liable for any direct,
// indirect, incidental, special, exemplary, or consequential damages
// (including, but not limited to, procurement of substitute goods or services;
// loss of use, data, or profits; or business interruption) however caused
// and on any theory of liability, whether in contract, strict liability,
// or tort (including negligence or otherwise) arising in any way out of
// the use of this software, even if advised of the possibility of such damage.
//
//M*/

#ifdef __OPENCV_BUILD
#error this is a compatibility header which should not be used inside the OpenCV library
#endif
<<<<<<< HEAD
=======
};

typedef const _InputArray& InputArray;
typedef InputArray InputArrayOfArrays;
typedef const _OutputArray& OutputArray;
typedef OutputArray OutputArrayOfArrays;
typedef OutputArray InputOutputArray;
typedef OutputArray InputOutputArrayOfArrays;

CV_EXPORTS OutputArray noArray();

/////////////////////////////////////// Mat ///////////////////////////////////////////

enum { MAGIC_MASK=0xFFFF0000, TYPE_MASK=0x00000FFF, DEPTH_MASK=7 };

static inline size_t getElemSize(int type) { return CV_ELEM_SIZE(type); }

/*!
   Custom array allocator

*/
class CV_EXPORTS MatAllocator
{
public:
    MatAllocator() {}
    virtual ~MatAllocator() {}
    virtual void allocate(int dims, const int* sizes, int type, int*& refcount,
                          uchar*& datastart, uchar*& data, size_t* step) = 0;
    virtual void deallocate(int* refcount, uchar* datastart, uchar* data) = 0;
};

/*!
   The n-dimensional matrix class.

   The class represents an n-dimensional dense numerical array that can act as
   a matrix, image, optical flow map, 3-focal tensor etc.
   It is very similar to CvMat and CvMatND types from earlier versions of OpenCV,
   and similarly to those types, the matrix can be multi-channel. It also fully supports ROI mechanism.

   There are many different ways to create cv::Mat object. Here are the some popular ones:
   <ul>
   <li> using cv::Mat::create(nrows, ncols, type) method or
     the similar constructor cv::Mat::Mat(nrows, ncols, type[, fill_value]) constructor.
     A new matrix of the specified size and specifed type will be allocated.
     "type" has the same meaning as in cvCreateMat function,
     e.g. CV_8UC1 means 8-bit single-channel matrix, CV_32FC2 means 2-channel (i.e. complex)
     floating-point matrix etc:

     \code
     // make 7x7 complex matrix filled with 1+3j.
     cv::Mat M(7,7,CV_32FC2,Scalar(1,3));
     // and now turn M to 100x60 15-channel 8-bit matrix.
     // The old content will be deallocated
     M.create(100,60,CV_8UC(15));
     \endcode

     As noted in the introduction of this chapter, Mat::create()
     will only allocate a new matrix when the current matrix dimensionality
     or type are different from the specified.

   <li> by using a copy constructor or assignment operator, where on the right side it can
     be a matrix or expression, see below. Again, as noted in the introduction,
     matrix assignment is O(1) operation because it only copies the header
     and increases the reference counter. cv::Mat::clone() method can be used to get a full
     (a.k.a. deep) copy of the matrix when you need it.

   <li> by constructing a header for a part of another matrix. It can be a single row, single column,
     several rows, several columns, rectangular region in the matrix (called a minor in algebra) or
     a diagonal. Such operations are also O(1), because the new header will reference the same data.
     You can actually modify a part of the matrix using this feature, e.g.

     \code
     // add 5-th row, multiplied by 3 to the 3rd row
     M.row(3) = M.row(3) + M.row(5)*3;

     // now copy 7-th column to the 1-st column
     // M.col(1) = M.col(7); // this will not work
     Mat M1 = M.col(1);
     M.col(7).copyTo(M1);

     // create new 320x240 image
     cv::Mat img(Size(320,240),CV_8UC3);
     // select a roi
     cv::Mat roi(img, Rect(10,10,100,100));
     // fill the ROI with (0,255,0) (which is green in RGB space);
     // the original 320x240 image will be modified
     roi = Scalar(0,255,0);
     \endcode

     Thanks to the additional cv::Mat::datastart and cv::Mat::dataend members, it is possible to
     compute the relative sub-matrix position in the main "container" matrix using cv::Mat::locateROI():

     \code
     Mat A = Mat::eye(10, 10, CV_32S);
     // extracts A columns, 1 (inclusive) to 3 (exclusive).
     Mat B = A(Range::all(), Range(1, 3));
     // extracts B rows, 5 (inclusive) to 9 (exclusive).
     // that is, C ~ A(Range(5, 9), Range(1, 3))
     Mat C = B(Range(5, 9), Range::all());
     Size size; Point ofs;
     C.locateROI(size, ofs);
     // size will be (width=10,height=10) and the ofs will be (x=1, y=5)
     \endcode

     As in the case of whole matrices, if you need a deep copy, use cv::Mat::clone() method
     of the extracted sub-matrices.

   <li> by making a header for user-allocated-data. It can be useful for
      <ol>
      <li> processing "foreign" data using OpenCV (e.g. when you implement
         a DirectShow filter or a processing module for gstreamer etc.), e.g.

         \code
         void process_video_frame(const unsigned char* pixels,
                                  int width, int height, int step)
         {
            cv::Mat img(height, width, CV_8UC3, pixels, step);
            cv::GaussianBlur(img, img, cv::Size(7,7), 1.5, 1.5);
         }
         \endcode

      <li> for quick initialization of small matrices and/or super-fast element access

         \code
         double m[3][3] = {{a, b, c}, {d, e, f}, {g, h, i}};
         cv::Mat M = cv::Mat(3, 3, CV_64F, m).inv();
         \endcode
      </ol>

       partial yet very common cases of this "user-allocated data" case are conversions
       from CvMat and IplImage to cv::Mat. For this purpose there are special constructors
       taking pointers to CvMat or IplImage and the optional
       flag indicating whether to copy the data or not.

       Backward conversion from cv::Mat to CvMat or IplImage is provided via cast operators
       cv::Mat::operator CvMat() an cv::Mat::operator IplImage().
       The operators do not copy the data.


       \code
       IplImage* img = cvLoadImage("greatwave.jpg", 1);
       Mat mtx(img); // convert IplImage* -> cv::Mat
       CvMat oldmat = mtx; // convert cv::Mat -> CvMat
       CV_Assert(oldmat.cols == img->width && oldmat.rows == img->height &&
           oldmat.data.ptr == (uchar*)img->imageData && oldmat.step == img->widthStep);
       \endcode

   <li> by using MATLAB-style matrix initializers, cv::Mat::zeros(), cv::Mat::ones(), cv::Mat::eye(), e.g.:

   \code
   // create a double-precision identity martix and add it to M.
   M += Mat::eye(M.rows, M.cols, CV_64F);
   \endcode

   <li> by using comma-separated initializer:

   \code
   // create 3x3 double-precision identity matrix
   Mat M = (Mat_<double>(3,3) << 1, 0, 0, 0, 1, 0, 0, 0, 1);
   \endcode

   here we first call constructor of cv::Mat_ class (that we describe further) with the proper matrix,
   and then we just put "<<" operator followed by comma-separated values that can be constants,
   variables, expressions etc. Also, note the extra parentheses that are needed to avoid compiler errors.

   </ul>

   Once matrix is created, it will be automatically managed by using reference-counting mechanism
   (unless the matrix header is built on top of user-allocated data,
   in which case you should handle the data by yourself).
   The matrix data will be deallocated when no one points to it;
   if you want to release the data pointed by a matrix header before the matrix destructor is called,
   use cv::Mat::release().

   The next important thing to learn about the matrix class is element access. Here is how the matrix is stored.
   The elements are stored in row-major order (row by row). The cv::Mat::data member points to the first element of the first row,
   cv::Mat::rows contains the number of matrix rows and cv::Mat::cols - the number of matrix columns. There is yet another member,
   cv::Mat::step that is used to actually compute address of a matrix element. cv::Mat::step is needed because the matrix can be
   a part of another matrix or because there can some padding space in the end of each row for a proper alignment.

   \image html roi.png

   Given these parameters, address of the matrix element M_{ij} is computed as following:

   addr(M_{ij})=M.data + M.step*i + j*M.elemSize()

   if you know the matrix element type, e.g. it is float, then you can use cv::Mat::at() method:

   addr(M_{ij})=&M.at<float>(i,j)

   (where & is used to convert the reference returned by cv::Mat::at() to a pointer).
   if you need to process a whole row of matrix, the most efficient way is to get
   the pointer to the row first, and then just use plain C operator []:

   \code
   // compute sum of positive matrix elements
   // (assuming that M is double-precision matrix)
   double sum=0;
   for(int i = 0; i < M.rows; i++)
   {
       const double* Mi = M.ptr<double>(i);
       for(int j = 0; j < M.cols; j++)
           sum += std::max(Mi[j], 0.);
   }
   \endcode

   Some operations, like the above one, do not actually depend on the matrix shape,
   they just process elements of a matrix one by one (or elements from multiple matrices
   that are sitting in the same place, e.g. matrix addition). Such operations are called
   element-wise and it makes sense to check whether all the input/output matrices are continuous,
   i.e. have no gaps in the end of each row, and if yes, process them as a single long row:

   \code
   // compute sum of positive matrix elements, optimized variant
   double sum=0;
   int cols = M.cols, rows = M.rows;
   if(M.isContinuous())
   {
       cols *= rows;
       rows = 1;
   }
   for(int i = 0; i < rows; i++)
   {
       const double* Mi = M.ptr<double>(i);
       for(int j = 0; j < cols; j++)
           sum += std::max(Mi[j], 0.);
   }
   \endcode
   in the case of continuous matrix the outer loop body will be executed just once,
   so the overhead will be smaller, which will be especially noticeable in the case of small matrices.

   Finally, there are STL-style iterators that are smart enough to skip gaps between successive rows:
   \code
   // compute sum of positive matrix elements, iterator-based variant
   double sum=0;
   MatConstIterator_<double> it = M.begin<double>(), it_end = M.end<double>();
   for(; it != it_end; ++it)
       sum += std::max(*it, 0.);
   \endcode

   The matrix iterators are random-access iterators, so they can be passed
   to any STL algorithm, including std::sort().
*/
class CV_EXPORTS Mat
{
public:
    //! default constructor
    Mat();
    //! constructs 2D matrix of the specified size and type
    // (_type is CV_8UC1, CV_64FC3, CV_32SC(12) etc.)
    Mat(int rows, int cols, int type);
    Mat(Size size, int type);
    //! constucts 2D matrix and fills it with the specified value _s.
    Mat(int rows, int cols, int type, const Scalar& s);
    Mat(Size size, int type, const Scalar& s);

    //! constructs n-dimensional matrix
    Mat(int ndims, const int* sizes, int type);
    Mat(int ndims, const int* sizes, int type, const Scalar& s);

    //! copy constructor
    Mat(const Mat& m);
    //! constructor for matrix headers pointing to user-allocated data
    Mat(int rows, int cols, int type, void* data, size_t step=AUTO_STEP);
    Mat(Size size, int type, void* data, size_t step=AUTO_STEP);
    Mat(int ndims, const int* sizes, int type, void* data, const size_t* steps=0);

    //! creates a matrix header for a part of the bigger matrix
    Mat(const Mat& m, const Range& rowRange, const Range& colRange=Range::all());
    Mat(const Mat& m, const Rect& roi);
    Mat(const Mat& m, const Range* ranges);
    //! converts old-style CvMat to the new matrix; the data is not copied by default
    Mat(const CvMat* m, bool copyData=false);
    //! converts old-style CvMatND to the new matrix; the data is not copied by default
    Mat(const CvMatND* m, bool copyData=false);
    //! converts old-style IplImage to the new matrix; the data is not copied by default
    Mat(const IplImage* img, bool copyData=false);
    //! builds matrix from std::vector with or without copying the data
    template<typename _Tp> explicit Mat(const vector<_Tp>& vec, bool copyData=false);
    //! builds matrix from cv::Vec; the data is copied by default
    template<typename _Tp, int n> explicit Mat(const Vec<_Tp, n>& vec, bool copyData=true);
    //! builds matrix from cv::Matx; the data is copied by default
    template<typename _Tp, int m, int n> explicit Mat(const Matx<_Tp, m, n>& mtx, bool copyData=true);
    //! builds matrix from a 2D point
    template<typename _Tp> explicit Mat(const Point_<_Tp>& pt, bool copyData=true);
    //! builds matrix from a 3D point
    template<typename _Tp> explicit Mat(const Point3_<_Tp>& pt, bool copyData=true);
    //! builds matrix from comma initializer
    template<typename _Tp> explicit Mat(const MatCommaInitializer_<_Tp>& commaInitializer);

    //! download data from GpuMat
    explicit Mat(const gpu::GpuMat& m);

    //! destructor - calls release()
    ~Mat();
    //! assignment operators
    Mat& operator = (const Mat& m);
    Mat& operator = (const MatExpr& expr);

    //! returns a new matrix header for the specified row
    Mat row(int y) const;
    //! returns a new matrix header for the specified column
    Mat col(int x) const;
    //! ... for the specified row span
    Mat rowRange(int startrow, int endrow) const;
    Mat rowRange(const Range& r) const;
    //! ... for the specified column span
    Mat colRange(int startcol, int endcol) const;
    Mat colRange(const Range& r) const;
    //! ... for the specified diagonal
    // (d=0 - the main diagonal,
    //  >0 - a diagonal from the lower half,
    //  <0 - a diagonal from the upper half)
    Mat diag(int d=0) const;
    //! constructs a square diagonal matrix which main diagonal is vector "d"
    static Mat diag(const Mat& d);

    //! returns deep copy of the matrix, i.e. the data is copied
    Mat clone() const;
    //! copies the matrix content to "m".
    // It calls m.create(this->size(), this->type()).
    void copyTo( OutputArray m ) const;
    //! copies those matrix elements to "m" that are marked with non-zero mask elements.
    void copyTo( OutputArray m, InputArray mask ) const;
    //! converts matrix to another datatype with optional scalng. See cvConvertScale.
    void convertTo( OutputArray m, int rtype, double alpha=1, double beta=0 ) const;

    void assignTo( Mat& m, int type=-1 ) const;

    //! sets every matrix element to s
    Mat& operator = (const Scalar& s);
    //! sets some of the matrix elements to s, according to the mask
    Mat& setTo(InputArray value, InputArray mask=noArray());
    //! creates alternative matrix header for the same data, with different
    // number of channels and/or different number of rows. see cvReshape.
    Mat reshape(int cn, int rows=0) const;
    Mat reshape(int cn, int newndims, const int* newsz) const;

    //! matrix transposition by means of matrix expressions
    MatExpr t() const;
    //! matrix inversion by means of matrix expressions
    MatExpr inv(int method=DECOMP_LU) const;
    //! per-element matrix multiplication by means of matrix expressions
    MatExpr mul(InputArray m, double scale=1) const;

    //! computes cross-product of 2 3D vectors
    Mat cross(InputArray m) const;
    //! computes dot-product
    double dot(InputArray m) const;

    //! Matlab-style matrix initialization
    static MatExpr zeros(int rows, int cols, int type);
    static MatExpr zeros(Size size, int type);
    static MatExpr zeros(int ndims, const int* sz, int type);
    static MatExpr ones(int rows, int cols, int type);
    static MatExpr ones(Size size, int type);
    static MatExpr ones(int ndims, const int* sz, int type);
    static MatExpr eye(int rows, int cols, int type);
    static MatExpr eye(Size size, int type);

    //! allocates new matrix data unless the matrix already has specified size and type.
    // previous data is unreferenced if needed.
    void create(int rows, int cols, int type);
    void create(Size size, int type);
    void create(int ndims, const int* sizes, int type);

    //! increases the reference counter; use with care to avoid memleaks
    void addref();
    //! decreases reference counter;
    // deallocates the data when reference counter reaches 0.
    void release();

    //! deallocates the matrix data
    void deallocate();
    //! internal use function; properly re-allocates _size, _step arrays
    void copySize(const Mat& m);

    //! reserves enough space to fit sz hyper-planes
    void reserve(size_t sz);
    //! resizes matrix to the specified number of hyper-planes
    void resize(size_t sz);
    //! resizes matrix to the specified number of hyper-planes; initializes the newly added elements
    void resize(size_t sz, const Scalar& s);
    //! internal function
    void push_back_(const void* elem);
    //! adds element to the end of 1d matrix (or possibly multiple elements when _Tp=Mat)
    template<typename _Tp> void push_back(const _Tp& elem);
    template<typename _Tp> void push_back(const Mat_<_Tp>& elem);
    void push_back(const Mat& m);
    //! removes several hyper-planes from bottom of the matrix
    void pop_back(size_t nelems=1);

    //! locates matrix header within a parent matrix. See below
    void locateROI( Size& wholeSize, Point& ofs ) const;
    //! moves/resizes the current matrix ROI inside the parent matrix.
    Mat& adjustROI( int dtop, int dbottom, int dleft, int dright );
    //! extracts a rectangular sub-matrix
    // (this is a generalized form of row, rowRange etc.)
    Mat operator()( Range rowRange, Range colRange ) const;
    Mat operator()( const Rect& roi ) const;
    Mat operator()( const Range* ranges ) const;

    //! converts header to CvMat; no data is copied
    operator CvMat() const;
    //! converts header to CvMatND; no data is copied
    operator CvMatND() const;
    //! converts header to IplImage; no data is copied
    operator IplImage() const;

    template<typename _Tp> operator vector<_Tp>() const;
    template<typename _Tp, int n> operator Vec<_Tp, n>() const;
    template<typename _Tp, int m, int n> operator Matx<_Tp, m, n>() const;

    //! returns true iff the matrix data is continuous
    // (i.e. when there are no gaps between successive rows).
    // similar to CV_IS_MAT_CONT(cvmat->type)
    bool isContinuous() const;

    //! returns true if the matrix is a submatrix of another matrix
    bool isSubmatrix() const;

    //! returns element size in bytes,
    // similar to CV_ELEM_SIZE(cvmat->type)
    size_t elemSize() const;
    //! returns the size of element channel in bytes.
    size_t elemSize1() const;
    //! returns element type, similar to CV_MAT_TYPE(cvmat->type)
    int type() const;
    //! returns element type, similar to CV_MAT_DEPTH(cvmat->type)
    int depth() const;
    //! returns element type, similar to CV_MAT_CN(cvmat->type)
    int channels() const;
    //! returns step/elemSize1()
    size_t step1(int i=0) const;
    //! returns true if matrix data is NULL
    bool empty() const;
    //! returns the total number of matrix elements
    size_t total() const;

    //! returns N if the matrix is 1-channel (N x ptdim) or ptdim-channel (1 x N) or (N x 1); negative number otherwise
    int checkVector(int elemChannels, int depth=-1, bool requireContinuous=true) const;

    //! returns pointer to i0-th submatrix along the dimension #0
    uchar* ptr(int i0=0);
    const uchar* ptr(int i0=0) const;

    //! returns pointer to (i0,i1) submatrix along the dimensions #0 and #1
    uchar* ptr(int i0, int i1);
    const uchar* ptr(int i0, int i1) const;

    //! returns pointer to (i0,i1,i3) submatrix along the dimensions #0, #1, #2
    uchar* ptr(int i0, int i1, int i2);
    const uchar* ptr(int i0, int i1, int i2) const;

    //! returns pointer to the matrix element
    uchar* ptr(const int* idx);
    //! returns read-only pointer to the matrix element
    const uchar* ptr(const int* idx) const;

    template<int n> uchar* ptr(const Vec<int, n>& idx);
    template<int n> const uchar* ptr(const Vec<int, n>& idx) const;

    //! template version of the above method
    template<typename _Tp> _Tp* ptr(int i0=0);
    template<typename _Tp> const _Tp* ptr(int i0=0) const;

    template<typename _Tp> _Tp* ptr(int i0, int i1);
    template<typename _Tp> const _Tp* ptr(int i0, int i1) const;

    template<typename _Tp> _Tp* ptr(int i0, int i1, int i2);
    template<typename _Tp> const _Tp* ptr(int i0, int i1, int i2) const;

    template<typename _Tp> _Tp* ptr(const int* idx);
    template<typename _Tp> const _Tp* ptr(const int* idx) const;

    template<typename _Tp, int n> _Tp* ptr(const Vec<int, n>& idx);
    template<typename _Tp, int n> const _Tp* ptr(const Vec<int, n>& idx) const;

    //! the same as above, with the pointer dereferencing
    template<typename _Tp> _Tp& at(int i0=0);
    template<typename _Tp> const _Tp& at(int i0=0) const;

    template<typename _Tp> _Tp& at(int i0, int i1);
    template<typename _Tp> const _Tp& at(int i0, int i1) const;

    template<typename _Tp> _Tp& at(int i0, int i1, int i2);
    template<typename _Tp> const _Tp& at(int i0, int i1, int i2) const;

    template<typename _Tp> _Tp& at(const int* idx);
    template<typename _Tp> const _Tp& at(const int* idx) const;

    template<typename _Tp, int n> _Tp& at(const Vec<int, n>& idx);
    template<typename _Tp, int n> const _Tp& at(const Vec<int, n>& idx) const;

    //! special versions for 2D arrays (especially convenient for referencing image pixels)
    template<typename _Tp> _Tp& at(Point pt);
    template<typename _Tp> const _Tp& at(Point pt) const;

    //! template methods for iteration over matrix elements.
    // the iterators take care of skipping gaps in the end of rows (if any)
    template<typename _Tp> MatIterator_<_Tp> begin();
    template<typename _Tp> MatIterator_<_Tp> end();
    template<typename _Tp> MatConstIterator_<_Tp> begin() const;
    template<typename _Tp> MatConstIterator_<_Tp> end() const;

    enum { MAGIC_VAL=0x42FF0000, AUTO_STEP=0, CONTINUOUS_FLAG=CV_MAT_CONT_FLAG, SUBMATRIX_FLAG=CV_SUBMAT_FLAG };

    /*! includes several bit-fields:
         - the magic signature
         - continuity flag
         - depth
         - number of channels
     */
    int flags;
    //! the matrix dimensionality, >= 2
    int dims;
    //! the number of rows and columns or (-1, -1) when the matrix has more than 2 dimensions
    int rows, cols;
    //! pointer to the data
    uchar* data;

    //! pointer to the reference counter;
    // when matrix points to user-allocated data, the pointer is NULL
    int* refcount;

    //! helper fields used in locateROI and adjustROI
    uchar* datastart;
    uchar* dataend;
    uchar* datalimit;

    //! custom allocator
    MatAllocator* allocator;

    struct CV_EXPORTS MSize
    {
        MSize(int* _p);
        Size operator()() const;
        const int& operator[](int i) const;
        int& operator[](int i);
        operator const int*() const;
        bool operator == (const MSize& sz) const;
        bool operator != (const MSize& sz) const;

        int* p;
    };

    struct CV_EXPORTS MStep
    {
        MStep();
        MStep(size_t s);
        const size_t& operator[](int i) const;
        size_t& operator[](int i);
        operator size_t() const;
        MStep& operator = (size_t s);

        size_t* p;
        size_t buf[2];
    protected:
        MStep& operator = (const MStep&);
    };

    MSize size;
    MStep step;

protected:
    void initEmpty();
};


/*!
   Random Number Generator

   The class implements RNG using Multiply-with-Carry algorithm
*/
class CV_EXPORTS RNG
{
public:
    enum { UNIFORM=0, NORMAL=1 };

    RNG();
    RNG(uint64 state);
    //! updates the state and returns the next 32-bit unsigned integer random number
    unsigned next();

    operator uchar();
    operator schar();
    operator ushort();
    operator short();
    operator unsigned();
    //! returns a random integer sampled uniformly from [0, N).
    unsigned operator ()(unsigned N);
    unsigned operator ()();
    operator int();
    operator float();
    operator double();
    //! returns uniformly distributed integer random number from [a,b) range
    int uniform(int a, int b);
    //! returns uniformly distributed floating-point random number from [a,b) range
    float uniform(float a, float b);
    //! returns uniformly distributed double-precision floating-point random number from [a,b) range
    double uniform(double a, double b);
    void fill( InputOutputArray mat, int distType, InputArray a, InputArray b, bool saturateRange=false );
    //! returns Gaussian random variate with mean zero.
    double gaussian(double sigma);

    uint64 state;
};


/*!
 Termination criteria in iterative algorithms
 */
class CV_EXPORTS TermCriteria
{
public:
    enum
    {
        COUNT=1, //!< the maximum number of iterations or elements to compute
        MAX_ITER=COUNT, //!< ditto
        EPS=2 //!< the desired accuracy or change in parameters at which the iterative algorithm stops
    };

    //! default constructor
    TermCriteria();
    //! full constructor
    TermCriteria(int type, int maxCount, double epsilon);
    //! conversion from CvTermCriteria
    TermCriteria(const CvTermCriteria& criteria);
    //! conversion to CvTermCriteria
    operator CvTermCriteria() const;

    int type; //!< the type of termination criteria: COUNT, EPS or COUNT + EPS
    int maxCount; // the maximum number of iterations/elements
    double epsilon; // the desired accuracy
};


typedef void (*BinaryFunc)(const uchar* src1, size_t step1,
                           const uchar* src2, size_t step2,
                           uchar* dst, size_t step, Size sz,
                           void*);

CV_EXPORTS BinaryFunc getConvertFunc(int sdepth, int ddepth);
CV_EXPORTS BinaryFunc getConvertScaleFunc(int sdepth, int ddepth);
CV_EXPORTS BinaryFunc getCopyMaskFunc(size_t esz);

//! swaps two matrices
CV_EXPORTS void swap(Mat& a, Mat& b);

//! converts array (CvMat or IplImage) to cv::Mat
CV_EXPORTS Mat cvarrToMat(const CvArr* arr, bool copyData=false,
                          bool allowND=true, int coiMode=0);
//! extracts Channel of Interest from CvMat or IplImage and makes cv::Mat out of it.
CV_EXPORTS void extractImageCOI(const CvArr* arr, OutputArray coiimg, int coi=-1);
//! inserts single-channel cv::Mat into a multi-channel CvMat or IplImage
CV_EXPORTS void insertImageCOI(InputArray coiimg, CvArr* arr, int coi=-1);

//! adds one matrix to another (dst = src1 + src2)
CV_EXPORTS_W void add(InputArray src1, InputArray src2, OutputArray dst,
                      InputArray mask=noArray(), int dtype=-1);
//! subtracts one matrix from another (dst = src1 - src2)
CV_EXPORTS_W void subtract(InputArray src1, InputArray src2, OutputArray dst,
                           InputArray mask=noArray(), int dtype=-1);

//! computes element-wise weighted product of the two arrays (dst = scale*src1*src2)
CV_EXPORTS_W void multiply(InputArray src1, InputArray src2,
                           OutputArray dst, double scale=1, int dtype=-1);

//! computes element-wise weighted quotient of the two arrays (dst = scale*src1/src2)
CV_EXPORTS_W void divide(InputArray src1, InputArray src2, OutputArray dst,
                         double scale=1, int dtype=-1);

//! computes element-wise weighted reciprocal of an array (dst = scale/src2)
CV_EXPORTS_W void divide(double scale, InputArray src2,
                         OutputArray dst, int dtype=-1);

//! adds scaled array to another one (dst = alpha*src1 + src2)
CV_EXPORTS_W void scaleAdd(InputArray src1, double alpha, InputArray src2, OutputArray dst);

//! computes weighted sum of two arrays (dst = alpha*src1 + beta*src2 + gamma)
CV_EXPORTS_W void addWeighted(InputArray src1, double alpha, InputArray src2,
                              double beta, double gamma, OutputArray dst, int dtype=-1);

//! scales array elements, computes absolute values and converts the results to 8-bit unsigned integers: dst(i)=saturate_cast<uchar>abs(src(i)*alpha+beta)
CV_EXPORTS_W void convertScaleAbs(InputArray src, OutputArray dst,
                                  double alpha=1, double beta=0);
//! transforms array of numbers using a lookup table: dst(i)=lut(src(i))
CV_EXPORTS_W void LUT(InputArray src, InputArray lut, OutputArray dst,
                      int interpolation=0);

//! computes sum of array elements
CV_EXPORTS_AS(sumElems) Scalar sum(InputArray src);
//! computes the number of nonzero array elements
CV_EXPORTS_W int countNonZero( InputArray src );
//! returns the list of locations of non-zero pixels
CV_EXPORTS_W void findNonZero( InputArray src, OutputArray idx );

//! computes mean value of selected array elements
CV_EXPORTS_W Scalar mean(InputArray src, InputArray mask=noArray());
//! computes mean value and standard deviation of all or selected array elements
CV_EXPORTS_W void meanStdDev(InputArray src, OutputArray mean, OutputArray stddev,
                             InputArray mask=noArray());
//! computes norm of the selected array part
CV_EXPORTS_W double norm(InputArray src1, int normType=NORM_L2, InputArray mask=noArray());
//! computes norm of selected part of the difference between two arrays
CV_EXPORTS_W double norm(InputArray src1, InputArray src2,
                         int normType=NORM_L2, InputArray mask=noArray());

//! naive nearest neighbor finder
CV_EXPORTS_W void batchDistance(InputArray src1, InputArray src2,
                                OutputArray dist, int dtype, OutputArray nidx,
                                int normType=NORM_L2, int K=0,
                                InputArray mask=noArray(), int update=0,
                                bool crosscheck=false);

//! scales and shifts array elements so that either the specified norm (alpha) or the minimum (alpha) and maximum (beta) array values get the specified values
CV_EXPORTS_W void normalize( InputArray src, OutputArray dst, double alpha=1, double beta=0,
                             int norm_type=NORM_L2, int dtype=-1, InputArray mask=noArray());

//! finds global minimum and maximum array elements and returns their values and their locations
CV_EXPORTS_W void minMaxLoc(InputArray src, CV_OUT double* minVal,
                           CV_OUT double* maxVal=0, CV_OUT Point* minLoc=0,
                           CV_OUT Point* maxLoc=0, InputArray mask=noArray());
CV_EXPORTS void minMaxIdx(InputArray src, double* minVal, double* maxVal,
                          int* minIdx=0, int* maxIdx=0, InputArray mask=noArray());

//! transforms 2D matrix to 1D row or column vector by taking sum, minimum, maximum or mean value over all the rows
CV_EXPORTS_W void reduce(InputArray src, OutputArray dst, int dim, int rtype, int dtype=-1);

//! makes multi-channel array out of several single-channel arrays
CV_EXPORTS void merge(const Mat* mv, size_t count, OutputArray dst);
CV_EXPORTS void merge(const vector<Mat>& mv, OutputArray dst );

//! makes multi-channel array out of several single-channel arrays
CV_EXPORTS_W void merge(InputArrayOfArrays mv, OutputArray dst);

//! copies each plane of a multi-channel array to a dedicated array
CV_EXPORTS void split(const Mat& src, Mat* mvbegin);
CV_EXPORTS void split(const Mat& m, vector<Mat>& mv );

//! copies each plane of a multi-channel array to a dedicated array
CV_EXPORTS_W void split(InputArray m, OutputArrayOfArrays mv);

//! copies selected channels from the input arrays to the selected channels of the output arrays
CV_EXPORTS void mixChannels(const Mat* src, size_t nsrcs, Mat* dst, size_t ndsts,
                            const int* fromTo, size_t npairs);
CV_EXPORTS void mixChannels(const vector<Mat>& src, vector<Mat>& dst,
                            const int* fromTo, size_t npairs);
CV_EXPORTS_W void mixChannels(InputArrayOfArrays src, InputArrayOfArrays dst,
                              const vector<int>& fromTo);

//! extracts a single channel from src (coi is 0-based index)
CV_EXPORTS_W void extractChannel(InputArray src, OutputArray dst, int coi);

//! inserts a single channel to dst (coi is 0-based index)
CV_EXPORTS_W void insertChannel(InputArray src, InputOutputArray dst, int coi);

//! reverses the order of the rows, columns or both in a matrix
CV_EXPORTS_W void flip(InputArray src, OutputArray dst, int flipCode);

//! replicates the input matrix the specified number of times in the horizontal and/or vertical direction
CV_EXPORTS_W void repeat(InputArray src, int ny, int nx, OutputArray dst);
CV_EXPORTS Mat repeat(const Mat& src, int ny, int nx);

CV_EXPORTS void hconcat(const Mat* src, size_t nsrc, OutputArray dst);
CV_EXPORTS void hconcat(InputArray src1, InputArray src2, OutputArray dst);
CV_EXPORTS_W void hconcat(InputArrayOfArrays src, OutputArray dst);

CV_EXPORTS void vconcat(const Mat* src, size_t nsrc, OutputArray dst);
CV_EXPORTS void vconcat(InputArray src1, InputArray src2, OutputArray dst);
CV_EXPORTS_W void vconcat(InputArrayOfArrays src, OutputArray dst);

//! computes bitwise conjunction of the two arrays (dst = src1 & src2)
CV_EXPORTS_W void bitwise_and(InputArray src1, InputArray src2,
                              OutputArray dst, InputArray mask=noArray());
//! computes bitwise disjunction of the two arrays (dst = src1 | src2)
CV_EXPORTS_W void bitwise_or(InputArray src1, InputArray src2,
                             OutputArray dst, InputArray mask=noArray());
//! computes bitwise exclusive-or of the two arrays (dst = src1 ^ src2)
CV_EXPORTS_W void bitwise_xor(InputArray src1, InputArray src2,
                              OutputArray dst, InputArray mask=noArray());
//! inverts each bit of array (dst = ~src)
CV_EXPORTS_W void bitwise_not(InputArray src, OutputArray dst,
                              InputArray mask=noArray());
//! computes element-wise absolute difference of two arrays (dst = abs(src1 - src2))
CV_EXPORTS_W void absdiff(InputArray src1, InputArray src2, OutputArray dst);
//! set mask elements for those array elements which are within the element-specific bounding box (dst = lowerb <= src && src < upperb)
CV_EXPORTS_W void inRange(InputArray src, InputArray lowerb,
                          InputArray upperb, OutputArray dst);
//! compares elements of two arrays (dst = src1 <cmpop> src2)
CV_EXPORTS_W void compare(InputArray src1, InputArray src2, OutputArray dst, int cmpop);
//! computes per-element minimum of two arrays (dst = min(src1, src2))
CV_EXPORTS_W void min(InputArray src1, InputArray src2, OutputArray dst);
//! computes per-element maximum of two arrays (dst = max(src1, src2))
CV_EXPORTS_W void max(InputArray src1, InputArray src2, OutputArray dst);

//! computes per-element minimum of two arrays (dst = min(src1, src2))
CV_EXPORTS void min(const Mat& src1, const Mat& src2, Mat& dst);
//! computes per-element minimum of array and scalar (dst = min(src1, src2))
CV_EXPORTS void min(const Mat& src1, double src2, Mat& dst);
//! computes per-element maximum of two arrays (dst = max(src1, src2))
CV_EXPORTS void max(const Mat& src1, const Mat& src2, Mat& dst);
//! computes per-element maximum of array and scalar (dst = max(src1, src2))
CV_EXPORTS void max(const Mat& src1, double src2, Mat& dst);

//! computes square root of each matrix element (dst = src**0.5)
CV_EXPORTS_W void sqrt(InputArray src, OutputArray dst);
//! raises the input matrix elements to the specified power (b = a**power)
CV_EXPORTS_W void pow(InputArray src, double power, OutputArray dst);
//! computes exponent of each matrix element (dst = e**src)
CV_EXPORTS_W void exp(InputArray src, OutputArray dst);
//! computes natural logarithm of absolute value of each matrix element: dst = log(abs(src))
CV_EXPORTS_W void log(InputArray src, OutputArray dst);
//! computes cube root of the argument
CV_EXPORTS_W float cubeRoot(float val);
//! computes the angle in degrees (0..360) of the vector (x,y)
CV_EXPORTS_W float fastAtan2(float y, float x);

CV_EXPORTS void exp(const float* src, float* dst, int n);
CV_EXPORTS void log(const float* src, float* dst, int n);
CV_EXPORTS void fastAtan2(const float* y, const float* x, float* dst, int n, bool angleInDegrees);
CV_EXPORTS void magnitude(const float* x, const float* y, float* dst, int n);

//! converts polar coordinates to Cartesian
CV_EXPORTS_W void polarToCart(InputArray magnitude, InputArray angle,
                              OutputArray x, OutputArray y, bool angleInDegrees=false);
//! converts Cartesian coordinates to polar
CV_EXPORTS_W void cartToPolar(InputArray x, InputArray y,
                              OutputArray magnitude, OutputArray angle,
                              bool angleInDegrees=false);
//! computes angle (angle(i)) of each (x(i), y(i)) vector
CV_EXPORTS_W void phase(InputArray x, InputArray y, OutputArray angle,
                        bool angleInDegrees=false);
//! computes magnitude (magnitude(i)) of each (x(i), y(i)) vector
CV_EXPORTS_W void magnitude(InputArray x, InputArray y, OutputArray magnitude);
//! checks that each matrix element is within the specified range.
CV_EXPORTS_W bool checkRange(InputArray a, bool quiet=true, CV_OUT Point* pos=0,
                            double minVal=-DBL_MAX, double maxVal=DBL_MAX);
//! converts NaN's to the given number
CV_EXPORTS_W void patchNaNs(InputOutputArray a, double val=0);

//! implements generalized matrix product algorithm GEMM from BLAS
CV_EXPORTS_W void gemm(InputArray src1, InputArray src2, double alpha,
                       InputArray src3, double gamma, OutputArray dst, int flags=0);
//! multiplies matrix by its transposition from the left or from the right
CV_EXPORTS_W void mulTransposed( InputArray src, OutputArray dst, bool aTa,
                                 InputArray delta=noArray(),
                                 double scale=1, int dtype=-1 );
//! transposes the matrix
CV_EXPORTS_W void transpose(InputArray src, OutputArray dst);
//! performs affine transformation of each element of multi-channel input matrix
CV_EXPORTS_W void transform(InputArray src, OutputArray dst, InputArray m );
//! performs perspective transformation of each element of multi-channel input matrix
CV_EXPORTS_W void perspectiveTransform(InputArray src, OutputArray dst, InputArray m );

//! extends the symmetrical matrix from the lower half or from the upper half
CV_EXPORTS_W void completeSymm(InputOutputArray mtx, bool lowerToUpper=false);
//! initializes scaled identity matrix
CV_EXPORTS_W void setIdentity(InputOutputArray mtx, const Scalar& s=Scalar(1));
//! computes determinant of a square matrix
CV_EXPORTS_W double determinant(InputArray mtx);
//! computes trace of a matrix
CV_EXPORTS_W Scalar trace(InputArray mtx);
//! computes inverse or pseudo-inverse matrix
CV_EXPORTS_W double invert(InputArray src, OutputArray dst, int flags=DECOMP_LU);
//! solves linear system or a least-square problem
CV_EXPORTS_W bool solve(InputArray src1, InputArray src2,
                        OutputArray dst, int flags=DECOMP_LU);

enum
{
    SORT_EVERY_ROW=0,
    SORT_EVERY_COLUMN=1,
    SORT_ASCENDING=0,
    SORT_DESCENDING=16
};

//! sorts independently each matrix row or each matrix column
CV_EXPORTS_W void sort(InputArray src, OutputArray dst, int flags);
//! sorts independently each matrix row or each matrix column
CV_EXPORTS_W void sortIdx(InputArray src, OutputArray dst, int flags);
//! finds real roots of a cubic polynomial
CV_EXPORTS_W int solveCubic(InputArray coeffs, OutputArray roots);
//! finds real and complex roots of a polynomial
CV_EXPORTS_W double solvePoly(InputArray coeffs, OutputArray roots, int maxIters=300);
//! finds eigenvalues of a symmetric matrix
CV_EXPORTS bool eigen(InputArray src, OutputArray eigenvalues, int lowindex=-1,
                      int highindex=-1);
//! finds eigenvalues and eigenvectors of a symmetric matrix
CV_EXPORTS bool eigen(InputArray src, OutputArray eigenvalues,
                      OutputArray eigenvectors,
                      int lowindex=-1, int highindex=-1);
CV_EXPORTS_W bool eigen(InputArray src, bool computeEigenvectors,
                        OutputArray eigenvalues, OutputArray eigenvectors);

enum
{
    COVAR_SCRAMBLED=0,
    COVAR_NORMAL=1,
    COVAR_USE_AVG=2,
    COVAR_SCALE=4,
    COVAR_ROWS=8,
    COVAR_COLS=16
};

//! computes covariation matrix of a set of samples
CV_EXPORTS void calcCovarMatrix( const Mat* samples, int nsamples, Mat& covar, Mat& mean,
                                 int flags, int ctype=CV_64F);
//! computes covariation matrix of a set of samples
CV_EXPORTS_W void calcCovarMatrix( InputArray samples, OutputArray covar,
                                   OutputArray mean, int flags, int ctype=CV_64F);

/*!
    Principal Component Analysis

    The class PCA is used to compute the special basis for a set of vectors.
    The basis will consist of eigenvectors of the covariance matrix computed
    from the input set of vectors. After PCA is performed, vectors can be transformed from
    the original high-dimensional space to the subspace formed by a few most
    prominent eigenvectors (called the principal components),
    corresponding to the largest eigenvalues of the covariation matrix.
    Thus the dimensionality of the vector and the correlation between the coordinates is reduced.

    The following sample is the function that takes two matrices. The first one stores the set
    of vectors (a row per vector) that is used to compute PCA, the second one stores another
    "test" set of vectors (a row per vector) that are first compressed with PCA,
    then reconstructed back and then the reconstruction error norm is computed and printed for each vector.

    \code
    using namespace cv;

    PCA compressPCA(const Mat& pcaset, int maxComponents,
                    const Mat& testset, Mat& compressed)
    {
        PCA pca(pcaset, // pass the data
                Mat(), // we do not have a pre-computed mean vector,
                       // so let the PCA engine to compute it
                CV_PCA_DATA_AS_ROW, // indicate that the vectors
                                    // are stored as matrix rows
                                    // (use CV_PCA_DATA_AS_COL if the vectors are
                                    // the matrix columns)
                maxComponents // specify, how many principal components to retain
                );
        // if there is no test data, just return the computed basis, ready-to-use
        if( !testset.data )
            return pca;
        CV_Assert( testset.cols == pcaset.cols );

        compressed.create(testset.rows, maxComponents, testset.type());

        Mat reconstructed;
        for( int i = 0; i < testset.rows; i++ )
        {
            Mat vec = testset.row(i), coeffs = compressed.row(i), reconstructed;
            // compress the vector, the result will be stored
            // in the i-th row of the output matrix
            pca.project(vec, coeffs);
            // and then reconstruct it
            pca.backProject(coeffs, reconstructed);
            // and measure the error
            printf("%d. diff = %g\n", i, norm(vec, reconstructed, NORM_L2));
        }
        return pca;
    }
    \endcode
*/
class CV_EXPORTS PCA
{
public:
    //! default constructor
    PCA();
    //! the constructor that performs PCA
    PCA(InputArray data, InputArray mean, int flags, int maxComponents=0);
    PCA(InputArray data, InputArray mean, int flags, double retainedVariance);
    //! operator that performs PCA. The previously stored data, if any, is released
    PCA& operator()(InputArray data, InputArray mean, int flags, int maxComponents=0);
    PCA& computeVar(InputArray data, InputArray mean, int flags, double retainedVariance);
    //! projects vector from the original space to the principal components subspace
    Mat project(InputArray vec) const;
    //! projects vector from the original space to the principal components subspace
    void project(InputArray vec, OutputArray result) const;
    //! reconstructs the original vector from the projection
    Mat backProject(InputArray vec) const;
    //! reconstructs the original vector from the projection
    void backProject(InputArray vec, OutputArray result) const;

    Mat eigenvectors; //!< eigenvectors of the covariation matrix
    Mat eigenvalues; //!< eigenvalues of the covariation matrix
    Mat mean; //!< mean value subtracted before the projection and added after the back projection
};

CV_EXPORTS_W void PCACompute(InputArray data, CV_OUT InputOutputArray mean,
                             OutputArray eigenvectors, int maxComponents=0);

CV_EXPORTS_W void PCAComputeVar(InputArray data, CV_OUT InputOutputArray mean,
                             OutputArray eigenvectors, double retainedVariance);

CV_EXPORTS_W void PCAProject(InputArray data, InputArray mean,
                             InputArray eigenvectors, OutputArray result);

CV_EXPORTS_W void PCABackProject(InputArray data, InputArray mean,
                                 InputArray eigenvectors, OutputArray result);


/*!
    Singular Value Decomposition class

    The class is used to compute Singular Value Decomposition of a floating-point matrix and then
    use it to solve least-square problems, under-determined linear systems, invert matrices,
    compute condition numbers etc.

    For a bit faster operation you can pass flags=SVD::MODIFY_A|... to modify the decomposed matrix
    when it is not necessarily to preserve it. If you want to compute condition number of a matrix
    or absolute value of its determinant - you do not need SVD::u or SVD::vt,
    so you can pass flags=SVD::NO_UV|... . Another flag SVD::FULL_UV indicates that the full-size SVD::u and SVD::vt
    must be computed, which is not necessary most of the time.
*/
class CV_EXPORTS SVD
{
public:
    enum { MODIFY_A=1, NO_UV=2, FULL_UV=4 };
    //! the default constructor
    SVD();
    //! the constructor that performs SVD
    SVD( InputArray src, int flags=0 );
    //! the operator that performs SVD. The previously allocated SVD::u, SVD::w are SVD::vt are released.
    SVD& operator ()( InputArray src, int flags=0 );

    //! decomposes matrix and stores the results to user-provided matrices
    static void compute( InputArray src, OutputArray w,
                         OutputArray u, OutputArray vt, int flags=0 );
    //! computes singular values of a matrix
    static void compute( InputArray src, OutputArray w, int flags=0 );
    //! performs back substitution
    static void backSubst( InputArray w, InputArray u,
                           InputArray vt, InputArray rhs,
                           OutputArray dst );

    template<typename _Tp, int m, int n, int nm> static void compute( const Matx<_Tp, m, n>& a,
        Matx<_Tp, nm, 1>& w, Matx<_Tp, m, nm>& u, Matx<_Tp, n, nm>& vt );
    template<typename _Tp, int m, int n, int nm> static void compute( const Matx<_Tp, m, n>& a,
        Matx<_Tp, nm, 1>& w );
    template<typename _Tp, int m, int n, int nm, int nb> static void backSubst( const Matx<_Tp, nm, 1>& w,
        const Matx<_Tp, m, nm>& u, const Matx<_Tp, n, nm>& vt, const Matx<_Tp, m, nb>& rhs, Matx<_Tp, n, nb>& dst );

    //! finds dst = arg min_{|dst|=1} |m*dst|
    static void solveZ( InputArray src, OutputArray dst );
    //! performs back substitution, so that dst is the solution or pseudo-solution of m*dst = rhs, where m is the decomposed matrix
    void backSubst( InputArray rhs, OutputArray dst ) const;

    Mat u, w, vt;
};

//! computes SVD of src
CV_EXPORTS_W void SVDecomp( InputArray src, CV_OUT OutputArray w,
    CV_OUT OutputArray u, CV_OUT OutputArray vt, int flags=0 );

//! performs back substitution for the previously computed SVD
CV_EXPORTS_W void SVBackSubst( InputArray w, InputArray u, InputArray vt,
                               InputArray rhs, CV_OUT OutputArray dst );

//! computes Mahalanobis distance between two vectors: sqrt((v1-v2)'*icovar*(v1-v2)), where icovar is the inverse covariation matrix
CV_EXPORTS_W double Mahalanobis(InputArray v1, InputArray v2, InputArray icovar);
//! a synonym for Mahalanobis
CV_EXPORTS double Mahalonobis(InputArray v1, InputArray v2, InputArray icovar);

//! performs forward or inverse 1D or 2D Discrete Fourier Transformation
CV_EXPORTS_W void dft(InputArray src, OutputArray dst, int flags=0, int nonzeroRows=0);
//! performs inverse 1D or 2D Discrete Fourier Transformation
CV_EXPORTS_W void idft(InputArray src, OutputArray dst, int flags=0, int nonzeroRows=0);
//! performs forward or inverse 1D or 2D Discrete Cosine Transformation
CV_EXPORTS_W void dct(InputArray src, OutputArray dst, int flags=0);
//! performs inverse 1D or 2D Discrete Cosine Transformation
CV_EXPORTS_W void idct(InputArray src, OutputArray dst, int flags=0);
//! computes element-wise product of the two Fourier spectrums. The second spectrum can optionally be conjugated before the multiplication
CV_EXPORTS_W void mulSpectrums(InputArray a, InputArray b, OutputArray c,
                               int flags, bool conjB=false);
//! computes the minimal vector size vecsize1 >= vecsize so that the dft() of the vector of length vecsize1 can be computed efficiently
CV_EXPORTS_W int getOptimalDFTSize(int vecsize);

/*!
 Various k-Means flags
*/
enum
{
    KMEANS_RANDOM_CENTERS=0, // Chooses random centers for k-Means initialization
    KMEANS_PP_CENTERS=2,     // Uses k-Means++ algorithm for initialization
    KMEANS_USE_INITIAL_LABELS=1 // Uses the user-provided labels for K-Means initialization
};
//! clusters the input data using k-Means algorithm
CV_EXPORTS_W double kmeans( InputArray data, int K, CV_OUT InputOutputArray bestLabels,
                            TermCriteria criteria, int attempts,
                            int flags, OutputArray centers=noArray() );

//! returns the thread-local Random number generator
CV_EXPORTS RNG& theRNG();

//! returns the next unifomly-distributed random number of the specified type
template<typename _Tp> static inline _Tp randu() { return (_Tp)theRNG(); }

//! fills array with uniformly-distributed random numbers from the range [low, high)
CV_EXPORTS_W void randu(InputOutputArray dst, InputArray low, InputArray high);

//! fills array with normally-distributed random numbers with the specified mean and the standard deviation
CV_EXPORTS_W void randn(InputOutputArray dst, InputArray mean, InputArray stddev);

//! shuffles the input array elements
CV_EXPORTS void randShuffle(InputOutputArray dst, double iterFactor=1., RNG* rng=0);
CV_EXPORTS_AS(randShuffle) void randShuffle_(InputOutputArray dst, double iterFactor=1.);

//! draws the line segment (pt1, pt2) in the image
CV_EXPORTS_W void line(CV_IN_OUT Mat& img, Point pt1, Point pt2, const Scalar& color,
                     int thickness=1, int lineType=8, int shift=0);

//! draws the rectangle outline or a solid rectangle with the opposite corners pt1 and pt2 in the image
CV_EXPORTS_W void rectangle(CV_IN_OUT Mat& img, Point pt1, Point pt2,
                          const Scalar& color, int thickness=1,
                          int lineType=8, int shift=0);

//! draws the rectangle outline or a solid rectangle covering rec in the image
CV_EXPORTS void rectangle(CV_IN_OUT Mat& img, Rect rec,
                          const Scalar& color, int thickness=1,
                          int lineType=8, int shift=0);

//! draws the circle outline or a solid circle in the image
CV_EXPORTS_W void circle(CV_IN_OUT Mat& img, Point center, int radius,
                       const Scalar& color, int thickness=1,
                       int lineType=8, int shift=0);

//! draws an elliptic arc, ellipse sector or a rotated ellipse in the image
CV_EXPORTS_W void ellipse(CV_IN_OUT Mat& img, Point center, Size axes,
                        double angle, double startAngle, double endAngle,
                        const Scalar& color, int thickness=1,
                        int lineType=8, int shift=0);

//! draws a rotated ellipse in the image
CV_EXPORTS_W void ellipse(CV_IN_OUT Mat& img, const RotatedRect& box, const Scalar& color,
                        int thickness=1, int lineType=8);

//! draws a filled convex polygon in the image
CV_EXPORTS void fillConvexPoly(Mat& img, const Point* pts, int npts,
                               const Scalar& color, int lineType=8,
                               int shift=0);
CV_EXPORTS_W void fillConvexPoly(InputOutputArray img, InputArray points,
                                 const Scalar& color, int lineType=8,
                                 int shift=0);

//! fills an area bounded by one or more polygons
CV_EXPORTS void fillPoly(Mat& img, const Point** pts,
                         const int* npts, int ncontours,
                         const Scalar& color, int lineType=8, int shift=0,
                         Point offset=Point() );

CV_EXPORTS_W void fillPoly(InputOutputArray img, InputArrayOfArrays pts,
                           const Scalar& color, int lineType=8, int shift=0,
                           Point offset=Point() );

//! draws one or more polygonal curves
CV_EXPORTS void polylines(Mat& img, const Point** pts, const int* npts,
                          int ncontours, bool isClosed, const Scalar& color,
                          int thickness=1, int lineType=8, int shift=0 );

CV_EXPORTS_W void polylines(InputOutputArray img, InputArrayOfArrays pts,
                            bool isClosed, const Scalar& color,
                            int thickness=1, int lineType=8, int shift=0 );

//! clips the line segment by the rectangle Rect(0, 0, imgSize.width, imgSize.height)
CV_EXPORTS bool clipLine(Size imgSize, CV_IN_OUT Point& pt1, CV_IN_OUT Point& pt2);

//! clips the line segment by the rectangle imgRect
CV_EXPORTS_W bool clipLine(Rect imgRect, CV_OUT CV_IN_OUT Point& pt1, CV_OUT CV_IN_OUT Point& pt2);

/*!
   Line iterator class

   The class is used to iterate over all the pixels on the raster line
   segment connecting two specified points.
*/
class CV_EXPORTS LineIterator
{
public:
    //! intializes the iterator
    LineIterator( const Mat& img, Point pt1, Point pt2,
                  int connectivity=8, bool leftToRight=false );
    //! returns pointer to the current pixel
    uchar* operator *();
    //! prefix increment operator (++it). shifts iterator to the next pixel
    LineIterator& operator ++();
    //! postfix increment operator (it++). shifts iterator to the next pixel
    LineIterator operator ++(int);
    //! returns coordinates of the current pixel
    Point pos() const;

    uchar* ptr;
    const uchar* ptr0;
    int step, elemSize;
    int err, count;
    int minusDelta, plusDelta;
    int minusStep, plusStep;
};

//! converts elliptic arc to a polygonal curve
CV_EXPORTS_W void ellipse2Poly( Point center, Size axes, int angle,
                                int arcStart, int arcEnd, int delta,
                                CV_OUT vector<Point>& pts );

enum
{
    FONT_HERSHEY_SIMPLEX = 0,
    FONT_HERSHEY_PLAIN = 1,
    FONT_HERSHEY_DUPLEX = 2,
    FONT_HERSHEY_COMPLEX = 3,
    FONT_HERSHEY_TRIPLEX = 4,
    FONT_HERSHEY_COMPLEX_SMALL = 5,
    FONT_HERSHEY_SCRIPT_SIMPLEX = 6,
    FONT_HERSHEY_SCRIPT_COMPLEX = 7,
    FONT_ITALIC = 16
};

//! renders text string in the image
CV_EXPORTS_W void putText( Mat& img, const string& text, Point org,
                         int fontFace, double fontScale, Scalar color,
                         int thickness=1, int lineType=8,
                         bool bottomLeftOrigin=false );

//! returns bounding box of the text string
CV_EXPORTS_W Size getTextSize(const string& text, int fontFace,
                            double fontScale, int thickness,
                            CV_OUT int* baseLine);

///////////////////////////////// Mat_<_Tp> ////////////////////////////////////

/*!
 Template matrix class derived from Mat

 The class Mat_ is a "thin" template wrapper on top of cv::Mat. It does not have any extra data fields,
 nor it or cv::Mat have any virtual methods and thus references or pointers to these two classes
 can be safely converted one to another. But do it with care, for example:

 \code
 // create 100x100 8-bit matrix
 Mat M(100,100,CV_8U);
 // this will compile fine. no any data conversion will be done.
 Mat_<float>& M1 = (Mat_<float>&)M;
 // the program will likely crash at the statement below
 M1(99,99) = 1.f;
 \endcode

 While cv::Mat is sufficient in most cases, cv::Mat_ can be more convenient if you use a lot of element
 access operations and if you know matrix type at compile time.
 Note that cv::Mat::at<_Tp>(int y, int x) and cv::Mat_<_Tp>::operator ()(int y, int x) do absolutely the
 same thing and run at the same speed, but the latter is certainly shorter:

 \code
 Mat_<double> M(20,20);
 for(int i = 0; i < M.rows; i++)
    for(int j = 0; j < M.cols; j++)
       M(i,j) = 1./(i+j+1);
 Mat E, V;
 eigen(M,E,V);
 cout << E.at<double>(0,0)/E.at<double>(M.rows-1,0);
 \endcode

 It is easy to use Mat_ for multi-channel images/matrices - just pass cv::Vec as cv::Mat_ template parameter:

 \code
 // allocate 320x240 color image and fill it with green (in RGB space)
 Mat_<Vec3b> img(240, 320, Vec3b(0,255,0));
 // now draw a diagonal white line
 for(int i = 0; i < 100; i++)
     img(i,i)=Vec3b(255,255,255);
 // and now modify the 2nd (red) channel of each pixel
 for(int i = 0; i < img.rows; i++)
    for(int j = 0; j < img.cols; j++)
       img(i,j)[2] ^= (uchar)(i ^ j); // img(y,x)[c] accesses c-th channel of the pixel (x,y)
 \endcode
*/
template<typename _Tp> class CV_EXPORTS Mat_ : public Mat
{
public:
    typedef _Tp value_type;
    typedef typename DataType<_Tp>::channel_type channel_type;
    typedef MatIterator_<_Tp> iterator;
    typedef MatConstIterator_<_Tp> const_iterator;

    //! default constructor
    Mat_();
    //! equivalent to Mat(_rows, _cols, DataType<_Tp>::type)
    Mat_(int _rows, int _cols);
    //! constructor that sets each matrix element to specified value
    Mat_(int _rows, int _cols, const _Tp& value);
    //! equivalent to Mat(_size, DataType<_Tp>::type)
    explicit Mat_(Size _size);
    //! constructor that sets each matrix element to specified value
    Mat_(Size _size, const _Tp& value);
    //! n-dim array constructor
    Mat_(int _ndims, const int* _sizes);
    //! n-dim array constructor that sets each matrix element to specified value
    Mat_(int _ndims, const int* _sizes, const _Tp& value);
    //! copy/conversion contructor. If m is of different type, it's converted
    Mat_(const Mat& m);
    //! copy constructor
    Mat_(const Mat_& m);
    //! constructs a matrix on top of user-allocated data. step is in bytes(!!!), regardless of the type
    Mat_(int _rows, int _cols, _Tp* _data, size_t _step=AUTO_STEP);
    //! constructs n-dim matrix on top of user-allocated data. steps are in bytes(!!!), regardless of the type
    Mat_(int _ndims, const int* _sizes, _Tp* _data, const size_t* _steps=0);
    //! selects a submatrix
    Mat_(const Mat_& m, const Range& rowRange, const Range& colRange=Range::all());
    //! selects a submatrix
    Mat_(const Mat_& m, const Rect& roi);
    //! selects a submatrix, n-dim version
    Mat_(const Mat_& m, const Range* ranges);
    //! from a matrix expression
    explicit Mat_(const MatExpr& e);
    //! makes a matrix out of Vec, std::vector, Point_ or Point3_. The matrix will have a single column
    explicit Mat_(const vector<_Tp>& vec, bool copyData=false);
    template<int n> explicit Mat_(const Vec<typename DataType<_Tp>::channel_type, n>& vec, bool copyData=true);
    template<int m, int n> explicit Mat_(const Matx<typename DataType<_Tp>::channel_type, m, n>& mtx, bool copyData=true);
    explicit Mat_(const Point_<typename DataType<_Tp>::channel_type>& pt, bool copyData=true);
    explicit Mat_(const Point3_<typename DataType<_Tp>::channel_type>& pt, bool copyData=true);
    explicit Mat_(const MatCommaInitializer_<_Tp>& commaInitializer);

    Mat_& operator = (const Mat& m);
    Mat_& operator = (const Mat_& m);
    //! set all the elements to s.
    Mat_& operator = (const _Tp& s);
    //! assign a matrix expression
    Mat_& operator = (const MatExpr& e);

    //! iterators; they are smart enough to skip gaps in the end of rows
    iterator begin();
    iterator end();
    const_iterator begin() const;
    const_iterator end() const;

    //! equivalent to Mat::create(_rows, _cols, DataType<_Tp>::type)
    void create(int _rows, int _cols);
    //! equivalent to Mat::create(_size, DataType<_Tp>::type)
    void create(Size _size);
    //! equivalent to Mat::create(_ndims, _sizes, DatType<_Tp>::type)
    void create(int _ndims, const int* _sizes);
    //! cross-product
    Mat_ cross(const Mat_& m) const;
    //! data type conversion
    template<typename T2> operator Mat_<T2>() const;
    //! overridden forms of Mat::row() etc.
    Mat_ row(int y) const;
    Mat_ col(int x) const;
    Mat_ diag(int d=0) const;
    Mat_ clone() const;

    //! overridden forms of Mat::elemSize() etc.
    size_t elemSize() const;
    size_t elemSize1() const;
    int type() const;
    int depth() const;
    int channels() const;
    size_t step1(int i=0) const;
    //! returns step()/sizeof(_Tp)
    size_t stepT(int i=0) const;

    //! overridden forms of Mat::zeros() etc. Data type is omitted, of course
    static MatExpr zeros(int rows, int cols);
    static MatExpr zeros(Size size);
    static MatExpr zeros(int _ndims, const int* _sizes);
    static MatExpr ones(int rows, int cols);
    static MatExpr ones(Size size);
    static MatExpr ones(int _ndims, const int* _sizes);
    static MatExpr eye(int rows, int cols);
    static MatExpr eye(Size size);

    //! some more overriden methods
    Mat_& adjustROI( int dtop, int dbottom, int dleft, int dright );
    Mat_ operator()( const Range& rowRange, const Range& colRange ) const;
    Mat_ operator()( const Rect& roi ) const;
    Mat_ operator()( const Range* ranges ) const;

    //! more convenient forms of row and element access operators
    _Tp* operator [](int y);
    const _Tp* operator [](int y) const;

    //! returns reference to the specified element
    _Tp& operator ()(const int* idx);
    //! returns read-only reference to the specified element
    const _Tp& operator ()(const int* idx) const;

    //! returns reference to the specified element
    template<int n> _Tp& operator ()(const Vec<int, n>& idx);
    //! returns read-only reference to the specified element
    template<int n> const _Tp& operator ()(const Vec<int, n>& idx) const;

    //! returns reference to the specified element (1D case)
    _Tp& operator ()(int idx0);
    //! returns read-only reference to the specified element (1D case)
    const _Tp& operator ()(int idx0) const;
    //! returns reference to the specified element (2D case)
    _Tp& operator ()(int idx0, int idx1);
    //! returns read-only reference to the specified element (2D case)
    const _Tp& operator ()(int idx0, int idx1) const;
    //! returns reference to the specified element (3D case)
    _Tp& operator ()(int idx0, int idx1, int idx2);
    //! returns read-only reference to the specified element (3D case)
    const _Tp& operator ()(int idx0, int idx1, int idx2) const;

    _Tp& operator ()(Point pt);
    const _Tp& operator ()(Point pt) const;

    //! conversion to vector.
    operator vector<_Tp>() const;
    //! conversion to Vec
    template<int n> operator Vec<typename DataType<_Tp>::channel_type, n>() const;
    //! conversion to Matx
    template<int m, int n> operator Matx<typename DataType<_Tp>::channel_type, m, n>() const;
};

typedef Mat_<uchar> Mat1b;
typedef Mat_<Vec2b> Mat2b;
typedef Mat_<Vec3b> Mat3b;
typedef Mat_<Vec4b> Mat4b;

typedef Mat_<short> Mat1s;
typedef Mat_<Vec2s> Mat2s;
typedef Mat_<Vec3s> Mat3s;
typedef Mat_<Vec4s> Mat4s;

typedef Mat_<ushort> Mat1w;
typedef Mat_<Vec2w> Mat2w;
typedef Mat_<Vec3w> Mat3w;
typedef Mat_<Vec4w> Mat4w;

typedef Mat_<int>   Mat1i;
typedef Mat_<Vec2i> Mat2i;
typedef Mat_<Vec3i> Mat3i;
typedef Mat_<Vec4i> Mat4i;

typedef Mat_<float> Mat1f;
typedef Mat_<Vec2f> Mat2f;
typedef Mat_<Vec3f> Mat3f;
typedef Mat_<Vec4f> Mat4f;

typedef Mat_<double> Mat1d;
typedef Mat_<Vec2d> Mat2d;
typedef Mat_<Vec3d> Mat3d;
typedef Mat_<Vec4d> Mat4d;

//////////// Iterators & Comma initializers //////////////////

class CV_EXPORTS MatConstIterator
{
public:
    typedef uchar* value_type;
    typedef ptrdiff_t difference_type;
    typedef const uchar** pointer;
    typedef uchar* reference;
    typedef std::random_access_iterator_tag iterator_category;

    //! default constructor
    MatConstIterator();
    //! constructor that sets the iterator to the beginning of the matrix
    MatConstIterator(const Mat* _m);
    //! constructor that sets the iterator to the specified element of the matrix
    MatConstIterator(const Mat* _m, int _row, int _col=0);
    //! constructor that sets the iterator to the specified element of the matrix
    MatConstIterator(const Mat* _m, Point _pt);
    //! constructor that sets the iterator to the specified element of the matrix
    MatConstIterator(const Mat* _m, const int* _idx);
    //! copy constructor
    MatConstIterator(const MatConstIterator& it);

    //! copy operator
    MatConstIterator& operator = (const MatConstIterator& it);
    //! returns the current matrix element
    uchar* operator *() const;
    //! returns the i-th matrix element, relative to the current
    uchar* operator [](ptrdiff_t i) const;

    //! shifts the iterator forward by the specified number of elements
    MatConstIterator& operator += (ptrdiff_t ofs);
    //! shifts the iterator backward by the specified number of elements
    MatConstIterator& operator -= (ptrdiff_t ofs);
    //! decrements the iterator
    MatConstIterator& operator --();
    //! decrements the iterator
    MatConstIterator operator --(int);
    //! increments the iterator
    MatConstIterator& operator ++();
    //! increments the iterator
    MatConstIterator operator ++(int);
    //! returns the current iterator position
    Point pos() const;
    //! returns the current iterator position
    void pos(int* _idx) const;
    ptrdiff_t lpos() const;
    void seek(ptrdiff_t ofs, bool relative=false);
    void seek(const int* _idx, bool relative=false);

    const Mat* m;
    size_t elemSize;
    uchar* ptr;
    uchar* sliceStart;
    uchar* sliceEnd;
};

/*!
 Matrix read-only iterator

 */
template<typename _Tp>
class CV_EXPORTS MatConstIterator_ : public MatConstIterator
{
public:
    typedef _Tp value_type;
    typedef ptrdiff_t difference_type;
    typedef const _Tp* pointer;
    typedef const _Tp& reference;
    typedef std::random_access_iterator_tag iterator_category;

    //! default constructor
    MatConstIterator_();
    //! constructor that sets the iterator to the beginning of the matrix
    MatConstIterator_(const Mat_<_Tp>* _m);
    //! constructor that sets the iterator to the specified element of the matrix
    MatConstIterator_(const Mat_<_Tp>* _m, int _row, int _col=0);
    //! constructor that sets the iterator to the specified element of the matrix
    MatConstIterator_(const Mat_<_Tp>* _m, Point _pt);
    //! constructor that sets the iterator to the specified element of the matrix
    MatConstIterator_(const Mat_<_Tp>* _m, const int* _idx);
    //! copy constructor
    MatConstIterator_(const MatConstIterator_& it);

    //! copy operator
    MatConstIterator_& operator = (const MatConstIterator_& it);
    //! returns the current matrix element
    _Tp operator *() const;
    //! returns the i-th matrix element, relative to the current
    _Tp operator [](ptrdiff_t i) const;

    //! shifts the iterator forward by the specified number of elements
    MatConstIterator_& operator += (ptrdiff_t ofs);
    //! shifts the iterator backward by the specified number of elements
    MatConstIterator_& operator -= (ptrdiff_t ofs);
    //! decrements the iterator
    MatConstIterator_& operator --();
    //! decrements the iterator
    MatConstIterator_ operator --(int);
    //! increments the iterator
    MatConstIterator_& operator ++();
    //! increments the iterator
    MatConstIterator_ operator ++(int);
    //! returns the current iterator position
    Point pos() const;
};


/*!
 Matrix read-write iterator

*/
template<typename _Tp>
class CV_EXPORTS MatIterator_ : public MatConstIterator_<_Tp>
{
public:
    typedef _Tp* pointer;
    typedef _Tp& reference;
    typedef std::random_access_iterator_tag iterator_category;

    //! the default constructor
    MatIterator_();
    //! constructor that sets the iterator to the beginning of the matrix
    MatIterator_(Mat_<_Tp>* _m);
    //! constructor that sets the iterator to the specified element of the matrix
    MatIterator_(Mat_<_Tp>* _m, int _row, int _col=0);
    //! constructor that sets the iterator to the specified element of the matrix
    MatIterator_(const Mat_<_Tp>* _m, Point _pt);
    //! constructor that sets the iterator to the specified element of the matrix
    MatIterator_(const Mat_<_Tp>* _m, const int* _idx);
    //! copy constructor
    MatIterator_(const MatIterator_& it);
    //! copy operator
    MatIterator_& operator = (const MatIterator_<_Tp>& it );

    //! returns the current matrix element
    _Tp& operator *() const;
    //! returns the i-th matrix element, relative to the current
    _Tp& operator [](ptrdiff_t i) const;

    //! shifts the iterator forward by the specified number of elements
    MatIterator_& operator += (ptrdiff_t ofs);
    //! shifts the iterator backward by the specified number of elements
    MatIterator_& operator -= (ptrdiff_t ofs);
    //! decrements the iterator
    MatIterator_& operator --();
    //! decrements the iterator
    MatIterator_ operator --(int);
    //! increments the iterator
    MatIterator_& operator ++();
    //! increments the iterator
    MatIterator_ operator ++(int);
};

template<typename _Tp> class CV_EXPORTS MatOp_Iter_;

/*!
 Comma-separated Matrix Initializer

 The class instances are usually not created explicitly.
 Instead, they are created on "matrix << firstValue" operator.

 The sample below initializes 2x2 rotation matrix:

 \code
 double angle = 30, a = cos(angle*CV_PI/180), b = sin(angle*CV_PI/180);
 Mat R = (Mat_<double>(2,2) << a, -b, b, a);
 \endcode
*/
template<typename _Tp> class CV_EXPORTS MatCommaInitializer_
{
public:
    //! the constructor, created by "matrix << firstValue" operator, where matrix is cv::Mat
    MatCommaInitializer_(Mat_<_Tp>* _m);
    //! the operator that takes the next value and put it to the matrix
    template<typename T2> MatCommaInitializer_<_Tp>& operator , (T2 v);
    //! another form of conversion operator
    Mat_<_Tp> operator *() const;
    operator Mat_<_Tp>() const;
protected:
    MatIterator_<_Tp> it;
};


template<typename _Tp, int m, int n> class CV_EXPORTS MatxCommaInitializer
{
public:
    MatxCommaInitializer(Matx<_Tp, m, n>* _mtx);
    template<typename T2> MatxCommaInitializer<_Tp, m, n>& operator , (T2 val);
    Matx<_Tp, m, n> operator *() const;

    Matx<_Tp, m, n>* dst;
    int idx;
};

template<typename _Tp, int m> class CV_EXPORTS VecCommaInitializer : public MatxCommaInitializer<_Tp, m, 1>
{
public:
    VecCommaInitializer(Vec<_Tp, m>* _vec);
    template<typename T2> VecCommaInitializer<_Tp, m>& operator , (T2 val);
    Vec<_Tp, m> operator *() const;
};

/*!
 Automatically Allocated Buffer Class

 The class is used for temporary buffers in functions and methods.
 If a temporary buffer is usually small (a few K's of memory),
 but its size depends on the parameters, it makes sense to create a small
 fixed-size array on stack and use it if it's large enough. If the required buffer size
 is larger than the fixed size, another buffer of sufficient size is allocated dynamically
 and released after the processing. Therefore, in typical cases, when the buffer size is small,
 there is no overhead associated with malloc()/free().
 At the same time, there is no limit on the size of processed data.

 This is what AutoBuffer does. The template takes 2 parameters - type of the buffer elements and
 the number of stack-allocated elements. Here is how the class is used:

 \code
 void my_func(const cv::Mat& m)
 {
    cv::AutoBuffer<float, 1000> buf; // create automatic buffer containing 1000 floats

    buf.allocate(m.rows); // if m.rows <= 1000, the pre-allocated buffer is used,
                          // otherwise the buffer of "m.rows" floats will be allocated
                          // dynamically and deallocated in cv::AutoBuffer destructor
    ...
 }
 \endcode
*/
template<typename _Tp, size_t fixed_size=4096/sizeof(_Tp)+8> class CV_EXPORTS AutoBuffer
{
public:
    typedef _Tp value_type;
    enum { buffer_padding = (int)((16 + sizeof(_Tp) - 1)/sizeof(_Tp)) };

    //! the default contructor
    AutoBuffer();
    //! constructor taking the real buffer size
    AutoBuffer(size_t _size);
    //! destructor. calls deallocate()
    ~AutoBuffer();

    //! allocates the new buffer of size _size. if the _size is small enough, stack-allocated buffer is used
    void allocate(size_t _size);
    //! deallocates the buffer if it was dynamically allocated
    void deallocate();
    //! returns pointer to the real buffer, stack-allocated or head-allocated
    operator _Tp* ();
    //! returns read-only pointer to the real buffer, stack-allocated or head-allocated
    operator const _Tp* () const;

protected:
    //! pointer to the real buffer, can point to buf if the buffer is small enough
    _Tp* ptr;
    //! size of the real buffer
    size_t size;
    //! pre-allocated buffer
    _Tp buf[fixed_size+buffer_padding];
};

/////////////////////////// multi-dimensional dense matrix //////////////////////////

/*!
 n-Dimensional Dense Matrix Iterator Class.

 The class cv::NAryMatIterator is used for iterating over one or more n-dimensional dense arrays (cv::Mat's).

 The iterator is completely different from cv::Mat_ and cv::SparseMat_ iterators.
 It iterates through the slices (or planes), not the elements, where "slice" is a continuous part of the arrays.

 Here is the example on how the iterator can be used to normalize 3D histogram:

 \code
 void normalizeColorHist(Mat& hist)
 {
 #if 1
     // intialize iterator (the style is different from STL).
     // after initialization the iterator will contain
     // the number of slices or planes
     // the iterator will go through
     Mat* arrays[] = { &hist, 0 };
     Mat planes[1];
     NAryMatIterator it(arrays, planes);
     double s = 0;
     // iterate through the matrix. on each iteration
     // it.planes[i] (of type Mat) will be set to the current plane of
     // i-th n-dim matrix passed to the iterator constructor.
     for(int p = 0; p < it.nplanes; p++, ++it)
        s += sum(it.planes[0])[0];
     it = NAryMatIterator(hist);
     s = 1./s;
     for(int p = 0; p < it.nplanes; p++, ++it)
        it.planes[0] *= s;
 #elif 1
     // this is a shorter implementation of the above
     // using built-in operations on Mat
     double s = sum(hist)[0];
     hist.convertTo(hist, hist.type(), 1./s, 0);
 #else
     // and this is even shorter one
     // (assuming that the histogram elements are non-negative)
     normalize(hist, hist, 1, 0, NORM_L1);
 #endif
 }
 \endcode

 You can iterate through several matrices simultaneously as long as they have the same geometry
 (dimensionality and all the dimension sizes are the same), which is useful for binary
 and n-ary operations on such matrices. Just pass those matrices to cv::MatNDIterator.
 Then, during the iteration it.planes[0], it.planes[1], ... will
 be the slices of the corresponding matrices
*/
class CV_EXPORTS NAryMatIterator
{
public:
    //! the default constructor
    NAryMatIterator();
    //! the full constructor taking arbitrary number of n-dim matrices
    NAryMatIterator(const Mat** arrays, uchar** ptrs, int narrays=-1);
    //! the full constructor taking arbitrary number of n-dim matrices
    NAryMatIterator(const Mat** arrays, Mat* planes, int narrays=-1);
    //! the separate iterator initialization method
    void init(const Mat** arrays, Mat* planes, uchar** ptrs, int narrays=-1);

    //! proceeds to the next plane of every iterated matrix
    NAryMatIterator& operator ++();
    //! proceeds to the next plane of every iterated matrix (postfix increment operator)
    NAryMatIterator operator ++(int);

    //! the iterated arrays
    const Mat** arrays;
    //! the current planes
    Mat* planes;
    //! data pointers
    uchar** ptrs;
    //! the number of arrays
    int narrays;
    //! the number of hyper-planes that the iterator steps through
    size_t nplanes;
    //! the size of each segment (in elements)
    size_t size;
protected:
    int iterdepth;
    size_t idx;
};

//typedef NAryMatIterator NAryMatNDIterator;

typedef void (*ConvertData)(const void* from, void* to, int cn);
typedef void (*ConvertScaleData)(const void* from, void* to, int cn, double alpha, double beta);

//! returns the function for converting pixels from one data type to another
CV_EXPORTS ConvertData getConvertElem(int fromType, int toType);
//! returns the function for converting pixels from one data type to another with the optional scaling
CV_EXPORTS ConvertScaleData getConvertScaleElem(int fromType, int toType);


/////////////////////////// multi-dimensional sparse matrix //////////////////////////

class SparseMatIterator;
class SparseMatConstIterator;
template<typename _Tp> class SparseMatIterator_;
template<typename _Tp> class SparseMatConstIterator_;

/*!
 Sparse matrix class.

 The class represents multi-dimensional sparse numerical arrays. Such a sparse array can store elements
 of any type that cv::Mat is able to store. "Sparse" means that only non-zero elements
 are stored (though, as a result of some operations on a sparse matrix, some of its stored elements
 can actually become 0. It's user responsibility to detect such elements and delete them using cv::SparseMat::erase().
 The non-zero elements are stored in a hash table that grows when it's filled enough,
 so that the search time remains O(1) in average. Elements can be accessed using the following methods:

 <ol>
 <li>Query operations: cv::SparseMat::ptr() and the higher-level cv::SparseMat::ref(),
      cv::SparseMat::value() and cv::SparseMat::find, for example:
 \code
 const int dims = 5;
 int size[] = {10, 10, 10, 10, 10};
 SparseMat sparse_mat(dims, size, CV_32F);
 for(int i = 0; i < 1000; i++)
 {
     int idx[dims];
     for(int k = 0; k < dims; k++)
        idx[k] = rand()%sparse_mat.size(k);
     sparse_mat.ref<float>(idx) += 1.f;
 }
 \endcode

 <li>Sparse matrix iterators. Like cv::Mat iterators and unlike cv::Mat iterators, the sparse matrix iterators are STL-style,
 that is, the iteration is done as following:
 \code
 // prints elements of a sparse floating-point matrix and the sum of elements.
 SparseMatConstIterator_<float>
        it = sparse_mat.begin<float>(),
        it_end = sparse_mat.end<float>();
 double s = 0;
 int dims = sparse_mat.dims();
 for(; it != it_end; ++it)
 {
     // print element indices and the element value
     const Node* n = it.node();
     printf("(")
     for(int i = 0; i < dims; i++)
        printf("%3d%c", n->idx[i], i < dims-1 ? ',' : ')');
     printf(": %f\n", *it);
     s += *it;
 }
 printf("Element sum is %g\n", s);
 \endcode
 If you run this loop, you will notice that elements are enumerated
 in no any logical order (lexicographical etc.),
 they come in the same order as they stored in the hash table, i.e. semi-randomly.

 You may collect pointers to the nodes and sort them to get the proper ordering.
 Note, however, that pointers to the nodes may become invalid when you add more
 elements to the matrix; this is because of possible buffer reallocation.

 <li>A combination of the above 2 methods when you need to process 2 or more sparse
 matrices simultaneously, e.g. this is how you can compute unnormalized
 cross-correlation of the 2 floating-point sparse matrices:
 \code
 double crossCorr(const SparseMat& a, const SparseMat& b)
 {
     const SparseMat *_a = &a, *_b = &b;
     // if b contains less elements than a,
     // it's faster to iterate through b
     if(_a->nzcount() > _b->nzcount())
        std::swap(_a, _b);
     SparseMatConstIterator_<float> it = _a->begin<float>(),
                                    it_end = _a->end<float>();
     double ccorr = 0;
     for(; it != it_end; ++it)
     {
         // take the next element from the first matrix
         float avalue = *it;
         const Node* anode = it.node();
         // and try to find element with the same index in the second matrix.
         // since the hash value depends only on the element index,
         // we reuse hashvalue stored in the node
         float bvalue = _b->value<float>(anode->idx,&anode->hashval);
         ccorr += avalue*bvalue;
     }
     return ccorr;
 }
 \endcode
 </ol>
*/
class CV_EXPORTS SparseMat
{
public:
    typedef SparseMatIterator iterator;
    typedef SparseMatConstIterator const_iterator;

    //! the sparse matrix header
    struct CV_EXPORTS Hdr
    {
        Hdr(int _dims, const int* _sizes, int _type);
        void clear();
        int refcount;
        int dims;
        int valueOffset;
        size_t nodeSize;
        size_t nodeCount;
        size_t freeList;
        vector<uchar> pool;
        vector<size_t> hashtab;
        int size[CV_MAX_DIM];
    };

    //! sparse matrix node - element of a hash table
    struct CV_EXPORTS Node
    {
        //! hash value
        size_t hashval;
        //! index of the next node in the same hash table entry
        size_t next;
        //! index of the matrix element
        int idx[CV_MAX_DIM];
    };

    //! default constructor
    SparseMat();
    //! creates matrix of the specified size and type
    SparseMat(int dims, const int* _sizes, int _type);
    //! copy constructor
    SparseMat(const SparseMat& m);
    //! converts dense 2d matrix to the sparse form
    /*!
     \param m the input matrix
     \param try1d if true and m is a single-column matrix (Nx1),
            then the sparse matrix will be 1-dimensional.
    */
    explicit SparseMat(const Mat& m);
    //! converts old-style sparse matrix to the new-style. All the data is copied
    SparseMat(const CvSparseMat* m);
    //! the destructor
    ~SparseMat();

    //! assignment operator. This is O(1) operation, i.e. no data is copied
    SparseMat& operator = (const SparseMat& m);
    //! equivalent to the corresponding constructor
    SparseMat& operator = (const Mat& m);

    //! creates full copy of the matrix
    SparseMat clone() const;

    //! copies all the data to the destination matrix. All the previous content of m is erased
    void copyTo( SparseMat& m ) const;
    //! converts sparse matrix to dense matrix.
    void copyTo( Mat& m ) const;
    //! multiplies all the matrix elements by the specified scale factor alpha and converts the results to the specified data type
    void convertTo( SparseMat& m, int rtype, double alpha=1 ) const;
    //! converts sparse matrix to dense n-dim matrix with optional type conversion and scaling.
    /*!
      \param rtype The output matrix data type. When it is =-1, the output array will have the same data type as (*this)
      \param alpha The scale factor
      \param beta The optional delta added to the scaled values before the conversion
    */
    void convertTo( Mat& m, int rtype, double alpha=1, double beta=0 ) const;

    // not used now
    void assignTo( SparseMat& m, int type=-1 ) const;

    //! reallocates sparse matrix.
    /*!
        If the matrix already had the proper size and type,
        it is simply cleared with clear(), otherwise,
        the old matrix is released (using release()) and the new one is allocated.
    */
    void create(int dims, const int* _sizes, int _type);
    //! sets all the sparse matrix elements to 0, which means clearing the hash table.
    void clear();
    //! manually increments the reference counter to the header.
    void addref();
    // decrements the header reference counter. When the counter reaches 0, the header and all the underlying data are deallocated.
    void release();

    //! converts sparse matrix to the old-style representation; all the elements are copied.
    operator CvSparseMat*() const;
    //! returns the size of each element in bytes (not including the overhead - the space occupied by SparseMat::Node elements)
    size_t elemSize() const;
    //! returns elemSize()/channels()
    size_t elemSize1() const;

    //! returns type of sparse matrix elements
    int type() const;
    //! returns the depth of sparse matrix elements
    int depth() const;
    //! returns the number of channels
    int channels() const;

    //! returns the array of sizes, or NULL if the matrix is not allocated
    const int* size() const;
    //! returns the size of i-th matrix dimension (or 0)
    int size(int i) const;
    //! returns the matrix dimensionality
    int dims() const;
    //! returns the number of non-zero elements (=the number of hash table nodes)
    size_t nzcount() const;

    //! computes the element hash value (1D case)
    size_t hash(int i0) const;
    //! computes the element hash value (2D case)
    size_t hash(int i0, int i1) const;
    //! computes the element hash value (3D case)
    size_t hash(int i0, int i1, int i2) const;
    //! computes the element hash value (nD case)
    size_t hash(const int* idx) const;

    //@{
    /*!
     specialized variants for 1D, 2D, 3D cases and the generic_type one for n-D case.

     return pointer to the matrix element.
     <ul>
      <li>if the element is there (it's non-zero), the pointer to it is returned
      <li>if it's not there and createMissing=false, NULL pointer is returned
      <li>if it's not there and createMissing=true, then the new element
        is created and initialized with 0. Pointer to it is returned
      <li>if the optional hashval pointer is not NULL, the element hash value is
      not computed, but *hashval is taken instead.
     </ul>
    */
    //! returns pointer to the specified element (1D case)
    uchar* ptr(int i0, bool createMissing, size_t* hashval=0);
    //! returns pointer to the specified element (2D case)
    uchar* ptr(int i0, int i1, bool createMissing, size_t* hashval=0);
    //! returns pointer to the specified element (3D case)
    uchar* ptr(int i0, int i1, int i2, bool createMissing, size_t* hashval=0);
    //! returns pointer to the specified element (nD case)
    uchar* ptr(const int* idx, bool createMissing, size_t* hashval=0);
    //@}

    //@{
    /*!
     return read-write reference to the specified sparse matrix element.

     ref<_Tp>(i0,...[,hashval]) is equivalent to *(_Tp*)ptr(i0,...,true[,hashval]).
     The methods always return a valid reference.
     If the element did not exist, it is created and initialiazed with 0.
    */
    //! returns reference to the specified element (1D case)
    template<typename _Tp> _Tp& ref(int i0, size_t* hashval=0);
    //! returns reference to the specified element (2D case)
    template<typename _Tp> _Tp& ref(int i0, int i1, size_t* hashval=0);
    //! returns reference to the specified element (3D case)
    template<typename _Tp> _Tp& ref(int i0, int i1, int i2, size_t* hashval=0);
    //! returns reference to the specified element (nD case)
    template<typename _Tp> _Tp& ref(const int* idx, size_t* hashval=0);
    //@}

    //@{
    /*!
     return value of the specified sparse matrix element.

     value<_Tp>(i0,...[,hashval]) is equivalent

     \code
     { const _Tp* p = find<_Tp>(i0,...[,hashval]); return p ? *p : _Tp(); }
     \endcode

     That is, if the element did not exist, the methods return 0.
     */
    //! returns value of the specified element (1D case)
    template<typename _Tp> _Tp value(int i0, size_t* hashval=0) const;
    //! returns value of the specified element (2D case)
    template<typename _Tp> _Tp value(int i0, int i1, size_t* hashval=0) const;
    //! returns value of the specified element (3D case)
    template<typename _Tp> _Tp value(int i0, int i1, int i2, size_t* hashval=0) const;
    //! returns value of the specified element (nD case)
    template<typename _Tp> _Tp value(const int* idx, size_t* hashval=0) const;
    //@}

    //@{
    /*!
     Return pointer to the specified sparse matrix element if it exists

     find<_Tp>(i0,...[,hashval]) is equivalent to (_const Tp*)ptr(i0,...false[,hashval]).

     If the specified element does not exist, the methods return NULL.
    */
    //! returns pointer to the specified element (1D case)
    template<typename _Tp> const _Tp* find(int i0, size_t* hashval=0) const;
    //! returns pointer to the specified element (2D case)
    template<typename _Tp> const _Tp* find(int i0, int i1, size_t* hashval=0) const;
    //! returns pointer to the specified element (3D case)
    template<typename _Tp> const _Tp* find(int i0, int i1, int i2, size_t* hashval=0) const;
    //! returns pointer to the specified element (nD case)
    template<typename _Tp> const _Tp* find(const int* idx, size_t* hashval=0) const;

    //! erases the specified element (2D case)
    void erase(int i0, int i1, size_t* hashval=0);
    //! erases the specified element (3D case)
    void erase(int i0, int i1, int i2, size_t* hashval=0);
    //! erases the specified element (nD case)
    void erase(const int* idx, size_t* hashval=0);

    //@{
    /*!
       return the sparse matrix iterator pointing to the first sparse matrix element
    */
    //! returns the sparse matrix iterator at the matrix beginning
    SparseMatIterator begin();
    //! returns the sparse matrix iterator at the matrix beginning
    template<typename _Tp> SparseMatIterator_<_Tp> begin();
    //! returns the read-only sparse matrix iterator at the matrix beginning
    SparseMatConstIterator begin() const;
    //! returns the read-only sparse matrix iterator at the matrix beginning
    template<typename _Tp> SparseMatConstIterator_<_Tp> begin() const;
    //@}
    /*!
       return the sparse matrix iterator pointing to the element following the last sparse matrix element
    */
    //! returns the sparse matrix iterator at the matrix end
    SparseMatIterator end();
    //! returns the read-only sparse matrix iterator at the matrix end
    SparseMatConstIterator end() const;
    //! returns the typed sparse matrix iterator at the matrix end
    template<typename _Tp> SparseMatIterator_<_Tp> end();
    //! returns the typed read-only sparse matrix iterator at the matrix end
    template<typename _Tp> SparseMatConstIterator_<_Tp> end() const;

    //! returns the value stored in the sparse martix node
    template<typename _Tp> _Tp& value(Node* n);
    //! returns the value stored in the sparse martix node
    template<typename _Tp> const _Tp& value(const Node* n) const;

    ////////////// some internal-use methods ///////////////
    Node* node(size_t nidx);
    const Node* node(size_t nidx) const;

    uchar* newNode(const int* idx, size_t hashval);
    void removeNode(size_t hidx, size_t nidx, size_t previdx);
    void resizeHashTab(size_t newsize);

    enum { MAGIC_VAL=0x42FD0000, MAX_DIM=CV_MAX_DIM, HASH_SCALE=0x5bd1e995, HASH_BIT=0x80000000 };

    int flags;
    Hdr* hdr;
};

//! finds global minimum and maximum sparse array elements and returns their values and their locations
CV_EXPORTS void minMaxLoc(const SparseMat& a, double* minVal,
                          double* maxVal, int* minIdx=0, int* maxIdx=0);
//! computes norm of a sparse matrix
CV_EXPORTS double norm( const SparseMat& src, int normType );
//! scales and shifts array elements so that either the specified norm (alpha) or the minimum (alpha) and maximum (beta) array values get the specified values
CV_EXPORTS void normalize( const SparseMat& src, SparseMat& dst, double alpha, int normType );

/*!
 Read-Only Sparse Matrix Iterator.
 Here is how to use the iterator to compute the sum of floating-point sparse matrix elements:

 \code
 SparseMatConstIterator it = m.begin(), it_end = m.end();
 double s = 0;
 CV_Assert( m.type() == CV_32F );
 for( ; it != it_end; ++it )
    s += it.value<float>();
 \endcode
*/
class CV_EXPORTS SparseMatConstIterator
{
public:
    //! the default constructor
    SparseMatConstIterator();
    //! the full constructor setting the iterator to the first sparse matrix element
    SparseMatConstIterator(const SparseMat* _m);
    //! the copy constructor
    SparseMatConstIterator(const SparseMatConstIterator& it);

    //! the assignment operator
    SparseMatConstIterator& operator = (const SparseMatConstIterator& it);

    //! template method returning the current matrix element
    template<typename _Tp> const _Tp& value() const;
    //! returns the current node of the sparse matrix. it.node->idx is the current element index
    const SparseMat::Node* node() const;

    //! moves iterator to the previous element
    SparseMatConstIterator& operator --();
    //! moves iterator to the previous element
    SparseMatConstIterator operator --(int);
    //! moves iterator to the next element
    SparseMatConstIterator& operator ++();
    //! moves iterator to the next element
    SparseMatConstIterator operator ++(int);

    //! moves iterator to the element after the last element
    void seekEnd();

    const SparseMat* m;
    size_t hashidx;
    uchar* ptr;
};

/*!
 Read-write Sparse Matrix Iterator

 The class is similar to cv::SparseMatConstIterator,
 but can be used for in-place modification of the matrix elements.
*/
class CV_EXPORTS SparseMatIterator : public SparseMatConstIterator
{
public:
    //! the default constructor
    SparseMatIterator();
    //! the full constructor setting the iterator to the first sparse matrix element
    SparseMatIterator(SparseMat* _m);
    //! the full constructor setting the iterator to the specified sparse matrix element
    SparseMatIterator(SparseMat* _m, const int* idx);
    //! the copy constructor
    SparseMatIterator(const SparseMatIterator& it);

    //! the assignment operator
    SparseMatIterator& operator = (const SparseMatIterator& it);
    //! returns read-write reference to the current sparse matrix element
    template<typename _Tp> _Tp& value() const;
    //! returns pointer to the current sparse matrix node. it.node->idx is the index of the current element (do not modify it!)
    SparseMat::Node* node() const;

    //! moves iterator to the next element
    SparseMatIterator& operator ++();
    //! moves iterator to the next element
    SparseMatIterator operator ++(int);
};

/*!
 The Template Sparse Matrix class derived from cv::SparseMat

 The class provides slightly more convenient operations for accessing elements.

 \code
 SparseMat m;
 ...
 SparseMat_<int> m_ = (SparseMat_<int>&)m;
 m_.ref(1)++; // equivalent to m.ref<int>(1)++;
 m_.ref(2) += m_(3); // equivalent to m.ref<int>(2) += m.value<int>(3);
 \endcode
*/
template<typename _Tp> class CV_EXPORTS SparseMat_ : public SparseMat
{
public:
    typedef SparseMatIterator_<_Tp> iterator;
    typedef SparseMatConstIterator_<_Tp> const_iterator;

    //! the default constructor
    SparseMat_();
    //! the full constructor equivelent to SparseMat(dims, _sizes, DataType<_Tp>::type)
    SparseMat_(int dims, const int* _sizes);
    //! the copy constructor. If DataType<_Tp>.type != m.type(), the m elements are converted
    SparseMat_(const SparseMat& m);
    //! the copy constructor. This is O(1) operation - no data is copied
    SparseMat_(const SparseMat_& m);
    //! converts dense matrix to the sparse form
    SparseMat_(const Mat& m);
    //! converts the old-style sparse matrix to the C++ class. All the elements are copied
    SparseMat_(const CvSparseMat* m);
    //! the assignment operator. If DataType<_Tp>.type != m.type(), the m elements are converted
    SparseMat_& operator = (const SparseMat& m);
    //! the assignment operator. This is O(1) operation - no data is copied
    SparseMat_& operator = (const SparseMat_& m);
    //! converts dense matrix to the sparse form
    SparseMat_& operator = (const Mat& m);

    //! makes full copy of the matrix. All the elements are duplicated
    SparseMat_ clone() const;
    //! equivalent to cv::SparseMat::create(dims, _sizes, DataType<_Tp>::type)
    void create(int dims, const int* _sizes);
    //! converts sparse matrix to the old-style CvSparseMat. All the elements are copied
    operator CvSparseMat*() const;

    //! returns type of the matrix elements
    int type() const;
    //! returns depth of the matrix elements
    int depth() const;
    //! returns the number of channels in each matrix element
    int channels() const;

    //! equivalent to SparseMat::ref<_Tp>(i0, hashval)
    _Tp& ref(int i0, size_t* hashval=0);
    //! equivalent to SparseMat::ref<_Tp>(i0, i1, hashval)
    _Tp& ref(int i0, int i1, size_t* hashval=0);
    //! equivalent to SparseMat::ref<_Tp>(i0, i1, i2, hashval)
    _Tp& ref(int i0, int i1, int i2, size_t* hashval=0);
    //! equivalent to SparseMat::ref<_Tp>(idx, hashval)
    _Tp& ref(const int* idx, size_t* hashval=0);

    //! equivalent to SparseMat::value<_Tp>(i0, hashval)
    _Tp operator()(int i0, size_t* hashval=0) const;
    //! equivalent to SparseMat::value<_Tp>(i0, i1, hashval)
    _Tp operator()(int i0, int i1, size_t* hashval=0) const;
    //! equivalent to SparseMat::value<_Tp>(i0, i1, i2, hashval)
    _Tp operator()(int i0, int i1, int i2, size_t* hashval=0) const;
    //! equivalent to SparseMat::value<_Tp>(idx, hashval)
    _Tp operator()(const int* idx, size_t* hashval=0) const;

    //! returns sparse matrix iterator pointing to the first sparse matrix element
    SparseMatIterator_<_Tp> begin();
    //! returns read-only sparse matrix iterator pointing to the first sparse matrix element
    SparseMatConstIterator_<_Tp> begin() const;
    //! returns sparse matrix iterator pointing to the element following the last sparse matrix element
    SparseMatIterator_<_Tp> end();
    //! returns read-only sparse matrix iterator pointing to the element following the last sparse matrix element
    SparseMatConstIterator_<_Tp> end() const;
};


/*!
 Template Read-Only Sparse Matrix Iterator Class.

 This is the derived from SparseMatConstIterator class that
 introduces more convenient operator *() for accessing the current element.
*/
template<typename _Tp> class CV_EXPORTS SparseMatConstIterator_ : public SparseMatConstIterator
{
public:
    typedef std::forward_iterator_tag iterator_category;

    //! the default constructor
    SparseMatConstIterator_();
    //! the full constructor setting the iterator to the first sparse matrix element
    SparseMatConstIterator_(const SparseMat_<_Tp>* _m);
    SparseMatConstIterator_(const SparseMat* _m);
    //! the copy constructor
    SparseMatConstIterator_(const SparseMatConstIterator_& it);

    //! the assignment operator
    SparseMatConstIterator_& operator = (const SparseMatConstIterator_& it);
    //! the element access operator
    const _Tp& operator *() const;

    //! moves iterator to the next element
    SparseMatConstIterator_& operator ++();
    //! moves iterator to the next element
    SparseMatConstIterator_ operator ++(int);
};

/*!
 Template Read-Write Sparse Matrix Iterator Class.

 This is the derived from cv::SparseMatConstIterator_ class that
 introduces more convenient operator *() for accessing the current element.
*/
template<typename _Tp> class CV_EXPORTS SparseMatIterator_ : public SparseMatConstIterator_<_Tp>
{
public:
    typedef std::forward_iterator_tag iterator_category;

    //! the default constructor
    SparseMatIterator_();
    //! the full constructor setting the iterator to the first sparse matrix element
    SparseMatIterator_(SparseMat_<_Tp>* _m);
    SparseMatIterator_(SparseMat* _m);
    //! the copy constructor
    SparseMatIterator_(const SparseMatIterator_& it);

    //! the assignment operator
    SparseMatIterator_& operator = (const SparseMatIterator_& it);
    //! returns the reference to the current element
    _Tp& operator *() const;

    //! moves the iterator to the next element
    SparseMatIterator_& operator ++();
    //! moves the iterator to the next element
    SparseMatIterator_ operator ++(int);
};

//////////////////// Fast Nearest-Neighbor Search Structure ////////////////////

/*!
 Fast Nearest Neighbor Search Class.

 The class implements D. Lowe BBF (Best-Bin-First) algorithm for the last
 approximate (or accurate) nearest neighbor search in multi-dimensional spaces.

 First, a set of vectors is passed to KDTree::KDTree() constructor
 or KDTree::build() method, where it is reordered.

 Then arbitrary vectors can be passed to KDTree::findNearest() methods, which
 find the K nearest neighbors among the vectors from the initial set.
 The user can balance between the speed and accuracy of the search by varying Emax
 parameter, which is the number of leaves that the algorithm checks.
 The larger parameter values yield more accurate results at the expense of lower processing speed.

 \code
 KDTree T(points, false);
 const int K = 3, Emax = INT_MAX;
 int idx[K];
 float dist[K];
 T.findNearest(query_vec, K, Emax, idx, 0, dist);
 CV_Assert(dist[0] <= dist[1] && dist[1] <= dist[2]);
 \endcode
*/
class CV_EXPORTS_W KDTree
{
public:
    /*!
        The node of the search tree.
    */
    struct Node
    {
        Node() : idx(-1), left(-1), right(-1), boundary(0.f) {}
        Node(int _idx, int _left, int _right, float _boundary)
            : idx(_idx), left(_left), right(_right), boundary(_boundary) {}
        //! split dimension; >=0 for nodes (dim), < 0 for leaves (index of the point)
        int idx;
        //! node indices of the left and the right branches
        int left, right;
        //! go to the left if query_vec[node.idx]<=node.boundary, otherwise go to the right
        float boundary;
    };

    //! the default constructor
    CV_WRAP KDTree();
    //! the full constructor that builds the search tree
    CV_WRAP KDTree(InputArray points, bool copyAndReorderPoints=false);
    //! the full constructor that builds the search tree
    CV_WRAP KDTree(InputArray points, InputArray _labels,
                   bool copyAndReorderPoints=false);
    //! builds the search tree
    CV_WRAP void build(InputArray points, bool copyAndReorderPoints=false);
    //! builds the search tree
    CV_WRAP void build(InputArray points, InputArray labels,
                       bool copyAndReorderPoints=false);
    //! finds the K nearest neighbors of "vec" while looking at Emax (at most) leaves
    CV_WRAP int findNearest(InputArray vec, int K, int Emax,
                            OutputArray neighborsIdx,
                            OutputArray neighbors=noArray(),
                            OutputArray dist=noArray(),
                            OutputArray labels=noArray()) const;
    //! finds all the points from the initial set that belong to the specified box
    CV_WRAP void findOrthoRange(InputArray minBounds,
                                InputArray maxBounds,
                                OutputArray neighborsIdx,
                                OutputArray neighbors=noArray(),
                                OutputArray labels=noArray()) const;
    //! returns vectors with the specified indices
    CV_WRAP void getPoints(InputArray idx, OutputArray pts,
                           OutputArray labels=noArray()) const;
    //! return a vector with the specified index
    const float* getPoint(int ptidx, int* label=0) const;
    //! returns the search space dimensionality
    CV_WRAP int dims() const;

    vector<Node> nodes; //!< all the tree nodes
    CV_PROP Mat points; //!< all the points. It can be a reordered copy of the input vector set or the original vector set.
    CV_PROP vector<int> labels; //!< the parallel array of labels.
    CV_PROP int maxDepth; //!< maximum depth of the search tree. Do not modify it
    CV_PROP_RW int normType; //!< type of the distance (cv::NORM_L1 or cv::NORM_L2) used for search. Initially set to cv::NORM_L2, but you can modify it
};

//////////////////////////////////////// XML & YAML I/O ////////////////////////////////////

class CV_EXPORTS FileNode;

/*!
 XML/YAML File Storage Class.

 The class describes an object associated with XML or YAML file.
 It can be used to store data to such a file or read and decode the data.

 The storage is organized as a tree of nested sequences (or lists) and mappings.
 Sequence is a heterogenious array, which elements are accessed by indices or sequentially using an iterator.
 Mapping is analogue of std::map or C structure, which elements are accessed by names.
 The most top level structure is a mapping.
 Leaves of the file storage tree are integers, floating-point numbers and text strings.

 For example, the following code:

 \code
 // open file storage for writing. Type of the file is determined from the extension
 FileStorage fs("test.yml", FileStorage::WRITE);
 fs << "test_int" << 5 << "test_real" << 3.1 << "test_string" << "ABCDEFGH";
 fs << "test_mat" << Mat::eye(3,3,CV_32F);

 fs << "test_list" << "[" << 0.0000000000001 << 2 << CV_PI << -3435345 << "2-502 2-029 3egegeg" <<
 "{:" << "month" << 12 << "day" << 31 << "year" << 1969 << "}" << "]";
 fs << "test_map" << "{" << "x" << 1 << "y" << 2 << "width" << 100 << "height" << 200 << "lbp" << "[:";

 const uchar arr[] = {0, 1, 1, 0, 1, 1, 0, 1};
 fs.writeRaw("u", arr, (int)(sizeof(arr)/sizeof(arr[0])));

 fs << "]" << "}";
 \endcode

 will produce the following file:

 \verbatim
 %YAML:1.0
 test_int: 5
 test_real: 3.1000000000000001e+00
 test_string: ABCDEFGH
 test_mat: !!opencv-matrix
     rows: 3
     cols: 3
     dt: f
     data: [ 1., 0., 0., 0., 1., 0., 0., 0., 1. ]
 test_list:
     - 1.0000000000000000e-13
     - 2
     - 3.1415926535897931e+00
     - -3435345
     - "2-502 2-029 3egegeg"
     - { month:12, day:31, year:1969 }
 test_map:
     x: 1
     y: 2
     width: 100
     height: 200
     lbp: [ 0, 1, 1, 0, 1, 1, 0, 1 ]
 \endverbatim

 and to read the file above, the following code can be used:

 \code
 // open file storage for reading.
 // Type of the file is determined from the content, not the extension
 FileStorage fs("test.yml", FileStorage::READ);
 int test_int = (int)fs["test_int"];
 double test_real = (double)fs["test_real"];
 string test_string = (string)fs["test_string"];

 Mat M;
 fs["test_mat"] >> M;

 FileNode tl = fs["test_list"];
 CV_Assert(tl.type() == FileNode::SEQ && tl.size() == 6);
 double tl0 = (double)tl[0];
 int tl1 = (int)tl[1];
 double tl2 = (double)tl[2];
 int tl3 = (int)tl[3];
 string tl4 = (string)tl[4];
 CV_Assert(tl[5].type() == FileNode::MAP && tl[5].size() == 3);

 int month = (int)tl[5]["month"];
 int day = (int)tl[5]["day"];
 int year = (int)tl[5]["year"];

 FileNode tm = fs["test_map"];

 int x = (int)tm["x"];
 int y = (int)tm["y"];
 int width = (int)tm["width"];
 int height = (int)tm["height"];

 int lbp_val = 0;
 FileNodeIterator it = tm["lbp"].begin();

 for(int k = 0; k < 8; k++, ++it)
    lbp_val |= ((int)*it) << k;
 \endcode
*/
class CV_EXPORTS_W FileStorage
{
public:
    //! file storage mode
    enum
    {
        READ=0, //! read mode
        WRITE=1, //! write mode
        APPEND=2, //! append mode
        MEMORY=4,
        FORMAT_MASK=(7<<3),
        FORMAT_AUTO=0,
        FORMAT_XML=(1<<3),
        FORMAT_YAML=(2<<3)
    };
    enum
    {
        UNDEFINED=0,
        VALUE_EXPECTED=1,
        NAME_EXPECTED=2,
        INSIDE_MAP=4
    };
    //! the default constructor
    CV_WRAP FileStorage();
    //! the full constructor that opens file storage for reading or writing
    CV_WRAP FileStorage(const string& source, int flags, const string& encoding=string());
    //! the constructor that takes pointer to the C FileStorage structure
    FileStorage(CvFileStorage* fs);
    //! the destructor. calls release()
    virtual ~FileStorage();

    //! opens file storage for reading or writing. The previous storage is closed with release()
    CV_WRAP virtual bool open(const string& filename, int flags, const string& encoding=string());
    //! returns true if the object is associated with currently opened file.
    CV_WRAP virtual bool isOpened() const;
    //! closes the file and releases all the memory buffers
    CV_WRAP virtual void release();
    //! closes the file, releases all the memory buffers and returns the text string
    CV_WRAP string releaseAndGetString();

    //! returns the first element of the top-level mapping
    CV_WRAP FileNode getFirstTopLevelNode() const;
    //! returns the top-level mapping. YAML supports multiple streams
    CV_WRAP FileNode root(int streamidx=0) const;
    //! returns the specified element of the top-level mapping
    FileNode operator[](const string& nodename) const;
    //! returns the specified element of the top-level mapping
    CV_WRAP FileNode operator[](const char* nodename) const;

    //! returns pointer to the underlying C FileStorage structure
    CvFileStorage* operator *() { return fs; }
    //! returns pointer to the underlying C FileStorage structure
    const CvFileStorage* operator *() const { return fs; }
    //! writes one or more numbers of the specified format to the currently written structure
    void writeRaw( const string& fmt, const uchar* vec, size_t len );
    //! writes the registered C structure (CvMat, CvMatND, CvSeq). See cvWrite()
    void writeObj( const string& name, const void* obj );

    //! returns the normalized object name for the specified file name
    static string getDefaultObjectName(const string& filename);

    Ptr<CvFileStorage> fs; //!< the underlying C FileStorage structure
    string elname; //!< the currently written element
    vector<char> structs; //!< the stack of written structures
    int state; //!< the writer state
};

class CV_EXPORTS FileNodeIterator;

/*!
 File Storage Node class

 The node is used to store each and every element of the file storage opened for reading -
 from the primitive objects, such as numbers and text strings, to the complex nodes:
 sequences, mappings and the registered objects.

 Note that file nodes are only used for navigating file storages opened for reading.
 When a file storage is opened for writing, no data is stored in memory after it is written.
*/
class CV_EXPORTS_W_SIMPLE FileNode
{
public:
    //! type of the file storage node
    enum
    {
        NONE=0, //!< empty node
        INT=1, //!< an integer
        REAL=2, //!< floating-point number
        FLOAT=REAL, //!< synonym or REAL
        STR=3, //!< text string in UTF-8 encoding
        STRING=STR, //!< synonym for STR
        REF=4, //!< integer of size size_t. Typically used for storing complex dynamic structures where some elements reference the others
        SEQ=5, //!< sequence
        MAP=6, //!< mapping
        TYPE_MASK=7,
        FLOW=8, //!< compact representation of a sequence or mapping. Used only by YAML writer
        USER=16, //!< a registered object (e.g. a matrix)
        EMPTY=32, //!< empty structure (sequence or mapping)
        NAMED=64 //!< the node has a name (i.e. it is element of a mapping)
    };
    //! the default constructor
    CV_WRAP FileNode();
    //! the full constructor wrapping CvFileNode structure.
    FileNode(const CvFileStorage* fs, const CvFileNode* node);
    //! the copy constructor
    FileNode(const FileNode& node);
    //! returns element of a mapping node
    FileNode operator[](const string& nodename) const;
    //! returns element of a mapping node
    CV_WRAP FileNode operator[](const char* nodename) const;
    //! returns element of a sequence node
    CV_WRAP FileNode operator[](int i) const;
    //! returns type of the node
    CV_WRAP int type() const;

    //! returns true if the node is empty
    CV_WRAP bool empty() const;
    //! returns true if the node is a "none" object
    CV_WRAP bool isNone() const;
    //! returns true if the node is a sequence
    CV_WRAP bool isSeq() const;
    //! returns true if the node is a mapping
    CV_WRAP bool isMap() const;
    //! returns true if the node is an integer
    CV_WRAP bool isInt() const;
    //! returns true if the node is a floating-point number
    CV_WRAP bool isReal() const;
    //! returns true if the node is a text string
    CV_WRAP bool isString() const;
    //! returns true if the node has a name
    CV_WRAP bool isNamed() const;
    //! returns the node name or an empty string if the node is nameless
    CV_WRAP string name() const;
    //! returns the number of elements in the node, if it is a sequence or mapping, or 1 otherwise.
    CV_WRAP size_t size() const;
    //! returns the node content as an integer. If the node stores floating-point number, it is rounded.
    operator int() const;
    //! returns the node content as float
    operator float() const;
    //! returns the node content as double
    operator double() const;
    //! returns the node content as text string
    operator string() const;

    //! returns pointer to the underlying file node
    CvFileNode* operator *();
    //! returns pointer to the underlying file node
    const CvFileNode* operator* () const;

    //! returns iterator pointing to the first node element
    FileNodeIterator begin() const;
    //! returns iterator pointing to the element following the last node element
    FileNodeIterator end() const;

    //! reads node elements to the buffer with the specified format
    void readRaw( const string& fmt, uchar* vec, size_t len ) const;
    //! reads the registered object and returns pointer to it
    void* readObj() const;

    // do not use wrapper pointer classes for better efficiency
    const CvFileStorage* fs;
    const CvFileNode* node;
};


/*!
 File Node Iterator

 The class is used for iterating sequences (usually) and mappings.
 */
class CV_EXPORTS FileNodeIterator
{
public:
    //! the default constructor
    FileNodeIterator();
    //! the full constructor set to the ofs-th element of the node
    FileNodeIterator(const CvFileStorage* fs, const CvFileNode* node, size_t ofs=0);
    //! the copy constructor
    FileNodeIterator(const FileNodeIterator& it);
    //! returns the currently observed element
    FileNode operator *() const;
    //! accesses the currently observed element methods
    FileNode operator ->() const;

    //! moves iterator to the next node
    FileNodeIterator& operator ++ ();
    //! moves iterator to the next node
    FileNodeIterator operator ++ (int);
    //! moves iterator to the previous node
    FileNodeIterator& operator -- ();
    //! moves iterator to the previous node
    FileNodeIterator operator -- (int);
    //! moves iterator forward by the specified offset (possibly negative)
    FileNodeIterator& operator += (int ofs);
    //! moves iterator backward by the specified offset (possibly negative)
    FileNodeIterator& operator -= (int ofs);

    //! reads the next maxCount elements (or less, if the sequence/mapping last element occurs earlier) to the buffer with the specified format
    FileNodeIterator& readRaw( const string& fmt, uchar* vec,
                               size_t maxCount=(size_t)INT_MAX );

    const CvFileStorage* fs;
    const CvFileNode* container;
    CvSeqReader reader;
    size_t remaining;
};

////////////// convenient wrappers for operating old-style dynamic structures //////////////

template<typename _Tp> class SeqIterator;

typedef Ptr<CvMemStorage> MemStorage;

/*!
 Template Sequence Class derived from CvSeq

 The class provides more convenient access to sequence elements,
 STL-style operations and iterators.

 \note The class is targeted for simple data types,
    i.e. no constructors or destructors
    are called for the sequence elements.
*/
template<typename _Tp> class CV_EXPORTS Seq
{
public:
    typedef SeqIterator<_Tp> iterator;
    typedef SeqIterator<_Tp> const_iterator;

    //! the default constructor
    Seq();
    //! the constructor for wrapping CvSeq structure. The real element type in CvSeq should match _Tp.
    Seq(const CvSeq* seq);
    //! creates the empty sequence that resides in the specified storage
    Seq(MemStorage& storage, int headerSize = sizeof(CvSeq));
    //! returns read-write reference to the specified element
    _Tp& operator [](int idx);
    //! returns read-only reference to the specified element
    const _Tp& operator[](int idx) const;
    //! returns iterator pointing to the beginning of the sequence
    SeqIterator<_Tp> begin() const;
    //! returns iterator pointing to the element following the last sequence element
    SeqIterator<_Tp> end() const;
    //! returns the number of elements in the sequence
    size_t size() const;
    //! returns the type of sequence elements (CV_8UC1 ... CV_64FC(CV_CN_MAX) ...)
    int type() const;
    //! returns the depth of sequence elements (CV_8U ... CV_64F)
    int depth() const;
    //! returns the number of channels in each sequence element
    int channels() const;
    //! returns the size of each sequence element
    size_t elemSize() const;
    //! returns index of the specified sequence element
    size_t index(const _Tp& elem) const;
    //! appends the specified element to the end of the sequence
    void push_back(const _Tp& elem);
    //! appends the specified element to the front of the sequence
    void push_front(const _Tp& elem);
    //! appends zero or more elements to the end of the sequence
    void push_back(const _Tp* elems, size_t count);
    //! appends zero or more elements to the front of the sequence
    void push_front(const _Tp* elems, size_t count);
    //! inserts the specified element to the specified position
    void insert(int idx, const _Tp& elem);
    //! inserts zero or more elements to the specified position
    void insert(int idx, const _Tp* elems, size_t count);
    //! removes element at the specified position
    void remove(int idx);
    //! removes the specified subsequence
    void remove(const Range& r);

    //! returns reference to the first sequence element
    _Tp& front();
    //! returns read-only reference to the first sequence element
    const _Tp& front() const;
    //! returns reference to the last sequence element
    _Tp& back();
    //! returns read-only reference to the last sequence element
    const _Tp& back() const;
    //! returns true iff the sequence contains no elements
    bool empty() const;

    //! removes all the elements from the sequence
    void clear();
    //! removes the first element from the sequence
    void pop_front();
    //! removes the last element from the sequence
    void pop_back();
    //! removes zero or more elements from the beginning of the sequence
    void pop_front(_Tp* elems, size_t count);
    //! removes zero or more elements from the end of the sequence
    void pop_back(_Tp* elems, size_t count);

    //! copies the whole sequence or the sequence slice to the specified vector
    void copyTo(vector<_Tp>& vec, const Range& range=Range::all()) const;
    //! returns the vector containing all the sequence elements
    operator vector<_Tp>() const;

    CvSeq* seq;
};


/*!
 STL-style Sequence Iterator inherited from the CvSeqReader structure
*/
template<typename _Tp> class CV_EXPORTS SeqIterator : public CvSeqReader
{
public:
    //! the default constructor
    SeqIterator();
    //! the constructor setting the iterator to the beginning or to the end of the sequence
    SeqIterator(const Seq<_Tp>& seq, bool seekEnd=false);
    //! positions the iterator within the sequence
    void seek(size_t pos);
    //! reports the current iterator position
    size_t tell() const;
    //! returns reference to the current sequence element
    _Tp& operator *();
    //! returns read-only reference to the current sequence element
    const _Tp& operator *() const;
    //! moves iterator to the next sequence element
    SeqIterator& operator ++();
    //! moves iterator to the next sequence element
    SeqIterator operator ++(int) const;
    //! moves iterator to the previous sequence element
    SeqIterator& operator --();
    //! moves iterator to the previous sequence element
    SeqIterator operator --(int) const;

    //! moves iterator forward by the specified offset (possibly negative)
    SeqIterator& operator +=(int);
    //! moves iterator backward by the specified offset (possibly negative)
    SeqIterator& operator -=(int);

    // this is index of the current element module seq->total*2
    // (to distinguish between 0 and seq->total)
    int index;
};


class CV_EXPORTS Algorithm;
class CV_EXPORTS AlgorithmInfo;
struct CV_EXPORTS AlgorithmInfoData;

template<typename _Tp> struct ParamType {};

/*!
  Base class for high-level OpenCV algorithms
*/
class CV_EXPORTS_W Algorithm
{
public:
    Algorithm();
    virtual ~Algorithm();
    string name() const;

    template<typename _Tp> typename ParamType<_Tp>::member_type get(const string& name) const;
    template<typename _Tp> typename ParamType<_Tp>::member_type get(const char* name) const;

    CV_WRAP int getInt(const string& name) const;
    CV_WRAP double getDouble(const string& name) const;
    CV_WRAP bool getBool(const string& name) const;
    CV_WRAP string getString(const string& name) const;
    CV_WRAP Mat getMat(const string& name) const;
    CV_WRAP vector<Mat> getMatVector(const string& name) const;
    CV_WRAP Ptr<Algorithm> getAlgorithm(const string& name) const;

    void set(const string& name, int value);
    void set(const string& name, double value);
    void set(const string& name, bool value);
    void set(const string& name, const string& value);
    void set(const string& name, const Mat& value);
    void set(const string& name, const vector<Mat>& value);
    void set(const string& name, const Ptr<Algorithm>& value);
    template<typename _Tp> void set(const string& name, const Ptr<_Tp>& value);

    CV_WRAP void setInt(const string& name, int value);
    CV_WRAP void setDouble(const string& name, double value);
    CV_WRAP void setBool(const string& name, bool value);
    CV_WRAP void setString(const string& name, const string& value);
    CV_WRAP void setMat(const string& name, const Mat& value);
    CV_WRAP void setMatVector(const string& name, const vector<Mat>& value);
    CV_WRAP void setAlgorithm(const string& name, const Ptr<Algorithm>& value);
    template<typename _Tp> void setAlgorithm(const string& name, const Ptr<_Tp>& value);

    void set(const char* name, int value);
    void set(const char* name, double value);
    void set(const char* name, bool value);
    void set(const char* name, const string& value);
    void set(const char* name, const Mat& value);
    void set(const char* name, const vector<Mat>& value);
    void set(const char* name, const Ptr<Algorithm>& value);
    template<typename _Tp> void set(const char* name, const Ptr<_Tp>& value);

    void setInt(const char* name, int value);
    void setDouble(const char* name, double value);
    void setBool(const char* name, bool value);
    void setString(const char* name, const string& value);
    void setMat(const char* name, const Mat& value);
    void setMatVector(const char* name, const vector<Mat>& value);
    void setAlgorithm(const char* name, const Ptr<Algorithm>& value);
    template<typename _Tp> void setAlgorithm(const char* name, const Ptr<_Tp>& value);

    CV_WRAP string paramHelp(const string& name) const;
    int paramType(const char* name) const;
    CV_WRAP int paramType(const string& name) const;
    CV_WRAP void getParams(CV_OUT vector<string>& names) const;


    virtual void write(FileStorage& fs) const;
    virtual void read(const FileNode& fn);

    typedef Algorithm* (*Constructor)(void);
    typedef int (Algorithm::*Getter)() const;
    typedef void (Algorithm::*Setter)(int);

    CV_WRAP static void getList(CV_OUT vector<string>& algorithms);
    CV_WRAP static Ptr<Algorithm> _create(const string& name);
    template<typename _Tp> static Ptr<_Tp> create(const string& name);

    virtual AlgorithmInfo* info() const /* TODO: make it = 0;*/ { return 0; }
};


class CV_EXPORTS AlgorithmInfo
{
public:
    friend class Algorithm;
    AlgorithmInfo(const string& name, Algorithm::Constructor create);
    ~AlgorithmInfo();
    void get(const Algorithm* algo, const char* name, int argType, void* value) const;
    void addParam_(Algorithm& algo, const char* name, int argType,
                   void* value, bool readOnly,
                   Algorithm::Getter getter, Algorithm::Setter setter,
                   const string& help=string());
    string paramHelp(const char* name) const;
    int paramType(const char* name) const;
    void getParams(vector<string>& names) const;

    void write(const Algorithm* algo, FileStorage& fs) const;
    void read(Algorithm* algo, const FileNode& fn) const;
    string name() const;

    void addParam(Algorithm& algo, const char* name,
                  int& value, bool readOnly=false,
                  int (Algorithm::*getter)()=0,
                  void (Algorithm::*setter)(int)=0,
                  const string& help=string());
    void addParam(Algorithm& algo, const char* name,
                  short& value, bool readOnly=false,
                  int (Algorithm::*getter)()=0,
                  void (Algorithm::*setter)(int)=0,
                  const string& help=string());
    void addParam(Algorithm& algo, const char* name,
                  bool& value, bool readOnly=false,
                  int (Algorithm::*getter)()=0,
                  void (Algorithm::*setter)(int)=0,
                  const string& help=string());
    void addParam(Algorithm& algo, const char* name,
                  double& value, bool readOnly=false,
                  double (Algorithm::*getter)()=0,
                  void (Algorithm::*setter)(double)=0,
                  const string& help=string());
    void addParam(Algorithm& algo, const char* name,
                  string& value, bool readOnly=false,
                  string (Algorithm::*getter)()=0,
                  void (Algorithm::*setter)(const string&)=0,
                  const string& help=string());
    void addParam(Algorithm& algo, const char* name,
                  Mat& value, bool readOnly=false,
                  Mat (Algorithm::*getter)()=0,
                  void (Algorithm::*setter)(const Mat&)=0,
                  const string& help=string());
    void addParam(Algorithm& algo, const char* name,
                  vector<Mat>& value, bool readOnly=false,
                  vector<Mat> (Algorithm::*getter)()=0,
                  void (Algorithm::*setter)(const vector<Mat>&)=0,
                  const string& help=string());
    void addParam(Algorithm& algo, const char* name,
                  Ptr<Algorithm>& value, bool readOnly=false,
                  Ptr<Algorithm> (Algorithm::*getter)()=0,
                  void (Algorithm::*setter)(const Ptr<Algorithm>&)=0,
                  const string& help=string());
    void addParam(Algorithm& algo, const char* name,
                  float& value, bool readOnly=false,
                  float (Algorithm::*getter)()=0,
                  void (Algorithm::*setter)(float)=0,
                  const string& help=string());
    void addParam(Algorithm& algo, const char* name,
                  unsigned int& value, bool readOnly=false,
                  unsigned int (Algorithm::*getter)()=0,
                  void (Algorithm::*setter)(unsigned int)=0,
                  const string& help=string());
    void addParam(Algorithm& algo, const char* name,
                  uint64& value, bool readOnly=false,
                  uint64 (Algorithm::*getter)()=0,
                  void (Algorithm::*setter)(uint64)=0,
                  const string& help=string());
    void addParam(Algorithm& algo, const char* name,
                  uchar& value, bool readOnly=false,
                  uchar (Algorithm::*getter)()=0,
                  void (Algorithm::*setter)(uchar)=0,
                  const string& help=string());
    template<typename _Tp, typename _Base> void addParam(Algorithm& algo, const char* name,
                  Ptr<_Tp>& value, bool readOnly=false,
                  Ptr<_Tp> (Algorithm::*getter)()=0,
                  void (Algorithm::*setter)(const Ptr<_Tp>&)=0,
                  const string& help=string());
    template<typename _Tp> void addParam(Algorithm& algo, const char* name,
                  Ptr<_Tp>& value, bool readOnly=false,
                  Ptr<_Tp> (Algorithm::*getter)()=0,
                  void (Algorithm::*setter)(const Ptr<_Tp>&)=0,
                  const string& help=string());
protected:
    AlgorithmInfoData* data;
    void set(Algorithm* algo, const char* name, int argType,
              const void* value, bool force=false) const;
};


struct CV_EXPORTS Param
{
    enum { INT=0, BOOLEAN=1, REAL=2, STRING=3, MAT=4, MAT_VECTOR=5, ALGORITHM=6, FLOAT=7, UNSIGNED_INT=8, UINT64=9, SHORT=10, UCHAR=11 };

    Param();
    Param(int _type, bool _readonly, int _offset,
          Algorithm::Getter _getter=0,
          Algorithm::Setter _setter=0,
          const string& _help=string());
    int type;
    int offset;
    bool readonly;
    Algorithm::Getter getter;
    Algorithm::Setter setter;
    string help;
};

template<> struct ParamType<bool>
{
    typedef bool const_param_type;
    typedef bool member_type;

    enum { type = Param::BOOLEAN };
};

template<> struct ParamType<int>
{
    typedef int const_param_type;
    typedef int member_type;

    enum { type = Param::INT };
};

template<> struct ParamType<short>
{
    typedef int const_param_type;
    typedef int member_type;

    enum { type = Param::SHORT };
};

template<> struct ParamType<double>
{
    typedef double const_param_type;
    typedef double member_type;

    enum { type = Param::REAL };
};

template<> struct ParamType<string>
{
    typedef const string& const_param_type;
    typedef string member_type;

    enum { type = Param::STRING };
};

template<> struct ParamType<Mat>
{
    typedef const Mat& const_param_type;
    typedef Mat member_type;

    enum { type = Param::MAT };
};

template<> struct ParamType<vector<Mat> >
{
    typedef const vector<Mat>& const_param_type;
    typedef vector<Mat> member_type;

    enum { type = Param::MAT_VECTOR };
};

template<> struct ParamType<Algorithm>
{
    typedef const Ptr<Algorithm>& const_param_type;
    typedef Ptr<Algorithm> member_type;

    enum { type = Param::ALGORITHM };
};

template<> struct ParamType<float>
{
    typedef float const_param_type;
    typedef float member_type;

    enum { type = Param::FLOAT };
};

template<> struct ParamType<unsigned>
{
    typedef unsigned const_param_type;
    typedef unsigned member_type;

    enum { type = Param::UNSIGNED_INT };
};

template<> struct ParamType<uint64>
{
    typedef uint64 const_param_type;
    typedef uint64 member_type;

    enum { type = Param::UINT64 };
};

template<> struct ParamType<uchar>
{
    typedef uchar const_param_type;
    typedef uchar member_type;

    enum { type = Param::UCHAR };
};

/*!
"\nThe CommandLineParser class is designed for command line arguments parsing\n"
           "Keys map: \n"
           "Before you start to work with CommandLineParser you have to create a map for keys.\n"
           "    It will look like this\n"
           "    const char* keys =\n"
           "    {\n"
           "        {    s|  string|  123asd |string parameter}\n"
           "        {    d|  digit |  100    |digit parameter }\n"
           "        {    c|noCamera|false    |without camera  }\n"
           "        {    1|        |some text|help            }\n"
           "        {    2|        |333      |another help    }\n"
           "    };\n"
           "Usage syntax: \n"
           "    \"{\" - start of parameter string.\n"
           "    \"}\" - end of parameter string\n"
           "    \"|\" - separator between short name, full name, default value and help\n"
           "Supported syntax: \n"
           "    --key1=arg1  <If a key with '--' must has an argument\n"
           "                  you have to assign it through '=' sign.> \n"
           "<If the key with '--' doesn't have any argument, it means that it is a bool key>\n"
           "    -key2=arg2   <If a key with '-' must has an argument \n"
           "                  you have to assign it through '=' sign.> \n"
           "If the key with '-' doesn't have any argument, it means that it is a bool key\n"
           "    key3                 <This key can't has any parameter> \n"
           "Usage: \n"
           "      Imagine that the input parameters are next:\n"
           "                -s=string_value --digit=250 --noCamera lena.jpg 10000\n"
           "    CommandLineParser parser(argc, argv, keys) - create a parser object\n"
           "    parser.get<string>(\"s\" or \"string\") will return you first parameter value\n"
           "    parser.get<string>(\"s\", false or \"string\", false) will return you first parameter value\n"
           "                                                                without spaces in end and begin\n"
           "    parser.get<int>(\"d\" or \"digit\") will return you second parameter value.\n"
           "                    It also works with 'unsigned int', 'double', and 'float' types>\n"
           "    parser.get<bool>(\"c\" or \"noCamera\") will return you true .\n"
           "                                If you enter this key in commandline>\n"
           "                                It return you false otherwise.\n"
           "    parser.get<string>(\"1\") will return you the first argument without parameter (lena.jpg) \n"
           "    parser.get<int>(\"2\") will return you the second argument without parameter (10000)\n"
           "                          It also works with 'unsigned int', 'double', and 'float' types \n"
*/
class CV_EXPORTS CommandLineParser
{
    public:

    //! the default constructor
      CommandLineParser(int argc, const char* const argv[], const char* key_map);

    //! get parameter, you can choose: delete spaces in end and begin or not
    template<typename _Tp>
    _Tp get(const std::string& name, bool space_delete=true)
    {
        if (!has(name))
        {
            return _Tp();
        }
        std::string str = getString(name);
        return analyzeValue<_Tp>(str, space_delete);
    }

    //! print short name, full name, current value and help for all params
    void printParams();

    protected:
    std::map<std::string, std::vector<std::string> > data;
    std::string getString(const std::string& name);

    bool has(const std::string& keys);

    template<typename _Tp>
    _Tp analyzeValue(const std::string& str, bool space_delete=false);

    template<typename _Tp>
    static _Tp getData(const std::string& str)
    {
        _Tp res = _Tp();
        std::stringstream s1(str);
        s1 >> res;
        return res;
    }

    template<typename _Tp>
     _Tp fromStringNumber(const std::string& str);//the default conversion function for numbers

    };

template<> CV_EXPORTS
bool CommandLineParser::get<bool>(const std::string& name, bool space_delete);

template<> CV_EXPORTS
std::string CommandLineParser::analyzeValue<std::string>(const std::string& str, bool space_delete);

template<> CV_EXPORTS
int CommandLineParser::analyzeValue<int>(const std::string& str, bool space_delete);

template<> CV_EXPORTS
unsigned int CommandLineParser::analyzeValue<unsigned int>(const std::string& str, bool space_delete);

template<> CV_EXPORTS
uint64 CommandLineParser::analyzeValue<uint64>(const std::string& str, bool space_delete);

template<> CV_EXPORTS
float CommandLineParser::analyzeValue<float>(const std::string& str, bool space_delete);

template<> CV_EXPORTS
double CommandLineParser::analyzeValue<double>(const std::string& str, bool space_delete);


/////////////////////////////// Parallel Primitives //////////////////////////////////

// a base body class
class CV_EXPORTS ParallelLoopBody
{
public:
    virtual ~ParallelLoopBody();
    virtual void operator() (const Range& range) const = 0;
};

CV_EXPORTS void parallel_for_(const Range& range, const ParallelLoopBody& body, double nstripes=-1.);

/////////////////////////// Synchronization Primitives ///////////////////////////////

class CV_EXPORTS Mutex
{
public:
    Mutex();
    ~Mutex();
    Mutex(const Mutex& m);
    Mutex& operator = (const Mutex& m);

    void lock();
    bool trylock();
    void unlock();

    struct Impl;
protected:
    Impl* impl;
};

class CV_EXPORTS AutoLock
{
public:
    AutoLock(Mutex& m) : mutex(&m) { mutex->lock(); }
    ~AutoLock() { mutex->unlock(); }
protected:
    Mutex* mutex;
};

}

#endif // __cplusplus

#include "opencv2/core/operations.hpp"
#include "opencv2/core/mat.hpp"
>>>>>>> 74e5ff2e

#include "opencv2/core.hpp"<|MERGE_RESOLUTION|>--- conflicted
+++ resolved
@@ -44,3359 +44,5 @@
 #ifdef __OPENCV_BUILD
 #error this is a compatibility header which should not be used inside the OpenCV library
 #endif
-<<<<<<< HEAD
-=======
-};
-
-typedef const _InputArray& InputArray;
-typedef InputArray InputArrayOfArrays;
-typedef const _OutputArray& OutputArray;
-typedef OutputArray OutputArrayOfArrays;
-typedef OutputArray InputOutputArray;
-typedef OutputArray InputOutputArrayOfArrays;
-
-CV_EXPORTS OutputArray noArray();
-
-/////////////////////////////////////// Mat ///////////////////////////////////////////
-
-enum { MAGIC_MASK=0xFFFF0000, TYPE_MASK=0x00000FFF, DEPTH_MASK=7 };
-
-static inline size_t getElemSize(int type) { return CV_ELEM_SIZE(type); }
-
-/*!
-   Custom array allocator
-
-*/
-class CV_EXPORTS MatAllocator
-{
-public:
-    MatAllocator() {}
-    virtual ~MatAllocator() {}
-    virtual void allocate(int dims, const int* sizes, int type, int*& refcount,
-                          uchar*& datastart, uchar*& data, size_t* step) = 0;
-    virtual void deallocate(int* refcount, uchar* datastart, uchar* data) = 0;
-};
-
-/*!
-   The n-dimensional matrix class.
-
-   The class represents an n-dimensional dense numerical array that can act as
-   a matrix, image, optical flow map, 3-focal tensor etc.
-   It is very similar to CvMat and CvMatND types from earlier versions of OpenCV,
-   and similarly to those types, the matrix can be multi-channel. It also fully supports ROI mechanism.
-
-   There are many different ways to create cv::Mat object. Here are the some popular ones:
-   <ul>
-   <li> using cv::Mat::create(nrows, ncols, type) method or
-     the similar constructor cv::Mat::Mat(nrows, ncols, type[, fill_value]) constructor.
-     A new matrix of the specified size and specifed type will be allocated.
-     "type" has the same meaning as in cvCreateMat function,
-     e.g. CV_8UC1 means 8-bit single-channel matrix, CV_32FC2 means 2-channel (i.e. complex)
-     floating-point matrix etc:
-
-     \code
-     // make 7x7 complex matrix filled with 1+3j.
-     cv::Mat M(7,7,CV_32FC2,Scalar(1,3));
-     // and now turn M to 100x60 15-channel 8-bit matrix.
-     // The old content will be deallocated
-     M.create(100,60,CV_8UC(15));
-     \endcode
-
-     As noted in the introduction of this chapter, Mat::create()
-     will only allocate a new matrix when the current matrix dimensionality
-     or type are different from the specified.
-
-   <li> by using a copy constructor or assignment operator, where on the right side it can
-     be a matrix or expression, see below. Again, as noted in the introduction,
-     matrix assignment is O(1) operation because it only copies the header
-     and increases the reference counter. cv::Mat::clone() method can be used to get a full
-     (a.k.a. deep) copy of the matrix when you need it.
-
-   <li> by constructing a header for a part of another matrix. It can be a single row, single column,
-     several rows, several columns, rectangular region in the matrix (called a minor in algebra) or
-     a diagonal. Such operations are also O(1), because the new header will reference the same data.
-     You can actually modify a part of the matrix using this feature, e.g.
-
-     \code
-     // add 5-th row, multiplied by 3 to the 3rd row
-     M.row(3) = M.row(3) + M.row(5)*3;
-
-     // now copy 7-th column to the 1-st column
-     // M.col(1) = M.col(7); // this will not work
-     Mat M1 = M.col(1);
-     M.col(7).copyTo(M1);
-
-     // create new 320x240 image
-     cv::Mat img(Size(320,240),CV_8UC3);
-     // select a roi
-     cv::Mat roi(img, Rect(10,10,100,100));
-     // fill the ROI with (0,255,0) (which is green in RGB space);
-     // the original 320x240 image will be modified
-     roi = Scalar(0,255,0);
-     \endcode
-
-     Thanks to the additional cv::Mat::datastart and cv::Mat::dataend members, it is possible to
-     compute the relative sub-matrix position in the main "container" matrix using cv::Mat::locateROI():
-
-     \code
-     Mat A = Mat::eye(10, 10, CV_32S);
-     // extracts A columns, 1 (inclusive) to 3 (exclusive).
-     Mat B = A(Range::all(), Range(1, 3));
-     // extracts B rows, 5 (inclusive) to 9 (exclusive).
-     // that is, C ~ A(Range(5, 9), Range(1, 3))
-     Mat C = B(Range(5, 9), Range::all());
-     Size size; Point ofs;
-     C.locateROI(size, ofs);
-     // size will be (width=10,height=10) and the ofs will be (x=1, y=5)
-     \endcode
-
-     As in the case of whole matrices, if you need a deep copy, use cv::Mat::clone() method
-     of the extracted sub-matrices.
-
-   <li> by making a header for user-allocated-data. It can be useful for
-      <ol>
-      <li> processing "foreign" data using OpenCV (e.g. when you implement
-         a DirectShow filter or a processing module for gstreamer etc.), e.g.
-
-         \code
-         void process_video_frame(const unsigned char* pixels,
-                                  int width, int height, int step)
-         {
-            cv::Mat img(height, width, CV_8UC3, pixels, step);
-            cv::GaussianBlur(img, img, cv::Size(7,7), 1.5, 1.5);
-         }
-         \endcode
-
-      <li> for quick initialization of small matrices and/or super-fast element access
-
-         \code
-         double m[3][3] = {{a, b, c}, {d, e, f}, {g, h, i}};
-         cv::Mat M = cv::Mat(3, 3, CV_64F, m).inv();
-         \endcode
-      </ol>
-
-       partial yet very common cases of this "user-allocated data" case are conversions
-       from CvMat and IplImage to cv::Mat. For this purpose there are special constructors
-       taking pointers to CvMat or IplImage and the optional
-       flag indicating whether to copy the data or not.
-
-       Backward conversion from cv::Mat to CvMat or IplImage is provided via cast operators
-       cv::Mat::operator CvMat() an cv::Mat::operator IplImage().
-       The operators do not copy the data.
-
-
-       \code
-       IplImage* img = cvLoadImage("greatwave.jpg", 1);
-       Mat mtx(img); // convert IplImage* -> cv::Mat
-       CvMat oldmat = mtx; // convert cv::Mat -> CvMat
-       CV_Assert(oldmat.cols == img->width && oldmat.rows == img->height &&
-           oldmat.data.ptr == (uchar*)img->imageData && oldmat.step == img->widthStep);
-       \endcode
-
-   <li> by using MATLAB-style matrix initializers, cv::Mat::zeros(), cv::Mat::ones(), cv::Mat::eye(), e.g.:
-
-   \code
-   // create a double-precision identity martix and add it to M.
-   M += Mat::eye(M.rows, M.cols, CV_64F);
-   \endcode
-
-   <li> by using comma-separated initializer:
-
-   \code
-   // create 3x3 double-precision identity matrix
-   Mat M = (Mat_<double>(3,3) << 1, 0, 0, 0, 1, 0, 0, 0, 1);
-   \endcode
-
-   here we first call constructor of cv::Mat_ class (that we describe further) with the proper matrix,
-   and then we just put "<<" operator followed by comma-separated values that can be constants,
-   variables, expressions etc. Also, note the extra parentheses that are needed to avoid compiler errors.
-
-   </ul>
-
-   Once matrix is created, it will be automatically managed by using reference-counting mechanism
-   (unless the matrix header is built on top of user-allocated data,
-   in which case you should handle the data by yourself).
-   The matrix data will be deallocated when no one points to it;
-   if you want to release the data pointed by a matrix header before the matrix destructor is called,
-   use cv::Mat::release().
-
-   The next important thing to learn about the matrix class is element access. Here is how the matrix is stored.
-   The elements are stored in row-major order (row by row). The cv::Mat::data member points to the first element of the first row,
-   cv::Mat::rows contains the number of matrix rows and cv::Mat::cols - the number of matrix columns. There is yet another member,
-   cv::Mat::step that is used to actually compute address of a matrix element. cv::Mat::step is needed because the matrix can be
-   a part of another matrix or because there can some padding space in the end of each row for a proper alignment.
-
-   \image html roi.png
-
-   Given these parameters, address of the matrix element M_{ij} is computed as following:
-
-   addr(M_{ij})=M.data + M.step*i + j*M.elemSize()
-
-   if you know the matrix element type, e.g. it is float, then you can use cv::Mat::at() method:
-
-   addr(M_{ij})=&M.at<float>(i,j)
-
-   (where & is used to convert the reference returned by cv::Mat::at() to a pointer).
-   if you need to process a whole row of matrix, the most efficient way is to get
-   the pointer to the row first, and then just use plain C operator []:
-
-   \code
-   // compute sum of positive matrix elements
-   // (assuming that M is double-precision matrix)
-   double sum=0;
-   for(int i = 0; i < M.rows; i++)
-   {
-       const double* Mi = M.ptr<double>(i);
-       for(int j = 0; j < M.cols; j++)
-           sum += std::max(Mi[j], 0.);
-   }
-   \endcode
-
-   Some operations, like the above one, do not actually depend on the matrix shape,
-   they just process elements of a matrix one by one (or elements from multiple matrices
-   that are sitting in the same place, e.g. matrix addition). Such operations are called
-   element-wise and it makes sense to check whether all the input/output matrices are continuous,
-   i.e. have no gaps in the end of each row, and if yes, process them as a single long row:
-
-   \code
-   // compute sum of positive matrix elements, optimized variant
-   double sum=0;
-   int cols = M.cols, rows = M.rows;
-   if(M.isContinuous())
-   {
-       cols *= rows;
-       rows = 1;
-   }
-   for(int i = 0; i < rows; i++)
-   {
-       const double* Mi = M.ptr<double>(i);
-       for(int j = 0; j < cols; j++)
-           sum += std::max(Mi[j], 0.);
-   }
-   \endcode
-   in the case of continuous matrix the outer loop body will be executed just once,
-   so the overhead will be smaller, which will be especially noticeable in the case of small matrices.
-
-   Finally, there are STL-style iterators that are smart enough to skip gaps between successive rows:
-   \code
-   // compute sum of positive matrix elements, iterator-based variant
-   double sum=0;
-   MatConstIterator_<double> it = M.begin<double>(), it_end = M.end<double>();
-   for(; it != it_end; ++it)
-       sum += std::max(*it, 0.);
-   \endcode
-
-   The matrix iterators are random-access iterators, so they can be passed
-   to any STL algorithm, including std::sort().
-*/
-class CV_EXPORTS Mat
-{
-public:
-    //! default constructor
-    Mat();
-    //! constructs 2D matrix of the specified size and type
-    // (_type is CV_8UC1, CV_64FC3, CV_32SC(12) etc.)
-    Mat(int rows, int cols, int type);
-    Mat(Size size, int type);
-    //! constucts 2D matrix and fills it with the specified value _s.
-    Mat(int rows, int cols, int type, const Scalar& s);
-    Mat(Size size, int type, const Scalar& s);
-
-    //! constructs n-dimensional matrix
-    Mat(int ndims, const int* sizes, int type);
-    Mat(int ndims, const int* sizes, int type, const Scalar& s);
-
-    //! copy constructor
-    Mat(const Mat& m);
-    //! constructor for matrix headers pointing to user-allocated data
-    Mat(int rows, int cols, int type, void* data, size_t step=AUTO_STEP);
-    Mat(Size size, int type, void* data, size_t step=AUTO_STEP);
-    Mat(int ndims, const int* sizes, int type, void* data, const size_t* steps=0);
-
-    //! creates a matrix header for a part of the bigger matrix
-    Mat(const Mat& m, const Range& rowRange, const Range& colRange=Range::all());
-    Mat(const Mat& m, const Rect& roi);
-    Mat(const Mat& m, const Range* ranges);
-    //! converts old-style CvMat to the new matrix; the data is not copied by default
-    Mat(const CvMat* m, bool copyData=false);
-    //! converts old-style CvMatND to the new matrix; the data is not copied by default
-    Mat(const CvMatND* m, bool copyData=false);
-    //! converts old-style IplImage to the new matrix; the data is not copied by default
-    Mat(const IplImage* img, bool copyData=false);
-    //! builds matrix from std::vector with or without copying the data
-    template<typename _Tp> explicit Mat(const vector<_Tp>& vec, bool copyData=false);
-    //! builds matrix from cv::Vec; the data is copied by default
-    template<typename _Tp, int n> explicit Mat(const Vec<_Tp, n>& vec, bool copyData=true);
-    //! builds matrix from cv::Matx; the data is copied by default
-    template<typename _Tp, int m, int n> explicit Mat(const Matx<_Tp, m, n>& mtx, bool copyData=true);
-    //! builds matrix from a 2D point
-    template<typename _Tp> explicit Mat(const Point_<_Tp>& pt, bool copyData=true);
-    //! builds matrix from a 3D point
-    template<typename _Tp> explicit Mat(const Point3_<_Tp>& pt, bool copyData=true);
-    //! builds matrix from comma initializer
-    template<typename _Tp> explicit Mat(const MatCommaInitializer_<_Tp>& commaInitializer);
-
-    //! download data from GpuMat
-    explicit Mat(const gpu::GpuMat& m);
-
-    //! destructor - calls release()
-    ~Mat();
-    //! assignment operators
-    Mat& operator = (const Mat& m);
-    Mat& operator = (const MatExpr& expr);
-
-    //! returns a new matrix header for the specified row
-    Mat row(int y) const;
-    //! returns a new matrix header for the specified column
-    Mat col(int x) const;
-    //! ... for the specified row span
-    Mat rowRange(int startrow, int endrow) const;
-    Mat rowRange(const Range& r) const;
-    //! ... for the specified column span
-    Mat colRange(int startcol, int endcol) const;
-    Mat colRange(const Range& r) const;
-    //! ... for the specified diagonal
-    // (d=0 - the main diagonal,
-    //  >0 - a diagonal from the lower half,
-    //  <0 - a diagonal from the upper half)
-    Mat diag(int d=0) const;
-    //! constructs a square diagonal matrix which main diagonal is vector "d"
-    static Mat diag(const Mat& d);
-
-    //! returns deep copy of the matrix, i.e. the data is copied
-    Mat clone() const;
-    //! copies the matrix content to "m".
-    // It calls m.create(this->size(), this->type()).
-    void copyTo( OutputArray m ) const;
-    //! copies those matrix elements to "m" that are marked with non-zero mask elements.
-    void copyTo( OutputArray m, InputArray mask ) const;
-    //! converts matrix to another datatype with optional scalng. See cvConvertScale.
-    void convertTo( OutputArray m, int rtype, double alpha=1, double beta=0 ) const;
-
-    void assignTo( Mat& m, int type=-1 ) const;
-
-    //! sets every matrix element to s
-    Mat& operator = (const Scalar& s);
-    //! sets some of the matrix elements to s, according to the mask
-    Mat& setTo(InputArray value, InputArray mask=noArray());
-    //! creates alternative matrix header for the same data, with different
-    // number of channels and/or different number of rows. see cvReshape.
-    Mat reshape(int cn, int rows=0) const;
-    Mat reshape(int cn, int newndims, const int* newsz) const;
-
-    //! matrix transposition by means of matrix expressions
-    MatExpr t() const;
-    //! matrix inversion by means of matrix expressions
-    MatExpr inv(int method=DECOMP_LU) const;
-    //! per-element matrix multiplication by means of matrix expressions
-    MatExpr mul(InputArray m, double scale=1) const;
-
-    //! computes cross-product of 2 3D vectors
-    Mat cross(InputArray m) const;
-    //! computes dot-product
-    double dot(InputArray m) const;
-
-    //! Matlab-style matrix initialization
-    static MatExpr zeros(int rows, int cols, int type);
-    static MatExpr zeros(Size size, int type);
-    static MatExpr zeros(int ndims, const int* sz, int type);
-    static MatExpr ones(int rows, int cols, int type);
-    static MatExpr ones(Size size, int type);
-    static MatExpr ones(int ndims, const int* sz, int type);
-    static MatExpr eye(int rows, int cols, int type);
-    static MatExpr eye(Size size, int type);
-
-    //! allocates new matrix data unless the matrix already has specified size and type.
-    // previous data is unreferenced if needed.
-    void create(int rows, int cols, int type);
-    void create(Size size, int type);
-    void create(int ndims, const int* sizes, int type);
-
-    //! increases the reference counter; use with care to avoid memleaks
-    void addref();
-    //! decreases reference counter;
-    // deallocates the data when reference counter reaches 0.
-    void release();
-
-    //! deallocates the matrix data
-    void deallocate();
-    //! internal use function; properly re-allocates _size, _step arrays
-    void copySize(const Mat& m);
-
-    //! reserves enough space to fit sz hyper-planes
-    void reserve(size_t sz);
-    //! resizes matrix to the specified number of hyper-planes
-    void resize(size_t sz);
-    //! resizes matrix to the specified number of hyper-planes; initializes the newly added elements
-    void resize(size_t sz, const Scalar& s);
-    //! internal function
-    void push_back_(const void* elem);
-    //! adds element to the end of 1d matrix (or possibly multiple elements when _Tp=Mat)
-    template<typename _Tp> void push_back(const _Tp& elem);
-    template<typename _Tp> void push_back(const Mat_<_Tp>& elem);
-    void push_back(const Mat& m);
-    //! removes several hyper-planes from bottom of the matrix
-    void pop_back(size_t nelems=1);
-
-    //! locates matrix header within a parent matrix. See below
-    void locateROI( Size& wholeSize, Point& ofs ) const;
-    //! moves/resizes the current matrix ROI inside the parent matrix.
-    Mat& adjustROI( int dtop, int dbottom, int dleft, int dright );
-    //! extracts a rectangular sub-matrix
-    // (this is a generalized form of row, rowRange etc.)
-    Mat operator()( Range rowRange, Range colRange ) const;
-    Mat operator()( const Rect& roi ) const;
-    Mat operator()( const Range* ranges ) const;
-
-    //! converts header to CvMat; no data is copied
-    operator CvMat() const;
-    //! converts header to CvMatND; no data is copied
-    operator CvMatND() const;
-    //! converts header to IplImage; no data is copied
-    operator IplImage() const;
-
-    template<typename _Tp> operator vector<_Tp>() const;
-    template<typename _Tp, int n> operator Vec<_Tp, n>() const;
-    template<typename _Tp, int m, int n> operator Matx<_Tp, m, n>() const;
-
-    //! returns true iff the matrix data is continuous
-    // (i.e. when there are no gaps between successive rows).
-    // similar to CV_IS_MAT_CONT(cvmat->type)
-    bool isContinuous() const;
-
-    //! returns true if the matrix is a submatrix of another matrix
-    bool isSubmatrix() const;
-
-    //! returns element size in bytes,
-    // similar to CV_ELEM_SIZE(cvmat->type)
-    size_t elemSize() const;
-    //! returns the size of element channel in bytes.
-    size_t elemSize1() const;
-    //! returns element type, similar to CV_MAT_TYPE(cvmat->type)
-    int type() const;
-    //! returns element type, similar to CV_MAT_DEPTH(cvmat->type)
-    int depth() const;
-    //! returns element type, similar to CV_MAT_CN(cvmat->type)
-    int channels() const;
-    //! returns step/elemSize1()
-    size_t step1(int i=0) const;
-    //! returns true if matrix data is NULL
-    bool empty() const;
-    //! returns the total number of matrix elements
-    size_t total() const;
-
-    //! returns N if the matrix is 1-channel (N x ptdim) or ptdim-channel (1 x N) or (N x 1); negative number otherwise
-    int checkVector(int elemChannels, int depth=-1, bool requireContinuous=true) const;
-
-    //! returns pointer to i0-th submatrix along the dimension #0
-    uchar* ptr(int i0=0);
-    const uchar* ptr(int i0=0) const;
-
-    //! returns pointer to (i0,i1) submatrix along the dimensions #0 and #1
-    uchar* ptr(int i0, int i1);
-    const uchar* ptr(int i0, int i1) const;
-
-    //! returns pointer to (i0,i1,i3) submatrix along the dimensions #0, #1, #2
-    uchar* ptr(int i0, int i1, int i2);
-    const uchar* ptr(int i0, int i1, int i2) const;
-
-    //! returns pointer to the matrix element
-    uchar* ptr(const int* idx);
-    //! returns read-only pointer to the matrix element
-    const uchar* ptr(const int* idx) const;
-
-    template<int n> uchar* ptr(const Vec<int, n>& idx);
-    template<int n> const uchar* ptr(const Vec<int, n>& idx) const;
-
-    //! template version of the above method
-    template<typename _Tp> _Tp* ptr(int i0=0);
-    template<typename _Tp> const _Tp* ptr(int i0=0) const;
-
-    template<typename _Tp> _Tp* ptr(int i0, int i1);
-    template<typename _Tp> const _Tp* ptr(int i0, int i1) const;
-
-    template<typename _Tp> _Tp* ptr(int i0, int i1, int i2);
-    template<typename _Tp> const _Tp* ptr(int i0, int i1, int i2) const;
-
-    template<typename _Tp> _Tp* ptr(const int* idx);
-    template<typename _Tp> const _Tp* ptr(const int* idx) const;
-
-    template<typename _Tp, int n> _Tp* ptr(const Vec<int, n>& idx);
-    template<typename _Tp, int n> const _Tp* ptr(const Vec<int, n>& idx) const;
-
-    //! the same as above, with the pointer dereferencing
-    template<typename _Tp> _Tp& at(int i0=0);
-    template<typename _Tp> const _Tp& at(int i0=0) const;
-
-    template<typename _Tp> _Tp& at(int i0, int i1);
-    template<typename _Tp> const _Tp& at(int i0, int i1) const;
-
-    template<typename _Tp> _Tp& at(int i0, int i1, int i2);
-    template<typename _Tp> const _Tp& at(int i0, int i1, int i2) const;
-
-    template<typename _Tp> _Tp& at(const int* idx);
-    template<typename _Tp> const _Tp& at(const int* idx) const;
-
-    template<typename _Tp, int n> _Tp& at(const Vec<int, n>& idx);
-    template<typename _Tp, int n> const _Tp& at(const Vec<int, n>& idx) const;
-
-    //! special versions for 2D arrays (especially convenient for referencing image pixels)
-    template<typename _Tp> _Tp& at(Point pt);
-    template<typename _Tp> const _Tp& at(Point pt) const;
-
-    //! template methods for iteration over matrix elements.
-    // the iterators take care of skipping gaps in the end of rows (if any)
-    template<typename _Tp> MatIterator_<_Tp> begin();
-    template<typename _Tp> MatIterator_<_Tp> end();
-    template<typename _Tp> MatConstIterator_<_Tp> begin() const;
-    template<typename _Tp> MatConstIterator_<_Tp> end() const;
-
-    enum { MAGIC_VAL=0x42FF0000, AUTO_STEP=0, CONTINUOUS_FLAG=CV_MAT_CONT_FLAG, SUBMATRIX_FLAG=CV_SUBMAT_FLAG };
-
-    /*! includes several bit-fields:
-         - the magic signature
-         - continuity flag
-         - depth
-         - number of channels
-     */
-    int flags;
-    //! the matrix dimensionality, >= 2
-    int dims;
-    //! the number of rows and columns or (-1, -1) when the matrix has more than 2 dimensions
-    int rows, cols;
-    //! pointer to the data
-    uchar* data;
-
-    //! pointer to the reference counter;
-    // when matrix points to user-allocated data, the pointer is NULL
-    int* refcount;
-
-    //! helper fields used in locateROI and adjustROI
-    uchar* datastart;
-    uchar* dataend;
-    uchar* datalimit;
-
-    //! custom allocator
-    MatAllocator* allocator;
-
-    struct CV_EXPORTS MSize
-    {
-        MSize(int* _p);
-        Size operator()() const;
-        const int& operator[](int i) const;
-        int& operator[](int i);
-        operator const int*() const;
-        bool operator == (const MSize& sz) const;
-        bool operator != (const MSize& sz) const;
-
-        int* p;
-    };
-
-    struct CV_EXPORTS MStep
-    {
-        MStep();
-        MStep(size_t s);
-        const size_t& operator[](int i) const;
-        size_t& operator[](int i);
-        operator size_t() const;
-        MStep& operator = (size_t s);
-
-        size_t* p;
-        size_t buf[2];
-    protected:
-        MStep& operator = (const MStep&);
-    };
-
-    MSize size;
-    MStep step;
-
-protected:
-    void initEmpty();
-};
-
-
-/*!
-   Random Number Generator
-
-   The class implements RNG using Multiply-with-Carry algorithm
-*/
-class CV_EXPORTS RNG
-{
-public:
-    enum { UNIFORM=0, NORMAL=1 };
-
-    RNG();
-    RNG(uint64 state);
-    //! updates the state and returns the next 32-bit unsigned integer random number
-    unsigned next();
-
-    operator uchar();
-    operator schar();
-    operator ushort();
-    operator short();
-    operator unsigned();
-    //! returns a random integer sampled uniformly from [0, N).
-    unsigned operator ()(unsigned N);
-    unsigned operator ()();
-    operator int();
-    operator float();
-    operator double();
-    //! returns uniformly distributed integer random number from [a,b) range
-    int uniform(int a, int b);
-    //! returns uniformly distributed floating-point random number from [a,b) range
-    float uniform(float a, float b);
-    //! returns uniformly distributed double-precision floating-point random number from [a,b) range
-    double uniform(double a, double b);
-    void fill( InputOutputArray mat, int distType, InputArray a, InputArray b, bool saturateRange=false );
-    //! returns Gaussian random variate with mean zero.
-    double gaussian(double sigma);
-
-    uint64 state;
-};
-
-
-/*!
- Termination criteria in iterative algorithms
- */
-class CV_EXPORTS TermCriteria
-{
-public:
-    enum
-    {
-        COUNT=1, //!< the maximum number of iterations or elements to compute
-        MAX_ITER=COUNT, //!< ditto
-        EPS=2 //!< the desired accuracy or change in parameters at which the iterative algorithm stops
-    };
-
-    //! default constructor
-    TermCriteria();
-    //! full constructor
-    TermCriteria(int type, int maxCount, double epsilon);
-    //! conversion from CvTermCriteria
-    TermCriteria(const CvTermCriteria& criteria);
-    //! conversion to CvTermCriteria
-    operator CvTermCriteria() const;
-
-    int type; //!< the type of termination criteria: COUNT, EPS or COUNT + EPS
-    int maxCount; // the maximum number of iterations/elements
-    double epsilon; // the desired accuracy
-};
-
-
-typedef void (*BinaryFunc)(const uchar* src1, size_t step1,
-                           const uchar* src2, size_t step2,
-                           uchar* dst, size_t step, Size sz,
-                           void*);
-
-CV_EXPORTS BinaryFunc getConvertFunc(int sdepth, int ddepth);
-CV_EXPORTS BinaryFunc getConvertScaleFunc(int sdepth, int ddepth);
-CV_EXPORTS BinaryFunc getCopyMaskFunc(size_t esz);
-
-//! swaps two matrices
-CV_EXPORTS void swap(Mat& a, Mat& b);
-
-//! converts array (CvMat or IplImage) to cv::Mat
-CV_EXPORTS Mat cvarrToMat(const CvArr* arr, bool copyData=false,
-                          bool allowND=true, int coiMode=0);
-//! extracts Channel of Interest from CvMat or IplImage and makes cv::Mat out of it.
-CV_EXPORTS void extractImageCOI(const CvArr* arr, OutputArray coiimg, int coi=-1);
-//! inserts single-channel cv::Mat into a multi-channel CvMat or IplImage
-CV_EXPORTS void insertImageCOI(InputArray coiimg, CvArr* arr, int coi=-1);
-
-//! adds one matrix to another (dst = src1 + src2)
-CV_EXPORTS_W void add(InputArray src1, InputArray src2, OutputArray dst,
-                      InputArray mask=noArray(), int dtype=-1);
-//! subtracts one matrix from another (dst = src1 - src2)
-CV_EXPORTS_W void subtract(InputArray src1, InputArray src2, OutputArray dst,
-                           InputArray mask=noArray(), int dtype=-1);
-
-//! computes element-wise weighted product of the two arrays (dst = scale*src1*src2)
-CV_EXPORTS_W void multiply(InputArray src1, InputArray src2,
-                           OutputArray dst, double scale=1, int dtype=-1);
-
-//! computes element-wise weighted quotient of the two arrays (dst = scale*src1/src2)
-CV_EXPORTS_W void divide(InputArray src1, InputArray src2, OutputArray dst,
-                         double scale=1, int dtype=-1);
-
-//! computes element-wise weighted reciprocal of an array (dst = scale/src2)
-CV_EXPORTS_W void divide(double scale, InputArray src2,
-                         OutputArray dst, int dtype=-1);
-
-//! adds scaled array to another one (dst = alpha*src1 + src2)
-CV_EXPORTS_W void scaleAdd(InputArray src1, double alpha, InputArray src2, OutputArray dst);
-
-//! computes weighted sum of two arrays (dst = alpha*src1 + beta*src2 + gamma)
-CV_EXPORTS_W void addWeighted(InputArray src1, double alpha, InputArray src2,
-                              double beta, double gamma, OutputArray dst, int dtype=-1);
-
-//! scales array elements, computes absolute values and converts the results to 8-bit unsigned integers: dst(i)=saturate_cast<uchar>abs(src(i)*alpha+beta)
-CV_EXPORTS_W void convertScaleAbs(InputArray src, OutputArray dst,
-                                  double alpha=1, double beta=0);
-//! transforms array of numbers using a lookup table: dst(i)=lut(src(i))
-CV_EXPORTS_W void LUT(InputArray src, InputArray lut, OutputArray dst,
-                      int interpolation=0);
-
-//! computes sum of array elements
-CV_EXPORTS_AS(sumElems) Scalar sum(InputArray src);
-//! computes the number of nonzero array elements
-CV_EXPORTS_W int countNonZero( InputArray src );
-//! returns the list of locations of non-zero pixels
-CV_EXPORTS_W void findNonZero( InputArray src, OutputArray idx );
-
-//! computes mean value of selected array elements
-CV_EXPORTS_W Scalar mean(InputArray src, InputArray mask=noArray());
-//! computes mean value and standard deviation of all or selected array elements
-CV_EXPORTS_W void meanStdDev(InputArray src, OutputArray mean, OutputArray stddev,
-                             InputArray mask=noArray());
-//! computes norm of the selected array part
-CV_EXPORTS_W double norm(InputArray src1, int normType=NORM_L2, InputArray mask=noArray());
-//! computes norm of selected part of the difference between two arrays
-CV_EXPORTS_W double norm(InputArray src1, InputArray src2,
-                         int normType=NORM_L2, InputArray mask=noArray());
-
-//! naive nearest neighbor finder
-CV_EXPORTS_W void batchDistance(InputArray src1, InputArray src2,
-                                OutputArray dist, int dtype, OutputArray nidx,
-                                int normType=NORM_L2, int K=0,
-                                InputArray mask=noArray(), int update=0,
-                                bool crosscheck=false);
-
-//! scales and shifts array elements so that either the specified norm (alpha) or the minimum (alpha) and maximum (beta) array values get the specified values
-CV_EXPORTS_W void normalize( InputArray src, OutputArray dst, double alpha=1, double beta=0,
-                             int norm_type=NORM_L2, int dtype=-1, InputArray mask=noArray());
-
-//! finds global minimum and maximum array elements and returns their values and their locations
-CV_EXPORTS_W void minMaxLoc(InputArray src, CV_OUT double* minVal,
-                           CV_OUT double* maxVal=0, CV_OUT Point* minLoc=0,
-                           CV_OUT Point* maxLoc=0, InputArray mask=noArray());
-CV_EXPORTS void minMaxIdx(InputArray src, double* minVal, double* maxVal,
-                          int* minIdx=0, int* maxIdx=0, InputArray mask=noArray());
-
-//! transforms 2D matrix to 1D row or column vector by taking sum, minimum, maximum or mean value over all the rows
-CV_EXPORTS_W void reduce(InputArray src, OutputArray dst, int dim, int rtype, int dtype=-1);
-
-//! makes multi-channel array out of several single-channel arrays
-CV_EXPORTS void merge(const Mat* mv, size_t count, OutputArray dst);
-CV_EXPORTS void merge(const vector<Mat>& mv, OutputArray dst );
-
-//! makes multi-channel array out of several single-channel arrays
-CV_EXPORTS_W void merge(InputArrayOfArrays mv, OutputArray dst);
-
-//! copies each plane of a multi-channel array to a dedicated array
-CV_EXPORTS void split(const Mat& src, Mat* mvbegin);
-CV_EXPORTS void split(const Mat& m, vector<Mat>& mv );
-
-//! copies each plane of a multi-channel array to a dedicated array
-CV_EXPORTS_W void split(InputArray m, OutputArrayOfArrays mv);
-
-//! copies selected channels from the input arrays to the selected channels of the output arrays
-CV_EXPORTS void mixChannels(const Mat* src, size_t nsrcs, Mat* dst, size_t ndsts,
-                            const int* fromTo, size_t npairs);
-CV_EXPORTS void mixChannels(const vector<Mat>& src, vector<Mat>& dst,
-                            const int* fromTo, size_t npairs);
-CV_EXPORTS_W void mixChannels(InputArrayOfArrays src, InputArrayOfArrays dst,
-                              const vector<int>& fromTo);
-
-//! extracts a single channel from src (coi is 0-based index)
-CV_EXPORTS_W void extractChannel(InputArray src, OutputArray dst, int coi);
-
-//! inserts a single channel to dst (coi is 0-based index)
-CV_EXPORTS_W void insertChannel(InputArray src, InputOutputArray dst, int coi);
-
-//! reverses the order of the rows, columns or both in a matrix
-CV_EXPORTS_W void flip(InputArray src, OutputArray dst, int flipCode);
-
-//! replicates the input matrix the specified number of times in the horizontal and/or vertical direction
-CV_EXPORTS_W void repeat(InputArray src, int ny, int nx, OutputArray dst);
-CV_EXPORTS Mat repeat(const Mat& src, int ny, int nx);
-
-CV_EXPORTS void hconcat(const Mat* src, size_t nsrc, OutputArray dst);
-CV_EXPORTS void hconcat(InputArray src1, InputArray src2, OutputArray dst);
-CV_EXPORTS_W void hconcat(InputArrayOfArrays src, OutputArray dst);
-
-CV_EXPORTS void vconcat(const Mat* src, size_t nsrc, OutputArray dst);
-CV_EXPORTS void vconcat(InputArray src1, InputArray src2, OutputArray dst);
-CV_EXPORTS_W void vconcat(InputArrayOfArrays src, OutputArray dst);
-
-//! computes bitwise conjunction of the two arrays (dst = src1 & src2)
-CV_EXPORTS_W void bitwise_and(InputArray src1, InputArray src2,
-                              OutputArray dst, InputArray mask=noArray());
-//! computes bitwise disjunction of the two arrays (dst = src1 | src2)
-CV_EXPORTS_W void bitwise_or(InputArray src1, InputArray src2,
-                             OutputArray dst, InputArray mask=noArray());
-//! computes bitwise exclusive-or of the two arrays (dst = src1 ^ src2)
-CV_EXPORTS_W void bitwise_xor(InputArray src1, InputArray src2,
-                              OutputArray dst, InputArray mask=noArray());
-//! inverts each bit of array (dst = ~src)
-CV_EXPORTS_W void bitwise_not(InputArray src, OutputArray dst,
-                              InputArray mask=noArray());
-//! computes element-wise absolute difference of two arrays (dst = abs(src1 - src2))
-CV_EXPORTS_W void absdiff(InputArray src1, InputArray src2, OutputArray dst);
-//! set mask elements for those array elements which are within the element-specific bounding box (dst = lowerb <= src && src < upperb)
-CV_EXPORTS_W void inRange(InputArray src, InputArray lowerb,
-                          InputArray upperb, OutputArray dst);
-//! compares elements of two arrays (dst = src1 <cmpop> src2)
-CV_EXPORTS_W void compare(InputArray src1, InputArray src2, OutputArray dst, int cmpop);
-//! computes per-element minimum of two arrays (dst = min(src1, src2))
-CV_EXPORTS_W void min(InputArray src1, InputArray src2, OutputArray dst);
-//! computes per-element maximum of two arrays (dst = max(src1, src2))
-CV_EXPORTS_W void max(InputArray src1, InputArray src2, OutputArray dst);
-
-//! computes per-element minimum of two arrays (dst = min(src1, src2))
-CV_EXPORTS void min(const Mat& src1, const Mat& src2, Mat& dst);
-//! computes per-element minimum of array and scalar (dst = min(src1, src2))
-CV_EXPORTS void min(const Mat& src1, double src2, Mat& dst);
-//! computes per-element maximum of two arrays (dst = max(src1, src2))
-CV_EXPORTS void max(const Mat& src1, const Mat& src2, Mat& dst);
-//! computes per-element maximum of array and scalar (dst = max(src1, src2))
-CV_EXPORTS void max(const Mat& src1, double src2, Mat& dst);
-
-//! computes square root of each matrix element (dst = src**0.5)
-CV_EXPORTS_W void sqrt(InputArray src, OutputArray dst);
-//! raises the input matrix elements to the specified power (b = a**power)
-CV_EXPORTS_W void pow(InputArray src, double power, OutputArray dst);
-//! computes exponent of each matrix element (dst = e**src)
-CV_EXPORTS_W void exp(InputArray src, OutputArray dst);
-//! computes natural logarithm of absolute value of each matrix element: dst = log(abs(src))
-CV_EXPORTS_W void log(InputArray src, OutputArray dst);
-//! computes cube root of the argument
-CV_EXPORTS_W float cubeRoot(float val);
-//! computes the angle in degrees (0..360) of the vector (x,y)
-CV_EXPORTS_W float fastAtan2(float y, float x);
-
-CV_EXPORTS void exp(const float* src, float* dst, int n);
-CV_EXPORTS void log(const float* src, float* dst, int n);
-CV_EXPORTS void fastAtan2(const float* y, const float* x, float* dst, int n, bool angleInDegrees);
-CV_EXPORTS void magnitude(const float* x, const float* y, float* dst, int n);
-
-//! converts polar coordinates to Cartesian
-CV_EXPORTS_W void polarToCart(InputArray magnitude, InputArray angle,
-                              OutputArray x, OutputArray y, bool angleInDegrees=false);
-//! converts Cartesian coordinates to polar
-CV_EXPORTS_W void cartToPolar(InputArray x, InputArray y,
-                              OutputArray magnitude, OutputArray angle,
-                              bool angleInDegrees=false);
-//! computes angle (angle(i)) of each (x(i), y(i)) vector
-CV_EXPORTS_W void phase(InputArray x, InputArray y, OutputArray angle,
-                        bool angleInDegrees=false);
-//! computes magnitude (magnitude(i)) of each (x(i), y(i)) vector
-CV_EXPORTS_W void magnitude(InputArray x, InputArray y, OutputArray magnitude);
-//! checks that each matrix element is within the specified range.
-CV_EXPORTS_W bool checkRange(InputArray a, bool quiet=true, CV_OUT Point* pos=0,
-                            double minVal=-DBL_MAX, double maxVal=DBL_MAX);
-//! converts NaN's to the given number
-CV_EXPORTS_W void patchNaNs(InputOutputArray a, double val=0);
-
-//! implements generalized matrix product algorithm GEMM from BLAS
-CV_EXPORTS_W void gemm(InputArray src1, InputArray src2, double alpha,
-                       InputArray src3, double gamma, OutputArray dst, int flags=0);
-//! multiplies matrix by its transposition from the left or from the right
-CV_EXPORTS_W void mulTransposed( InputArray src, OutputArray dst, bool aTa,
-                                 InputArray delta=noArray(),
-                                 double scale=1, int dtype=-1 );
-//! transposes the matrix
-CV_EXPORTS_W void transpose(InputArray src, OutputArray dst);
-//! performs affine transformation of each element of multi-channel input matrix
-CV_EXPORTS_W void transform(InputArray src, OutputArray dst, InputArray m );
-//! performs perspective transformation of each element of multi-channel input matrix
-CV_EXPORTS_W void perspectiveTransform(InputArray src, OutputArray dst, InputArray m );
-
-//! extends the symmetrical matrix from the lower half or from the upper half
-CV_EXPORTS_W void completeSymm(InputOutputArray mtx, bool lowerToUpper=false);
-//! initializes scaled identity matrix
-CV_EXPORTS_W void setIdentity(InputOutputArray mtx, const Scalar& s=Scalar(1));
-//! computes determinant of a square matrix
-CV_EXPORTS_W double determinant(InputArray mtx);
-//! computes trace of a matrix
-CV_EXPORTS_W Scalar trace(InputArray mtx);
-//! computes inverse or pseudo-inverse matrix
-CV_EXPORTS_W double invert(InputArray src, OutputArray dst, int flags=DECOMP_LU);
-//! solves linear system or a least-square problem
-CV_EXPORTS_W bool solve(InputArray src1, InputArray src2,
-                        OutputArray dst, int flags=DECOMP_LU);
-
-enum
-{
-    SORT_EVERY_ROW=0,
-    SORT_EVERY_COLUMN=1,
-    SORT_ASCENDING=0,
-    SORT_DESCENDING=16
-};
-
-//! sorts independently each matrix row or each matrix column
-CV_EXPORTS_W void sort(InputArray src, OutputArray dst, int flags);
-//! sorts independently each matrix row or each matrix column
-CV_EXPORTS_W void sortIdx(InputArray src, OutputArray dst, int flags);
-//! finds real roots of a cubic polynomial
-CV_EXPORTS_W int solveCubic(InputArray coeffs, OutputArray roots);
-//! finds real and complex roots of a polynomial
-CV_EXPORTS_W double solvePoly(InputArray coeffs, OutputArray roots, int maxIters=300);
-//! finds eigenvalues of a symmetric matrix
-CV_EXPORTS bool eigen(InputArray src, OutputArray eigenvalues, int lowindex=-1,
-                      int highindex=-1);
-//! finds eigenvalues and eigenvectors of a symmetric matrix
-CV_EXPORTS bool eigen(InputArray src, OutputArray eigenvalues,
-                      OutputArray eigenvectors,
-                      int lowindex=-1, int highindex=-1);
-CV_EXPORTS_W bool eigen(InputArray src, bool computeEigenvectors,
-                        OutputArray eigenvalues, OutputArray eigenvectors);
-
-enum
-{
-    COVAR_SCRAMBLED=0,
-    COVAR_NORMAL=1,
-    COVAR_USE_AVG=2,
-    COVAR_SCALE=4,
-    COVAR_ROWS=8,
-    COVAR_COLS=16
-};
-
-//! computes covariation matrix of a set of samples
-CV_EXPORTS void calcCovarMatrix( const Mat* samples, int nsamples, Mat& covar, Mat& mean,
-                                 int flags, int ctype=CV_64F);
-//! computes covariation matrix of a set of samples
-CV_EXPORTS_W void calcCovarMatrix( InputArray samples, OutputArray covar,
-                                   OutputArray mean, int flags, int ctype=CV_64F);
-
-/*!
-    Principal Component Analysis
-
-    The class PCA is used to compute the special basis for a set of vectors.
-    The basis will consist of eigenvectors of the covariance matrix computed
-    from the input set of vectors. After PCA is performed, vectors can be transformed from
-    the original high-dimensional space to the subspace formed by a few most
-    prominent eigenvectors (called the principal components),
-    corresponding to the largest eigenvalues of the covariation matrix.
-    Thus the dimensionality of the vector and the correlation between the coordinates is reduced.
-
-    The following sample is the function that takes two matrices. The first one stores the set
-    of vectors (a row per vector) that is used to compute PCA, the second one stores another
-    "test" set of vectors (a row per vector) that are first compressed with PCA,
-    then reconstructed back and then the reconstruction error norm is computed and printed for each vector.
-
-    \code
-    using namespace cv;
-
-    PCA compressPCA(const Mat& pcaset, int maxComponents,
-                    const Mat& testset, Mat& compressed)
-    {
-        PCA pca(pcaset, // pass the data
-                Mat(), // we do not have a pre-computed mean vector,
-                       // so let the PCA engine to compute it
-                CV_PCA_DATA_AS_ROW, // indicate that the vectors
-                                    // are stored as matrix rows
-                                    // (use CV_PCA_DATA_AS_COL if the vectors are
-                                    // the matrix columns)
-                maxComponents // specify, how many principal components to retain
-                );
-        // if there is no test data, just return the computed basis, ready-to-use
-        if( !testset.data )
-            return pca;
-        CV_Assert( testset.cols == pcaset.cols );
-
-        compressed.create(testset.rows, maxComponents, testset.type());
-
-        Mat reconstructed;
-        for( int i = 0; i < testset.rows; i++ )
-        {
-            Mat vec = testset.row(i), coeffs = compressed.row(i), reconstructed;
-            // compress the vector, the result will be stored
-            // in the i-th row of the output matrix
-            pca.project(vec, coeffs);
-            // and then reconstruct it
-            pca.backProject(coeffs, reconstructed);
-            // and measure the error
-            printf("%d. diff = %g\n", i, norm(vec, reconstructed, NORM_L2));
-        }
-        return pca;
-    }
-    \endcode
-*/
-class CV_EXPORTS PCA
-{
-public:
-    //! default constructor
-    PCA();
-    //! the constructor that performs PCA
-    PCA(InputArray data, InputArray mean, int flags, int maxComponents=0);
-    PCA(InputArray data, InputArray mean, int flags, double retainedVariance);
-    //! operator that performs PCA. The previously stored data, if any, is released
-    PCA& operator()(InputArray data, InputArray mean, int flags, int maxComponents=0);
-    PCA& computeVar(InputArray data, InputArray mean, int flags, double retainedVariance);
-    //! projects vector from the original space to the principal components subspace
-    Mat project(InputArray vec) const;
-    //! projects vector from the original space to the principal components subspace
-    void project(InputArray vec, OutputArray result) const;
-    //! reconstructs the original vector from the projection
-    Mat backProject(InputArray vec) const;
-    //! reconstructs the original vector from the projection
-    void backProject(InputArray vec, OutputArray result) const;
-
-    Mat eigenvectors; //!< eigenvectors of the covariation matrix
-    Mat eigenvalues; //!< eigenvalues of the covariation matrix
-    Mat mean; //!< mean value subtracted before the projection and added after the back projection
-};
-
-CV_EXPORTS_W void PCACompute(InputArray data, CV_OUT InputOutputArray mean,
-                             OutputArray eigenvectors, int maxComponents=0);
-
-CV_EXPORTS_W void PCAComputeVar(InputArray data, CV_OUT InputOutputArray mean,
-                             OutputArray eigenvectors, double retainedVariance);
-
-CV_EXPORTS_W void PCAProject(InputArray data, InputArray mean,
-                             InputArray eigenvectors, OutputArray result);
-
-CV_EXPORTS_W void PCABackProject(InputArray data, InputArray mean,
-                                 InputArray eigenvectors, OutputArray result);
-
-
-/*!
-    Singular Value Decomposition class
-
-    The class is used to compute Singular Value Decomposition of a floating-point matrix and then
-    use it to solve least-square problems, under-determined linear systems, invert matrices,
-    compute condition numbers etc.
-
-    For a bit faster operation you can pass flags=SVD::MODIFY_A|... to modify the decomposed matrix
-    when it is not necessarily to preserve it. If you want to compute condition number of a matrix
-    or absolute value of its determinant - you do not need SVD::u or SVD::vt,
-    so you can pass flags=SVD::NO_UV|... . Another flag SVD::FULL_UV indicates that the full-size SVD::u and SVD::vt
-    must be computed, which is not necessary most of the time.
-*/
-class CV_EXPORTS SVD
-{
-public:
-    enum { MODIFY_A=1, NO_UV=2, FULL_UV=4 };
-    //! the default constructor
-    SVD();
-    //! the constructor that performs SVD
-    SVD( InputArray src, int flags=0 );
-    //! the operator that performs SVD. The previously allocated SVD::u, SVD::w are SVD::vt are released.
-    SVD& operator ()( InputArray src, int flags=0 );
-
-    //! decomposes matrix and stores the results to user-provided matrices
-    static void compute( InputArray src, OutputArray w,
-                         OutputArray u, OutputArray vt, int flags=0 );
-    //! computes singular values of a matrix
-    static void compute( InputArray src, OutputArray w, int flags=0 );
-    //! performs back substitution
-    static void backSubst( InputArray w, InputArray u,
-                           InputArray vt, InputArray rhs,
-                           OutputArray dst );
-
-    template<typename _Tp, int m, int n, int nm> static void compute( const Matx<_Tp, m, n>& a,
-        Matx<_Tp, nm, 1>& w, Matx<_Tp, m, nm>& u, Matx<_Tp, n, nm>& vt );
-    template<typename _Tp, int m, int n, int nm> static void compute( const Matx<_Tp, m, n>& a,
-        Matx<_Tp, nm, 1>& w );
-    template<typename _Tp, int m, int n, int nm, int nb> static void backSubst( const Matx<_Tp, nm, 1>& w,
-        const Matx<_Tp, m, nm>& u, const Matx<_Tp, n, nm>& vt, const Matx<_Tp, m, nb>& rhs, Matx<_Tp, n, nb>& dst );
-
-    //! finds dst = arg min_{|dst|=1} |m*dst|
-    static void solveZ( InputArray src, OutputArray dst );
-    //! performs back substitution, so that dst is the solution or pseudo-solution of m*dst = rhs, where m is the decomposed matrix
-    void backSubst( InputArray rhs, OutputArray dst ) const;
-
-    Mat u, w, vt;
-};
-
-//! computes SVD of src
-CV_EXPORTS_W void SVDecomp( InputArray src, CV_OUT OutputArray w,
-    CV_OUT OutputArray u, CV_OUT OutputArray vt, int flags=0 );
-
-//! performs back substitution for the previously computed SVD
-CV_EXPORTS_W void SVBackSubst( InputArray w, InputArray u, InputArray vt,
-                               InputArray rhs, CV_OUT OutputArray dst );
-
-//! computes Mahalanobis distance between two vectors: sqrt((v1-v2)'*icovar*(v1-v2)), where icovar is the inverse covariation matrix
-CV_EXPORTS_W double Mahalanobis(InputArray v1, InputArray v2, InputArray icovar);
-//! a synonym for Mahalanobis
-CV_EXPORTS double Mahalonobis(InputArray v1, InputArray v2, InputArray icovar);
-
-//! performs forward or inverse 1D or 2D Discrete Fourier Transformation
-CV_EXPORTS_W void dft(InputArray src, OutputArray dst, int flags=0, int nonzeroRows=0);
-//! performs inverse 1D or 2D Discrete Fourier Transformation
-CV_EXPORTS_W void idft(InputArray src, OutputArray dst, int flags=0, int nonzeroRows=0);
-//! performs forward or inverse 1D or 2D Discrete Cosine Transformation
-CV_EXPORTS_W void dct(InputArray src, OutputArray dst, int flags=0);
-//! performs inverse 1D or 2D Discrete Cosine Transformation
-CV_EXPORTS_W void idct(InputArray src, OutputArray dst, int flags=0);
-//! computes element-wise product of the two Fourier spectrums. The second spectrum can optionally be conjugated before the multiplication
-CV_EXPORTS_W void mulSpectrums(InputArray a, InputArray b, OutputArray c,
-                               int flags, bool conjB=false);
-//! computes the minimal vector size vecsize1 >= vecsize so that the dft() of the vector of length vecsize1 can be computed efficiently
-CV_EXPORTS_W int getOptimalDFTSize(int vecsize);
-
-/*!
- Various k-Means flags
-*/
-enum
-{
-    KMEANS_RANDOM_CENTERS=0, // Chooses random centers for k-Means initialization
-    KMEANS_PP_CENTERS=2,     // Uses k-Means++ algorithm for initialization
-    KMEANS_USE_INITIAL_LABELS=1 // Uses the user-provided labels for K-Means initialization
-};
-//! clusters the input data using k-Means algorithm
-CV_EXPORTS_W double kmeans( InputArray data, int K, CV_OUT InputOutputArray bestLabels,
-                            TermCriteria criteria, int attempts,
-                            int flags, OutputArray centers=noArray() );
-
-//! returns the thread-local Random number generator
-CV_EXPORTS RNG& theRNG();
-
-//! returns the next unifomly-distributed random number of the specified type
-template<typename _Tp> static inline _Tp randu() { return (_Tp)theRNG(); }
-
-//! fills array with uniformly-distributed random numbers from the range [low, high)
-CV_EXPORTS_W void randu(InputOutputArray dst, InputArray low, InputArray high);
-
-//! fills array with normally-distributed random numbers with the specified mean and the standard deviation
-CV_EXPORTS_W void randn(InputOutputArray dst, InputArray mean, InputArray stddev);
-
-//! shuffles the input array elements
-CV_EXPORTS void randShuffle(InputOutputArray dst, double iterFactor=1., RNG* rng=0);
-CV_EXPORTS_AS(randShuffle) void randShuffle_(InputOutputArray dst, double iterFactor=1.);
-
-//! draws the line segment (pt1, pt2) in the image
-CV_EXPORTS_W void line(CV_IN_OUT Mat& img, Point pt1, Point pt2, const Scalar& color,
-                     int thickness=1, int lineType=8, int shift=0);
-
-//! draws the rectangle outline or a solid rectangle with the opposite corners pt1 and pt2 in the image
-CV_EXPORTS_W void rectangle(CV_IN_OUT Mat& img, Point pt1, Point pt2,
-                          const Scalar& color, int thickness=1,
-                          int lineType=8, int shift=0);
-
-//! draws the rectangle outline or a solid rectangle covering rec in the image
-CV_EXPORTS void rectangle(CV_IN_OUT Mat& img, Rect rec,
-                          const Scalar& color, int thickness=1,
-                          int lineType=8, int shift=0);
-
-//! draws the circle outline or a solid circle in the image
-CV_EXPORTS_W void circle(CV_IN_OUT Mat& img, Point center, int radius,
-                       const Scalar& color, int thickness=1,
-                       int lineType=8, int shift=0);
-
-//! draws an elliptic arc, ellipse sector or a rotated ellipse in the image
-CV_EXPORTS_W void ellipse(CV_IN_OUT Mat& img, Point center, Size axes,
-                        double angle, double startAngle, double endAngle,
-                        const Scalar& color, int thickness=1,
-                        int lineType=8, int shift=0);
-
-//! draws a rotated ellipse in the image
-CV_EXPORTS_W void ellipse(CV_IN_OUT Mat& img, const RotatedRect& box, const Scalar& color,
-                        int thickness=1, int lineType=8);
-
-//! draws a filled convex polygon in the image
-CV_EXPORTS void fillConvexPoly(Mat& img, const Point* pts, int npts,
-                               const Scalar& color, int lineType=8,
-                               int shift=0);
-CV_EXPORTS_W void fillConvexPoly(InputOutputArray img, InputArray points,
-                                 const Scalar& color, int lineType=8,
-                                 int shift=0);
-
-//! fills an area bounded by one or more polygons
-CV_EXPORTS void fillPoly(Mat& img, const Point** pts,
-                         const int* npts, int ncontours,
-                         const Scalar& color, int lineType=8, int shift=0,
-                         Point offset=Point() );
-
-CV_EXPORTS_W void fillPoly(InputOutputArray img, InputArrayOfArrays pts,
-                           const Scalar& color, int lineType=8, int shift=0,
-                           Point offset=Point() );
-
-//! draws one or more polygonal curves
-CV_EXPORTS void polylines(Mat& img, const Point** pts, const int* npts,
-                          int ncontours, bool isClosed, const Scalar& color,
-                          int thickness=1, int lineType=8, int shift=0 );
-
-CV_EXPORTS_W void polylines(InputOutputArray img, InputArrayOfArrays pts,
-                            bool isClosed, const Scalar& color,
-                            int thickness=1, int lineType=8, int shift=0 );
-
-//! clips the line segment by the rectangle Rect(0, 0, imgSize.width, imgSize.height)
-CV_EXPORTS bool clipLine(Size imgSize, CV_IN_OUT Point& pt1, CV_IN_OUT Point& pt2);
-
-//! clips the line segment by the rectangle imgRect
-CV_EXPORTS_W bool clipLine(Rect imgRect, CV_OUT CV_IN_OUT Point& pt1, CV_OUT CV_IN_OUT Point& pt2);
-
-/*!
-   Line iterator class
-
-   The class is used to iterate over all the pixels on the raster line
-   segment connecting two specified points.
-*/
-class CV_EXPORTS LineIterator
-{
-public:
-    //! intializes the iterator
-    LineIterator( const Mat& img, Point pt1, Point pt2,
-                  int connectivity=8, bool leftToRight=false );
-    //! returns pointer to the current pixel
-    uchar* operator *();
-    //! prefix increment operator (++it). shifts iterator to the next pixel
-    LineIterator& operator ++();
-    //! postfix increment operator (it++). shifts iterator to the next pixel
-    LineIterator operator ++(int);
-    //! returns coordinates of the current pixel
-    Point pos() const;
-
-    uchar* ptr;
-    const uchar* ptr0;
-    int step, elemSize;
-    int err, count;
-    int minusDelta, plusDelta;
-    int minusStep, plusStep;
-};
-
-//! converts elliptic arc to a polygonal curve
-CV_EXPORTS_W void ellipse2Poly( Point center, Size axes, int angle,
-                                int arcStart, int arcEnd, int delta,
-                                CV_OUT vector<Point>& pts );
-
-enum
-{
-    FONT_HERSHEY_SIMPLEX = 0,
-    FONT_HERSHEY_PLAIN = 1,
-    FONT_HERSHEY_DUPLEX = 2,
-    FONT_HERSHEY_COMPLEX = 3,
-    FONT_HERSHEY_TRIPLEX = 4,
-    FONT_HERSHEY_COMPLEX_SMALL = 5,
-    FONT_HERSHEY_SCRIPT_SIMPLEX = 6,
-    FONT_HERSHEY_SCRIPT_COMPLEX = 7,
-    FONT_ITALIC = 16
-};
-
-//! renders text string in the image
-CV_EXPORTS_W void putText( Mat& img, const string& text, Point org,
-                         int fontFace, double fontScale, Scalar color,
-                         int thickness=1, int lineType=8,
-                         bool bottomLeftOrigin=false );
-
-//! returns bounding box of the text string
-CV_EXPORTS_W Size getTextSize(const string& text, int fontFace,
-                            double fontScale, int thickness,
-                            CV_OUT int* baseLine);
-
-///////////////////////////////// Mat_<_Tp> ////////////////////////////////////
-
-/*!
- Template matrix class derived from Mat
-
- The class Mat_ is a "thin" template wrapper on top of cv::Mat. It does not have any extra data fields,
- nor it or cv::Mat have any virtual methods and thus references or pointers to these two classes
- can be safely converted one to another. But do it with care, for example:
-
- \code
- // create 100x100 8-bit matrix
- Mat M(100,100,CV_8U);
- // this will compile fine. no any data conversion will be done.
- Mat_<float>& M1 = (Mat_<float>&)M;
- // the program will likely crash at the statement below
- M1(99,99) = 1.f;
- \endcode
-
- While cv::Mat is sufficient in most cases, cv::Mat_ can be more convenient if you use a lot of element
- access operations and if you know matrix type at compile time.
- Note that cv::Mat::at<_Tp>(int y, int x) and cv::Mat_<_Tp>::operator ()(int y, int x) do absolutely the
- same thing and run at the same speed, but the latter is certainly shorter:
-
- \code
- Mat_<double> M(20,20);
- for(int i = 0; i < M.rows; i++)
-    for(int j = 0; j < M.cols; j++)
-       M(i,j) = 1./(i+j+1);
- Mat E, V;
- eigen(M,E,V);
- cout << E.at<double>(0,0)/E.at<double>(M.rows-1,0);
- \endcode
-
- It is easy to use Mat_ for multi-channel images/matrices - just pass cv::Vec as cv::Mat_ template parameter:
-
- \code
- // allocate 320x240 color image and fill it with green (in RGB space)
- Mat_<Vec3b> img(240, 320, Vec3b(0,255,0));
- // now draw a diagonal white line
- for(int i = 0; i < 100; i++)
-     img(i,i)=Vec3b(255,255,255);
- // and now modify the 2nd (red) channel of each pixel
- for(int i = 0; i < img.rows; i++)
-    for(int j = 0; j < img.cols; j++)
-       img(i,j)[2] ^= (uchar)(i ^ j); // img(y,x)[c] accesses c-th channel of the pixel (x,y)
- \endcode
-*/
-template<typename _Tp> class CV_EXPORTS Mat_ : public Mat
-{
-public:
-    typedef _Tp value_type;
-    typedef typename DataType<_Tp>::channel_type channel_type;
-    typedef MatIterator_<_Tp> iterator;
-    typedef MatConstIterator_<_Tp> const_iterator;
-
-    //! default constructor
-    Mat_();
-    //! equivalent to Mat(_rows, _cols, DataType<_Tp>::type)
-    Mat_(int _rows, int _cols);
-    //! constructor that sets each matrix element to specified value
-    Mat_(int _rows, int _cols, const _Tp& value);
-    //! equivalent to Mat(_size, DataType<_Tp>::type)
-    explicit Mat_(Size _size);
-    //! constructor that sets each matrix element to specified value
-    Mat_(Size _size, const _Tp& value);
-    //! n-dim array constructor
-    Mat_(int _ndims, const int* _sizes);
-    //! n-dim array constructor that sets each matrix element to specified value
-    Mat_(int _ndims, const int* _sizes, const _Tp& value);
-    //! copy/conversion contructor. If m is of different type, it's converted
-    Mat_(const Mat& m);
-    //! copy constructor
-    Mat_(const Mat_& m);
-    //! constructs a matrix on top of user-allocated data. step is in bytes(!!!), regardless of the type
-    Mat_(int _rows, int _cols, _Tp* _data, size_t _step=AUTO_STEP);
-    //! constructs n-dim matrix on top of user-allocated data. steps are in bytes(!!!), regardless of the type
-    Mat_(int _ndims, const int* _sizes, _Tp* _data, const size_t* _steps=0);
-    //! selects a submatrix
-    Mat_(const Mat_& m, const Range& rowRange, const Range& colRange=Range::all());
-    //! selects a submatrix
-    Mat_(const Mat_& m, const Rect& roi);
-    //! selects a submatrix, n-dim version
-    Mat_(const Mat_& m, const Range* ranges);
-    //! from a matrix expression
-    explicit Mat_(const MatExpr& e);
-    //! makes a matrix out of Vec, std::vector, Point_ or Point3_. The matrix will have a single column
-    explicit Mat_(const vector<_Tp>& vec, bool copyData=false);
-    template<int n> explicit Mat_(const Vec<typename DataType<_Tp>::channel_type, n>& vec, bool copyData=true);
-    template<int m, int n> explicit Mat_(const Matx<typename DataType<_Tp>::channel_type, m, n>& mtx, bool copyData=true);
-    explicit Mat_(const Point_<typename DataType<_Tp>::channel_type>& pt, bool copyData=true);
-    explicit Mat_(const Point3_<typename DataType<_Tp>::channel_type>& pt, bool copyData=true);
-    explicit Mat_(const MatCommaInitializer_<_Tp>& commaInitializer);
-
-    Mat_& operator = (const Mat& m);
-    Mat_& operator = (const Mat_& m);
-    //! set all the elements to s.
-    Mat_& operator = (const _Tp& s);
-    //! assign a matrix expression
-    Mat_& operator = (const MatExpr& e);
-
-    //! iterators; they are smart enough to skip gaps in the end of rows
-    iterator begin();
-    iterator end();
-    const_iterator begin() const;
-    const_iterator end() const;
-
-    //! equivalent to Mat::create(_rows, _cols, DataType<_Tp>::type)
-    void create(int _rows, int _cols);
-    //! equivalent to Mat::create(_size, DataType<_Tp>::type)
-    void create(Size _size);
-    //! equivalent to Mat::create(_ndims, _sizes, DatType<_Tp>::type)
-    void create(int _ndims, const int* _sizes);
-    //! cross-product
-    Mat_ cross(const Mat_& m) const;
-    //! data type conversion
-    template<typename T2> operator Mat_<T2>() const;
-    //! overridden forms of Mat::row() etc.
-    Mat_ row(int y) const;
-    Mat_ col(int x) const;
-    Mat_ diag(int d=0) const;
-    Mat_ clone() const;
-
-    //! overridden forms of Mat::elemSize() etc.
-    size_t elemSize() const;
-    size_t elemSize1() const;
-    int type() const;
-    int depth() const;
-    int channels() const;
-    size_t step1(int i=0) const;
-    //! returns step()/sizeof(_Tp)
-    size_t stepT(int i=0) const;
-
-    //! overridden forms of Mat::zeros() etc. Data type is omitted, of course
-    static MatExpr zeros(int rows, int cols);
-    static MatExpr zeros(Size size);
-    static MatExpr zeros(int _ndims, const int* _sizes);
-    static MatExpr ones(int rows, int cols);
-    static MatExpr ones(Size size);
-    static MatExpr ones(int _ndims, const int* _sizes);
-    static MatExpr eye(int rows, int cols);
-    static MatExpr eye(Size size);
-
-    //! some more overriden methods
-    Mat_& adjustROI( int dtop, int dbottom, int dleft, int dright );
-    Mat_ operator()( const Range& rowRange, const Range& colRange ) const;
-    Mat_ operator()( const Rect& roi ) const;
-    Mat_ operator()( const Range* ranges ) const;
-
-    //! more convenient forms of row and element access operators
-    _Tp* operator [](int y);
-    const _Tp* operator [](int y) const;
-
-    //! returns reference to the specified element
-    _Tp& operator ()(const int* idx);
-    //! returns read-only reference to the specified element
-    const _Tp& operator ()(const int* idx) const;
-
-    //! returns reference to the specified element
-    template<int n> _Tp& operator ()(const Vec<int, n>& idx);
-    //! returns read-only reference to the specified element
-    template<int n> const _Tp& operator ()(const Vec<int, n>& idx) const;
-
-    //! returns reference to the specified element (1D case)
-    _Tp& operator ()(int idx0);
-    //! returns read-only reference to the specified element (1D case)
-    const _Tp& operator ()(int idx0) const;
-    //! returns reference to the specified element (2D case)
-    _Tp& operator ()(int idx0, int idx1);
-    //! returns read-only reference to the specified element (2D case)
-    const _Tp& operator ()(int idx0, int idx1) const;
-    //! returns reference to the specified element (3D case)
-    _Tp& operator ()(int idx0, int idx1, int idx2);
-    //! returns read-only reference to the specified element (3D case)
-    const _Tp& operator ()(int idx0, int idx1, int idx2) const;
-
-    _Tp& operator ()(Point pt);
-    const _Tp& operator ()(Point pt) const;
-
-    //! conversion to vector.
-    operator vector<_Tp>() const;
-    //! conversion to Vec
-    template<int n> operator Vec<typename DataType<_Tp>::channel_type, n>() const;
-    //! conversion to Matx
-    template<int m, int n> operator Matx<typename DataType<_Tp>::channel_type, m, n>() const;
-};
-
-typedef Mat_<uchar> Mat1b;
-typedef Mat_<Vec2b> Mat2b;
-typedef Mat_<Vec3b> Mat3b;
-typedef Mat_<Vec4b> Mat4b;
-
-typedef Mat_<short> Mat1s;
-typedef Mat_<Vec2s> Mat2s;
-typedef Mat_<Vec3s> Mat3s;
-typedef Mat_<Vec4s> Mat4s;
-
-typedef Mat_<ushort> Mat1w;
-typedef Mat_<Vec2w> Mat2w;
-typedef Mat_<Vec3w> Mat3w;
-typedef Mat_<Vec4w> Mat4w;
-
-typedef Mat_<int>   Mat1i;
-typedef Mat_<Vec2i> Mat2i;
-typedef Mat_<Vec3i> Mat3i;
-typedef Mat_<Vec4i> Mat4i;
-
-typedef Mat_<float> Mat1f;
-typedef Mat_<Vec2f> Mat2f;
-typedef Mat_<Vec3f> Mat3f;
-typedef Mat_<Vec4f> Mat4f;
-
-typedef Mat_<double> Mat1d;
-typedef Mat_<Vec2d> Mat2d;
-typedef Mat_<Vec3d> Mat3d;
-typedef Mat_<Vec4d> Mat4d;
-
-//////////// Iterators & Comma initializers //////////////////
-
-class CV_EXPORTS MatConstIterator
-{
-public:
-    typedef uchar* value_type;
-    typedef ptrdiff_t difference_type;
-    typedef const uchar** pointer;
-    typedef uchar* reference;
-    typedef std::random_access_iterator_tag iterator_category;
-
-    //! default constructor
-    MatConstIterator();
-    //! constructor that sets the iterator to the beginning of the matrix
-    MatConstIterator(const Mat* _m);
-    //! constructor that sets the iterator to the specified element of the matrix
-    MatConstIterator(const Mat* _m, int _row, int _col=0);
-    //! constructor that sets the iterator to the specified element of the matrix
-    MatConstIterator(const Mat* _m, Point _pt);
-    //! constructor that sets the iterator to the specified element of the matrix
-    MatConstIterator(const Mat* _m, const int* _idx);
-    //! copy constructor
-    MatConstIterator(const MatConstIterator& it);
-
-    //! copy operator
-    MatConstIterator& operator = (const MatConstIterator& it);
-    //! returns the current matrix element
-    uchar* operator *() const;
-    //! returns the i-th matrix element, relative to the current
-    uchar* operator [](ptrdiff_t i) const;
-
-    //! shifts the iterator forward by the specified number of elements
-    MatConstIterator& operator += (ptrdiff_t ofs);
-    //! shifts the iterator backward by the specified number of elements
-    MatConstIterator& operator -= (ptrdiff_t ofs);
-    //! decrements the iterator
-    MatConstIterator& operator --();
-    //! decrements the iterator
-    MatConstIterator operator --(int);
-    //! increments the iterator
-    MatConstIterator& operator ++();
-    //! increments the iterator
-    MatConstIterator operator ++(int);
-    //! returns the current iterator position
-    Point pos() const;
-    //! returns the current iterator position
-    void pos(int* _idx) const;
-    ptrdiff_t lpos() const;
-    void seek(ptrdiff_t ofs, bool relative=false);
-    void seek(const int* _idx, bool relative=false);
-
-    const Mat* m;
-    size_t elemSize;
-    uchar* ptr;
-    uchar* sliceStart;
-    uchar* sliceEnd;
-};
-
-/*!
- Matrix read-only iterator
-
- */
-template<typename _Tp>
-class CV_EXPORTS MatConstIterator_ : public MatConstIterator
-{
-public:
-    typedef _Tp value_type;
-    typedef ptrdiff_t difference_type;
-    typedef const _Tp* pointer;
-    typedef const _Tp& reference;
-    typedef std::random_access_iterator_tag iterator_category;
-
-    //! default constructor
-    MatConstIterator_();
-    //! constructor that sets the iterator to the beginning of the matrix
-    MatConstIterator_(const Mat_<_Tp>* _m);
-    //! constructor that sets the iterator to the specified element of the matrix
-    MatConstIterator_(const Mat_<_Tp>* _m, int _row, int _col=0);
-    //! constructor that sets the iterator to the specified element of the matrix
-    MatConstIterator_(const Mat_<_Tp>* _m, Point _pt);
-    //! constructor that sets the iterator to the specified element of the matrix
-    MatConstIterator_(const Mat_<_Tp>* _m, const int* _idx);
-    //! copy constructor
-    MatConstIterator_(const MatConstIterator_& it);
-
-    //! copy operator
-    MatConstIterator_& operator = (const MatConstIterator_& it);
-    //! returns the current matrix element
-    _Tp operator *() const;
-    //! returns the i-th matrix element, relative to the current
-    _Tp operator [](ptrdiff_t i) const;
-
-    //! shifts the iterator forward by the specified number of elements
-    MatConstIterator_& operator += (ptrdiff_t ofs);
-    //! shifts the iterator backward by the specified number of elements
-    MatConstIterator_& operator -= (ptrdiff_t ofs);
-    //! decrements the iterator
-    MatConstIterator_& operator --();
-    //! decrements the iterator
-    MatConstIterator_ operator --(int);
-    //! increments the iterator
-    MatConstIterator_& operator ++();
-    //! increments the iterator
-    MatConstIterator_ operator ++(int);
-    //! returns the current iterator position
-    Point pos() const;
-};
-
-
-/*!
- Matrix read-write iterator
-
-*/
-template<typename _Tp>
-class CV_EXPORTS MatIterator_ : public MatConstIterator_<_Tp>
-{
-public:
-    typedef _Tp* pointer;
-    typedef _Tp& reference;
-    typedef std::random_access_iterator_tag iterator_category;
-
-    //! the default constructor
-    MatIterator_();
-    //! constructor that sets the iterator to the beginning of the matrix
-    MatIterator_(Mat_<_Tp>* _m);
-    //! constructor that sets the iterator to the specified element of the matrix
-    MatIterator_(Mat_<_Tp>* _m, int _row, int _col=0);
-    //! constructor that sets the iterator to the specified element of the matrix
-    MatIterator_(const Mat_<_Tp>* _m, Point _pt);
-    //! constructor that sets the iterator to the specified element of the matrix
-    MatIterator_(const Mat_<_Tp>* _m, const int* _idx);
-    //! copy constructor
-    MatIterator_(const MatIterator_& it);
-    //! copy operator
-    MatIterator_& operator = (const MatIterator_<_Tp>& it );
-
-    //! returns the current matrix element
-    _Tp& operator *() const;
-    //! returns the i-th matrix element, relative to the current
-    _Tp& operator [](ptrdiff_t i) const;
-
-    //! shifts the iterator forward by the specified number of elements
-    MatIterator_& operator += (ptrdiff_t ofs);
-    //! shifts the iterator backward by the specified number of elements
-    MatIterator_& operator -= (ptrdiff_t ofs);
-    //! decrements the iterator
-    MatIterator_& operator --();
-    //! decrements the iterator
-    MatIterator_ operator --(int);
-    //! increments the iterator
-    MatIterator_& operator ++();
-    //! increments the iterator
-    MatIterator_ operator ++(int);
-};
-
-template<typename _Tp> class CV_EXPORTS MatOp_Iter_;
-
-/*!
- Comma-separated Matrix Initializer
-
- The class instances are usually not created explicitly.
- Instead, they are created on "matrix << firstValue" operator.
-
- The sample below initializes 2x2 rotation matrix:
-
- \code
- double angle = 30, a = cos(angle*CV_PI/180), b = sin(angle*CV_PI/180);
- Mat R = (Mat_<double>(2,2) << a, -b, b, a);
- \endcode
-*/
-template<typename _Tp> class CV_EXPORTS MatCommaInitializer_
-{
-public:
-    //! the constructor, created by "matrix << firstValue" operator, where matrix is cv::Mat
-    MatCommaInitializer_(Mat_<_Tp>* _m);
-    //! the operator that takes the next value and put it to the matrix
-    template<typename T2> MatCommaInitializer_<_Tp>& operator , (T2 v);
-    //! another form of conversion operator
-    Mat_<_Tp> operator *() const;
-    operator Mat_<_Tp>() const;
-protected:
-    MatIterator_<_Tp> it;
-};
-
-
-template<typename _Tp, int m, int n> class CV_EXPORTS MatxCommaInitializer
-{
-public:
-    MatxCommaInitializer(Matx<_Tp, m, n>* _mtx);
-    template<typename T2> MatxCommaInitializer<_Tp, m, n>& operator , (T2 val);
-    Matx<_Tp, m, n> operator *() const;
-
-    Matx<_Tp, m, n>* dst;
-    int idx;
-};
-
-template<typename _Tp, int m> class CV_EXPORTS VecCommaInitializer : public MatxCommaInitializer<_Tp, m, 1>
-{
-public:
-    VecCommaInitializer(Vec<_Tp, m>* _vec);
-    template<typename T2> VecCommaInitializer<_Tp, m>& operator , (T2 val);
-    Vec<_Tp, m> operator *() const;
-};
-
-/*!
- Automatically Allocated Buffer Class
-
- The class is used for temporary buffers in functions and methods.
- If a temporary buffer is usually small (a few K's of memory),
- but its size depends on the parameters, it makes sense to create a small
- fixed-size array on stack and use it if it's large enough. If the required buffer size
- is larger than the fixed size, another buffer of sufficient size is allocated dynamically
- and released after the processing. Therefore, in typical cases, when the buffer size is small,
- there is no overhead associated with malloc()/free().
- At the same time, there is no limit on the size of processed data.
-
- This is what AutoBuffer does. The template takes 2 parameters - type of the buffer elements and
- the number of stack-allocated elements. Here is how the class is used:
-
- \code
- void my_func(const cv::Mat& m)
- {
-    cv::AutoBuffer<float, 1000> buf; // create automatic buffer containing 1000 floats
-
-    buf.allocate(m.rows); // if m.rows <= 1000, the pre-allocated buffer is used,
-                          // otherwise the buffer of "m.rows" floats will be allocated
-                          // dynamically and deallocated in cv::AutoBuffer destructor
-    ...
- }
- \endcode
-*/
-template<typename _Tp, size_t fixed_size=4096/sizeof(_Tp)+8> class CV_EXPORTS AutoBuffer
-{
-public:
-    typedef _Tp value_type;
-    enum { buffer_padding = (int)((16 + sizeof(_Tp) - 1)/sizeof(_Tp)) };
-
-    //! the default contructor
-    AutoBuffer();
-    //! constructor taking the real buffer size
-    AutoBuffer(size_t _size);
-    //! destructor. calls deallocate()
-    ~AutoBuffer();
-
-    //! allocates the new buffer of size _size. if the _size is small enough, stack-allocated buffer is used
-    void allocate(size_t _size);
-    //! deallocates the buffer if it was dynamically allocated
-    void deallocate();
-    //! returns pointer to the real buffer, stack-allocated or head-allocated
-    operator _Tp* ();
-    //! returns read-only pointer to the real buffer, stack-allocated or head-allocated
-    operator const _Tp* () const;
-
-protected:
-    //! pointer to the real buffer, can point to buf if the buffer is small enough
-    _Tp* ptr;
-    //! size of the real buffer
-    size_t size;
-    //! pre-allocated buffer
-    _Tp buf[fixed_size+buffer_padding];
-};
-
-/////////////////////////// multi-dimensional dense matrix //////////////////////////
-
-/*!
- n-Dimensional Dense Matrix Iterator Class.
-
- The class cv::NAryMatIterator is used for iterating over one or more n-dimensional dense arrays (cv::Mat's).
-
- The iterator is completely different from cv::Mat_ and cv::SparseMat_ iterators.
- It iterates through the slices (or planes), not the elements, where "slice" is a continuous part of the arrays.
-
- Here is the example on how the iterator can be used to normalize 3D histogram:
-
- \code
- void normalizeColorHist(Mat& hist)
- {
- #if 1
-     // intialize iterator (the style is different from STL).
-     // after initialization the iterator will contain
-     // the number of slices or planes
-     // the iterator will go through
-     Mat* arrays[] = { &hist, 0 };
-     Mat planes[1];
-     NAryMatIterator it(arrays, planes);
-     double s = 0;
-     // iterate through the matrix. on each iteration
-     // it.planes[i] (of type Mat) will be set to the current plane of
-     // i-th n-dim matrix passed to the iterator constructor.
-     for(int p = 0; p < it.nplanes; p++, ++it)
-        s += sum(it.planes[0])[0];
-     it = NAryMatIterator(hist);
-     s = 1./s;
-     for(int p = 0; p < it.nplanes; p++, ++it)
-        it.planes[0] *= s;
- #elif 1
-     // this is a shorter implementation of the above
-     // using built-in operations on Mat
-     double s = sum(hist)[0];
-     hist.convertTo(hist, hist.type(), 1./s, 0);
- #else
-     // and this is even shorter one
-     // (assuming that the histogram elements are non-negative)
-     normalize(hist, hist, 1, 0, NORM_L1);
- #endif
- }
- \endcode
-
- You can iterate through several matrices simultaneously as long as they have the same geometry
- (dimensionality and all the dimension sizes are the same), which is useful for binary
- and n-ary operations on such matrices. Just pass those matrices to cv::MatNDIterator.
- Then, during the iteration it.planes[0], it.planes[1], ... will
- be the slices of the corresponding matrices
-*/
-class CV_EXPORTS NAryMatIterator
-{
-public:
-    //! the default constructor
-    NAryMatIterator();
-    //! the full constructor taking arbitrary number of n-dim matrices
-    NAryMatIterator(const Mat** arrays, uchar** ptrs, int narrays=-1);
-    //! the full constructor taking arbitrary number of n-dim matrices
-    NAryMatIterator(const Mat** arrays, Mat* planes, int narrays=-1);
-    //! the separate iterator initialization method
-    void init(const Mat** arrays, Mat* planes, uchar** ptrs, int narrays=-1);
-
-    //! proceeds to the next plane of every iterated matrix
-    NAryMatIterator& operator ++();
-    //! proceeds to the next plane of every iterated matrix (postfix increment operator)
-    NAryMatIterator operator ++(int);
-
-    //! the iterated arrays
-    const Mat** arrays;
-    //! the current planes
-    Mat* planes;
-    //! data pointers
-    uchar** ptrs;
-    //! the number of arrays
-    int narrays;
-    //! the number of hyper-planes that the iterator steps through
-    size_t nplanes;
-    //! the size of each segment (in elements)
-    size_t size;
-protected:
-    int iterdepth;
-    size_t idx;
-};
-
-//typedef NAryMatIterator NAryMatNDIterator;
-
-typedef void (*ConvertData)(const void* from, void* to, int cn);
-typedef void (*ConvertScaleData)(const void* from, void* to, int cn, double alpha, double beta);
-
-//! returns the function for converting pixels from one data type to another
-CV_EXPORTS ConvertData getConvertElem(int fromType, int toType);
-//! returns the function for converting pixels from one data type to another with the optional scaling
-CV_EXPORTS ConvertScaleData getConvertScaleElem(int fromType, int toType);
-
-
-/////////////////////////// multi-dimensional sparse matrix //////////////////////////
-
-class SparseMatIterator;
-class SparseMatConstIterator;
-template<typename _Tp> class SparseMatIterator_;
-template<typename _Tp> class SparseMatConstIterator_;
-
-/*!
- Sparse matrix class.
-
- The class represents multi-dimensional sparse numerical arrays. Such a sparse array can store elements
- of any type that cv::Mat is able to store. "Sparse" means that only non-zero elements
- are stored (though, as a result of some operations on a sparse matrix, some of its stored elements
- can actually become 0. It's user responsibility to detect such elements and delete them using cv::SparseMat::erase().
- The non-zero elements are stored in a hash table that grows when it's filled enough,
- so that the search time remains O(1) in average. Elements can be accessed using the following methods:
-
- <ol>
- <li>Query operations: cv::SparseMat::ptr() and the higher-level cv::SparseMat::ref(),
-      cv::SparseMat::value() and cv::SparseMat::find, for example:
- \code
- const int dims = 5;
- int size[] = {10, 10, 10, 10, 10};
- SparseMat sparse_mat(dims, size, CV_32F);
- for(int i = 0; i < 1000; i++)
- {
-     int idx[dims];
-     for(int k = 0; k < dims; k++)
-        idx[k] = rand()%sparse_mat.size(k);
-     sparse_mat.ref<float>(idx) += 1.f;
- }
- \endcode
-
- <li>Sparse matrix iterators. Like cv::Mat iterators and unlike cv::Mat iterators, the sparse matrix iterators are STL-style,
- that is, the iteration is done as following:
- \code
- // prints elements of a sparse floating-point matrix and the sum of elements.
- SparseMatConstIterator_<float>
-        it = sparse_mat.begin<float>(),
-        it_end = sparse_mat.end<float>();
- double s = 0;
- int dims = sparse_mat.dims();
- for(; it != it_end; ++it)
- {
-     // print element indices and the element value
-     const Node* n = it.node();
-     printf("(")
-     for(int i = 0; i < dims; i++)
-        printf("%3d%c", n->idx[i], i < dims-1 ? ',' : ')');
-     printf(": %f\n", *it);
-     s += *it;
- }
- printf("Element sum is %g\n", s);
- \endcode
- If you run this loop, you will notice that elements are enumerated
- in no any logical order (lexicographical etc.),
- they come in the same order as they stored in the hash table, i.e. semi-randomly.
-
- You may collect pointers to the nodes and sort them to get the proper ordering.
- Note, however, that pointers to the nodes may become invalid when you add more
- elements to the matrix; this is because of possible buffer reallocation.
-
- <li>A combination of the above 2 methods when you need to process 2 or more sparse
- matrices simultaneously, e.g. this is how you can compute unnormalized
- cross-correlation of the 2 floating-point sparse matrices:
- \code
- double crossCorr(const SparseMat& a, const SparseMat& b)
- {
-     const SparseMat *_a = &a, *_b = &b;
-     // if b contains less elements than a,
-     // it's faster to iterate through b
-     if(_a->nzcount() > _b->nzcount())
-        std::swap(_a, _b);
-     SparseMatConstIterator_<float> it = _a->begin<float>(),
-                                    it_end = _a->end<float>();
-     double ccorr = 0;
-     for(; it != it_end; ++it)
-     {
-         // take the next element from the first matrix
-         float avalue = *it;
-         const Node* anode = it.node();
-         // and try to find element with the same index in the second matrix.
-         // since the hash value depends only on the element index,
-         // we reuse hashvalue stored in the node
-         float bvalue = _b->value<float>(anode->idx,&anode->hashval);
-         ccorr += avalue*bvalue;
-     }
-     return ccorr;
- }
- \endcode
- </ol>
-*/
-class CV_EXPORTS SparseMat
-{
-public:
-    typedef SparseMatIterator iterator;
-    typedef SparseMatConstIterator const_iterator;
-
-    //! the sparse matrix header
-    struct CV_EXPORTS Hdr
-    {
-        Hdr(int _dims, const int* _sizes, int _type);
-        void clear();
-        int refcount;
-        int dims;
-        int valueOffset;
-        size_t nodeSize;
-        size_t nodeCount;
-        size_t freeList;
-        vector<uchar> pool;
-        vector<size_t> hashtab;
-        int size[CV_MAX_DIM];
-    };
-
-    //! sparse matrix node - element of a hash table
-    struct CV_EXPORTS Node
-    {
-        //! hash value
-        size_t hashval;
-        //! index of the next node in the same hash table entry
-        size_t next;
-        //! index of the matrix element
-        int idx[CV_MAX_DIM];
-    };
-
-    //! default constructor
-    SparseMat();
-    //! creates matrix of the specified size and type
-    SparseMat(int dims, const int* _sizes, int _type);
-    //! copy constructor
-    SparseMat(const SparseMat& m);
-    //! converts dense 2d matrix to the sparse form
-    /*!
-     \param m the input matrix
-     \param try1d if true and m is a single-column matrix (Nx1),
-            then the sparse matrix will be 1-dimensional.
-    */
-    explicit SparseMat(const Mat& m);
-    //! converts old-style sparse matrix to the new-style. All the data is copied
-    SparseMat(const CvSparseMat* m);
-    //! the destructor
-    ~SparseMat();
-
-    //! assignment operator. This is O(1) operation, i.e. no data is copied
-    SparseMat& operator = (const SparseMat& m);
-    //! equivalent to the corresponding constructor
-    SparseMat& operator = (const Mat& m);
-
-    //! creates full copy of the matrix
-    SparseMat clone() const;
-
-    //! copies all the data to the destination matrix. All the previous content of m is erased
-    void copyTo( SparseMat& m ) const;
-    //! converts sparse matrix to dense matrix.
-    void copyTo( Mat& m ) const;
-    //! multiplies all the matrix elements by the specified scale factor alpha and converts the results to the specified data type
-    void convertTo( SparseMat& m, int rtype, double alpha=1 ) const;
-    //! converts sparse matrix to dense n-dim matrix with optional type conversion and scaling.
-    /*!
-      \param rtype The output matrix data type. When it is =-1, the output array will have the same data type as (*this)
-      \param alpha The scale factor
-      \param beta The optional delta added to the scaled values before the conversion
-    */
-    void convertTo( Mat& m, int rtype, double alpha=1, double beta=0 ) const;
-
-    // not used now
-    void assignTo( SparseMat& m, int type=-1 ) const;
-
-    //! reallocates sparse matrix.
-    /*!
-        If the matrix already had the proper size and type,
-        it is simply cleared with clear(), otherwise,
-        the old matrix is released (using release()) and the new one is allocated.
-    */
-    void create(int dims, const int* _sizes, int _type);
-    //! sets all the sparse matrix elements to 0, which means clearing the hash table.
-    void clear();
-    //! manually increments the reference counter to the header.
-    void addref();
-    // decrements the header reference counter. When the counter reaches 0, the header and all the underlying data are deallocated.
-    void release();
-
-    //! converts sparse matrix to the old-style representation; all the elements are copied.
-    operator CvSparseMat*() const;
-    //! returns the size of each element in bytes (not including the overhead - the space occupied by SparseMat::Node elements)
-    size_t elemSize() const;
-    //! returns elemSize()/channels()
-    size_t elemSize1() const;
-
-    //! returns type of sparse matrix elements
-    int type() const;
-    //! returns the depth of sparse matrix elements
-    int depth() const;
-    //! returns the number of channels
-    int channels() const;
-
-    //! returns the array of sizes, or NULL if the matrix is not allocated
-    const int* size() const;
-    //! returns the size of i-th matrix dimension (or 0)
-    int size(int i) const;
-    //! returns the matrix dimensionality
-    int dims() const;
-    //! returns the number of non-zero elements (=the number of hash table nodes)
-    size_t nzcount() const;
-
-    //! computes the element hash value (1D case)
-    size_t hash(int i0) const;
-    //! computes the element hash value (2D case)
-    size_t hash(int i0, int i1) const;
-    //! computes the element hash value (3D case)
-    size_t hash(int i0, int i1, int i2) const;
-    //! computes the element hash value (nD case)
-    size_t hash(const int* idx) const;
-
-    //@{
-    /*!
-     specialized variants for 1D, 2D, 3D cases and the generic_type one for n-D case.
-
-     return pointer to the matrix element.
-     <ul>
-      <li>if the element is there (it's non-zero), the pointer to it is returned
-      <li>if it's not there and createMissing=false, NULL pointer is returned
-      <li>if it's not there and createMissing=true, then the new element
-        is created and initialized with 0. Pointer to it is returned
-      <li>if the optional hashval pointer is not NULL, the element hash value is
-      not computed, but *hashval is taken instead.
-     </ul>
-    */
-    //! returns pointer to the specified element (1D case)
-    uchar* ptr(int i0, bool createMissing, size_t* hashval=0);
-    //! returns pointer to the specified element (2D case)
-    uchar* ptr(int i0, int i1, bool createMissing, size_t* hashval=0);
-    //! returns pointer to the specified element (3D case)
-    uchar* ptr(int i0, int i1, int i2, bool createMissing, size_t* hashval=0);
-    //! returns pointer to the specified element (nD case)
-    uchar* ptr(const int* idx, bool createMissing, size_t* hashval=0);
-    //@}
-
-    //@{
-    /*!
-     return read-write reference to the specified sparse matrix element.
-
-     ref<_Tp>(i0,...[,hashval]) is equivalent to *(_Tp*)ptr(i0,...,true[,hashval]).
-     The methods always return a valid reference.
-     If the element did not exist, it is created and initialiazed with 0.
-    */
-    //! returns reference to the specified element (1D case)
-    template<typename _Tp> _Tp& ref(int i0, size_t* hashval=0);
-    //! returns reference to the specified element (2D case)
-    template<typename _Tp> _Tp& ref(int i0, int i1, size_t* hashval=0);
-    //! returns reference to the specified element (3D case)
-    template<typename _Tp> _Tp& ref(int i0, int i1, int i2, size_t* hashval=0);
-    //! returns reference to the specified element (nD case)
-    template<typename _Tp> _Tp& ref(const int* idx, size_t* hashval=0);
-    //@}
-
-    //@{
-    /*!
-     return value of the specified sparse matrix element.
-
-     value<_Tp>(i0,...[,hashval]) is equivalent
-
-     \code
-     { const _Tp* p = find<_Tp>(i0,...[,hashval]); return p ? *p : _Tp(); }
-     \endcode
-
-     That is, if the element did not exist, the methods return 0.
-     */
-    //! returns value of the specified element (1D case)
-    template<typename _Tp> _Tp value(int i0, size_t* hashval=0) const;
-    //! returns value of the specified element (2D case)
-    template<typename _Tp> _Tp value(int i0, int i1, size_t* hashval=0) const;
-    //! returns value of the specified element (3D case)
-    template<typename _Tp> _Tp value(int i0, int i1, int i2, size_t* hashval=0) const;
-    //! returns value of the specified element (nD case)
-    template<typename _Tp> _Tp value(const int* idx, size_t* hashval=0) const;
-    //@}
-
-    //@{
-    /*!
-     Return pointer to the specified sparse matrix element if it exists
-
-     find<_Tp>(i0,...[,hashval]) is equivalent to (_const Tp*)ptr(i0,...false[,hashval]).
-
-     If the specified element does not exist, the methods return NULL.
-    */
-    //! returns pointer to the specified element (1D case)
-    template<typename _Tp> const _Tp* find(int i0, size_t* hashval=0) const;
-    //! returns pointer to the specified element (2D case)
-    template<typename _Tp> const _Tp* find(int i0, int i1, size_t* hashval=0) const;
-    //! returns pointer to the specified element (3D case)
-    template<typename _Tp> const _Tp* find(int i0, int i1, int i2, size_t* hashval=0) const;
-    //! returns pointer to the specified element (nD case)
-    template<typename _Tp> const _Tp* find(const int* idx, size_t* hashval=0) const;
-
-    //! erases the specified element (2D case)
-    void erase(int i0, int i1, size_t* hashval=0);
-    //! erases the specified element (3D case)
-    void erase(int i0, int i1, int i2, size_t* hashval=0);
-    //! erases the specified element (nD case)
-    void erase(const int* idx, size_t* hashval=0);
-
-    //@{
-    /*!
-       return the sparse matrix iterator pointing to the first sparse matrix element
-    */
-    //! returns the sparse matrix iterator at the matrix beginning
-    SparseMatIterator begin();
-    //! returns the sparse matrix iterator at the matrix beginning
-    template<typename _Tp> SparseMatIterator_<_Tp> begin();
-    //! returns the read-only sparse matrix iterator at the matrix beginning
-    SparseMatConstIterator begin() const;
-    //! returns the read-only sparse matrix iterator at the matrix beginning
-    template<typename _Tp> SparseMatConstIterator_<_Tp> begin() const;
-    //@}
-    /*!
-       return the sparse matrix iterator pointing to the element following the last sparse matrix element
-    */
-    //! returns the sparse matrix iterator at the matrix end
-    SparseMatIterator end();
-    //! returns the read-only sparse matrix iterator at the matrix end
-    SparseMatConstIterator end() const;
-    //! returns the typed sparse matrix iterator at the matrix end
-    template<typename _Tp> SparseMatIterator_<_Tp> end();
-    //! returns the typed read-only sparse matrix iterator at the matrix end
-    template<typename _Tp> SparseMatConstIterator_<_Tp> end() const;
-
-    //! returns the value stored in the sparse martix node
-    template<typename _Tp> _Tp& value(Node* n);
-    //! returns the value stored in the sparse martix node
-    template<typename _Tp> const _Tp& value(const Node* n) const;
-
-    ////////////// some internal-use methods ///////////////
-    Node* node(size_t nidx);
-    const Node* node(size_t nidx) const;
-
-    uchar* newNode(const int* idx, size_t hashval);
-    void removeNode(size_t hidx, size_t nidx, size_t previdx);
-    void resizeHashTab(size_t newsize);
-
-    enum { MAGIC_VAL=0x42FD0000, MAX_DIM=CV_MAX_DIM, HASH_SCALE=0x5bd1e995, HASH_BIT=0x80000000 };
-
-    int flags;
-    Hdr* hdr;
-};
-
-//! finds global minimum and maximum sparse array elements and returns their values and their locations
-CV_EXPORTS void minMaxLoc(const SparseMat& a, double* minVal,
-                          double* maxVal, int* minIdx=0, int* maxIdx=0);
-//! computes norm of a sparse matrix
-CV_EXPORTS double norm( const SparseMat& src, int normType );
-//! scales and shifts array elements so that either the specified norm (alpha) or the minimum (alpha) and maximum (beta) array values get the specified values
-CV_EXPORTS void normalize( const SparseMat& src, SparseMat& dst, double alpha, int normType );
-
-/*!
- Read-Only Sparse Matrix Iterator.
- Here is how to use the iterator to compute the sum of floating-point sparse matrix elements:
-
- \code
- SparseMatConstIterator it = m.begin(), it_end = m.end();
- double s = 0;
- CV_Assert( m.type() == CV_32F );
- for( ; it != it_end; ++it )
-    s += it.value<float>();
- \endcode
-*/
-class CV_EXPORTS SparseMatConstIterator
-{
-public:
-    //! the default constructor
-    SparseMatConstIterator();
-    //! the full constructor setting the iterator to the first sparse matrix element
-    SparseMatConstIterator(const SparseMat* _m);
-    //! the copy constructor
-    SparseMatConstIterator(const SparseMatConstIterator& it);
-
-    //! the assignment operator
-    SparseMatConstIterator& operator = (const SparseMatConstIterator& it);
-
-    //! template method returning the current matrix element
-    template<typename _Tp> const _Tp& value() const;
-    //! returns the current node of the sparse matrix. it.node->idx is the current element index
-    const SparseMat::Node* node() const;
-
-    //! moves iterator to the previous element
-    SparseMatConstIterator& operator --();
-    //! moves iterator to the previous element
-    SparseMatConstIterator operator --(int);
-    //! moves iterator to the next element
-    SparseMatConstIterator& operator ++();
-    //! moves iterator to the next element
-    SparseMatConstIterator operator ++(int);
-
-    //! moves iterator to the element after the last element
-    void seekEnd();
-
-    const SparseMat* m;
-    size_t hashidx;
-    uchar* ptr;
-};
-
-/*!
- Read-write Sparse Matrix Iterator
-
- The class is similar to cv::SparseMatConstIterator,
- but can be used for in-place modification of the matrix elements.
-*/
-class CV_EXPORTS SparseMatIterator : public SparseMatConstIterator
-{
-public:
-    //! the default constructor
-    SparseMatIterator();
-    //! the full constructor setting the iterator to the first sparse matrix element
-    SparseMatIterator(SparseMat* _m);
-    //! the full constructor setting the iterator to the specified sparse matrix element
-    SparseMatIterator(SparseMat* _m, const int* idx);
-    //! the copy constructor
-    SparseMatIterator(const SparseMatIterator& it);
-
-    //! the assignment operator
-    SparseMatIterator& operator = (const SparseMatIterator& it);
-    //! returns read-write reference to the current sparse matrix element
-    template<typename _Tp> _Tp& value() const;
-    //! returns pointer to the current sparse matrix node. it.node->idx is the index of the current element (do not modify it!)
-    SparseMat::Node* node() const;
-
-    //! moves iterator to the next element
-    SparseMatIterator& operator ++();
-    //! moves iterator to the next element
-    SparseMatIterator operator ++(int);
-};
-
-/*!
- The Template Sparse Matrix class derived from cv::SparseMat
-
- The class provides slightly more convenient operations for accessing elements.
-
- \code
- SparseMat m;
- ...
- SparseMat_<int> m_ = (SparseMat_<int>&)m;
- m_.ref(1)++; // equivalent to m.ref<int>(1)++;
- m_.ref(2) += m_(3); // equivalent to m.ref<int>(2) += m.value<int>(3);
- \endcode
-*/
-template<typename _Tp> class CV_EXPORTS SparseMat_ : public SparseMat
-{
-public:
-    typedef SparseMatIterator_<_Tp> iterator;
-    typedef SparseMatConstIterator_<_Tp> const_iterator;
-
-    //! the default constructor
-    SparseMat_();
-    //! the full constructor equivelent to SparseMat(dims, _sizes, DataType<_Tp>::type)
-    SparseMat_(int dims, const int* _sizes);
-    //! the copy constructor. If DataType<_Tp>.type != m.type(), the m elements are converted
-    SparseMat_(const SparseMat& m);
-    //! the copy constructor. This is O(1) operation - no data is copied
-    SparseMat_(const SparseMat_& m);
-    //! converts dense matrix to the sparse form
-    SparseMat_(const Mat& m);
-    //! converts the old-style sparse matrix to the C++ class. All the elements are copied
-    SparseMat_(const CvSparseMat* m);
-    //! the assignment operator. If DataType<_Tp>.type != m.type(), the m elements are converted
-    SparseMat_& operator = (const SparseMat& m);
-    //! the assignment operator. This is O(1) operation - no data is copied
-    SparseMat_& operator = (const SparseMat_& m);
-    //! converts dense matrix to the sparse form
-    SparseMat_& operator = (const Mat& m);
-
-    //! makes full copy of the matrix. All the elements are duplicated
-    SparseMat_ clone() const;
-    //! equivalent to cv::SparseMat::create(dims, _sizes, DataType<_Tp>::type)
-    void create(int dims, const int* _sizes);
-    //! converts sparse matrix to the old-style CvSparseMat. All the elements are copied
-    operator CvSparseMat*() const;
-
-    //! returns type of the matrix elements
-    int type() const;
-    //! returns depth of the matrix elements
-    int depth() const;
-    //! returns the number of channels in each matrix element
-    int channels() const;
-
-    //! equivalent to SparseMat::ref<_Tp>(i0, hashval)
-    _Tp& ref(int i0, size_t* hashval=0);
-    //! equivalent to SparseMat::ref<_Tp>(i0, i1, hashval)
-    _Tp& ref(int i0, int i1, size_t* hashval=0);
-    //! equivalent to SparseMat::ref<_Tp>(i0, i1, i2, hashval)
-    _Tp& ref(int i0, int i1, int i2, size_t* hashval=0);
-    //! equivalent to SparseMat::ref<_Tp>(idx, hashval)
-    _Tp& ref(const int* idx, size_t* hashval=0);
-
-    //! equivalent to SparseMat::value<_Tp>(i0, hashval)
-    _Tp operator()(int i0, size_t* hashval=0) const;
-    //! equivalent to SparseMat::value<_Tp>(i0, i1, hashval)
-    _Tp operator()(int i0, int i1, size_t* hashval=0) const;
-    //! equivalent to SparseMat::value<_Tp>(i0, i1, i2, hashval)
-    _Tp operator()(int i0, int i1, int i2, size_t* hashval=0) const;
-    //! equivalent to SparseMat::value<_Tp>(idx, hashval)
-    _Tp operator()(const int* idx, size_t* hashval=0) const;
-
-    //! returns sparse matrix iterator pointing to the first sparse matrix element
-    SparseMatIterator_<_Tp> begin();
-    //! returns read-only sparse matrix iterator pointing to the first sparse matrix element
-    SparseMatConstIterator_<_Tp> begin() const;
-    //! returns sparse matrix iterator pointing to the element following the last sparse matrix element
-    SparseMatIterator_<_Tp> end();
-    //! returns read-only sparse matrix iterator pointing to the element following the last sparse matrix element
-    SparseMatConstIterator_<_Tp> end() const;
-};
-
-
-/*!
- Template Read-Only Sparse Matrix Iterator Class.
-
- This is the derived from SparseMatConstIterator class that
- introduces more convenient operator *() for accessing the current element.
-*/
-template<typename _Tp> class CV_EXPORTS SparseMatConstIterator_ : public SparseMatConstIterator
-{
-public:
-    typedef std::forward_iterator_tag iterator_category;
-
-    //! the default constructor
-    SparseMatConstIterator_();
-    //! the full constructor setting the iterator to the first sparse matrix element
-    SparseMatConstIterator_(const SparseMat_<_Tp>* _m);
-    SparseMatConstIterator_(const SparseMat* _m);
-    //! the copy constructor
-    SparseMatConstIterator_(const SparseMatConstIterator_& it);
-
-    //! the assignment operator
-    SparseMatConstIterator_& operator = (const SparseMatConstIterator_& it);
-    //! the element access operator
-    const _Tp& operator *() const;
-
-    //! moves iterator to the next element
-    SparseMatConstIterator_& operator ++();
-    //! moves iterator to the next element
-    SparseMatConstIterator_ operator ++(int);
-};
-
-/*!
- Template Read-Write Sparse Matrix Iterator Class.
-
- This is the derived from cv::SparseMatConstIterator_ class that
- introduces more convenient operator *() for accessing the current element.
-*/
-template<typename _Tp> class CV_EXPORTS SparseMatIterator_ : public SparseMatConstIterator_<_Tp>
-{
-public:
-    typedef std::forward_iterator_tag iterator_category;
-
-    //! the default constructor
-    SparseMatIterator_();
-    //! the full constructor setting the iterator to the first sparse matrix element
-    SparseMatIterator_(SparseMat_<_Tp>* _m);
-    SparseMatIterator_(SparseMat* _m);
-    //! the copy constructor
-    SparseMatIterator_(const SparseMatIterator_& it);
-
-    //! the assignment operator
-    SparseMatIterator_& operator = (const SparseMatIterator_& it);
-    //! returns the reference to the current element
-    _Tp& operator *() const;
-
-    //! moves the iterator to the next element
-    SparseMatIterator_& operator ++();
-    //! moves the iterator to the next element
-    SparseMatIterator_ operator ++(int);
-};
-
-//////////////////// Fast Nearest-Neighbor Search Structure ////////////////////
-
-/*!
- Fast Nearest Neighbor Search Class.
-
- The class implements D. Lowe BBF (Best-Bin-First) algorithm for the last
- approximate (or accurate) nearest neighbor search in multi-dimensional spaces.
-
- First, a set of vectors is passed to KDTree::KDTree() constructor
- or KDTree::build() method, where it is reordered.
-
- Then arbitrary vectors can be passed to KDTree::findNearest() methods, which
- find the K nearest neighbors among the vectors from the initial set.
- The user can balance between the speed and accuracy of the search by varying Emax
- parameter, which is the number of leaves that the algorithm checks.
- The larger parameter values yield more accurate results at the expense of lower processing speed.
-
- \code
- KDTree T(points, false);
- const int K = 3, Emax = INT_MAX;
- int idx[K];
- float dist[K];
- T.findNearest(query_vec, K, Emax, idx, 0, dist);
- CV_Assert(dist[0] <= dist[1] && dist[1] <= dist[2]);
- \endcode
-*/
-class CV_EXPORTS_W KDTree
-{
-public:
-    /*!
-        The node of the search tree.
-    */
-    struct Node
-    {
-        Node() : idx(-1), left(-1), right(-1), boundary(0.f) {}
-        Node(int _idx, int _left, int _right, float _boundary)
-            : idx(_idx), left(_left), right(_right), boundary(_boundary) {}
-        //! split dimension; >=0 for nodes (dim), < 0 for leaves (index of the point)
-        int idx;
-        //! node indices of the left and the right branches
-        int left, right;
-        //! go to the left if query_vec[node.idx]<=node.boundary, otherwise go to the right
-        float boundary;
-    };
-
-    //! the default constructor
-    CV_WRAP KDTree();
-    //! the full constructor that builds the search tree
-    CV_WRAP KDTree(InputArray points, bool copyAndReorderPoints=false);
-    //! the full constructor that builds the search tree
-    CV_WRAP KDTree(InputArray points, InputArray _labels,
-                   bool copyAndReorderPoints=false);
-    //! builds the search tree
-    CV_WRAP void build(InputArray points, bool copyAndReorderPoints=false);
-    //! builds the search tree
-    CV_WRAP void build(InputArray points, InputArray labels,
-                       bool copyAndReorderPoints=false);
-    //! finds the K nearest neighbors of "vec" while looking at Emax (at most) leaves
-    CV_WRAP int findNearest(InputArray vec, int K, int Emax,
-                            OutputArray neighborsIdx,
-                            OutputArray neighbors=noArray(),
-                            OutputArray dist=noArray(),
-                            OutputArray labels=noArray()) const;
-    //! finds all the points from the initial set that belong to the specified box
-    CV_WRAP void findOrthoRange(InputArray minBounds,
-                                InputArray maxBounds,
-                                OutputArray neighborsIdx,
-                                OutputArray neighbors=noArray(),
-                                OutputArray labels=noArray()) const;
-    //! returns vectors with the specified indices
-    CV_WRAP void getPoints(InputArray idx, OutputArray pts,
-                           OutputArray labels=noArray()) const;
-    //! return a vector with the specified index
-    const float* getPoint(int ptidx, int* label=0) const;
-    //! returns the search space dimensionality
-    CV_WRAP int dims() const;
-
-    vector<Node> nodes; //!< all the tree nodes
-    CV_PROP Mat points; //!< all the points. It can be a reordered copy of the input vector set or the original vector set.
-    CV_PROP vector<int> labels; //!< the parallel array of labels.
-    CV_PROP int maxDepth; //!< maximum depth of the search tree. Do not modify it
-    CV_PROP_RW int normType; //!< type of the distance (cv::NORM_L1 or cv::NORM_L2) used for search. Initially set to cv::NORM_L2, but you can modify it
-};
-
-//////////////////////////////////////// XML & YAML I/O ////////////////////////////////////
-
-class CV_EXPORTS FileNode;
-
-/*!
- XML/YAML File Storage Class.
-
- The class describes an object associated with XML or YAML file.
- It can be used to store data to such a file or read and decode the data.
-
- The storage is organized as a tree of nested sequences (or lists) and mappings.
- Sequence is a heterogenious array, which elements are accessed by indices or sequentially using an iterator.
- Mapping is analogue of std::map or C structure, which elements are accessed by names.
- The most top level structure is a mapping.
- Leaves of the file storage tree are integers, floating-point numbers and text strings.
-
- For example, the following code:
-
- \code
- // open file storage for writing. Type of the file is determined from the extension
- FileStorage fs("test.yml", FileStorage::WRITE);
- fs << "test_int" << 5 << "test_real" << 3.1 << "test_string" << "ABCDEFGH";
- fs << "test_mat" << Mat::eye(3,3,CV_32F);
-
- fs << "test_list" << "[" << 0.0000000000001 << 2 << CV_PI << -3435345 << "2-502 2-029 3egegeg" <<
- "{:" << "month" << 12 << "day" << 31 << "year" << 1969 << "}" << "]";
- fs << "test_map" << "{" << "x" << 1 << "y" << 2 << "width" << 100 << "height" << 200 << "lbp" << "[:";
-
- const uchar arr[] = {0, 1, 1, 0, 1, 1, 0, 1};
- fs.writeRaw("u", arr, (int)(sizeof(arr)/sizeof(arr[0])));
-
- fs << "]" << "}";
- \endcode
-
- will produce the following file:
-
- \verbatim
- %YAML:1.0
- test_int: 5
- test_real: 3.1000000000000001e+00
- test_string: ABCDEFGH
- test_mat: !!opencv-matrix
-     rows: 3
-     cols: 3
-     dt: f
-     data: [ 1., 0., 0., 0., 1., 0., 0., 0., 1. ]
- test_list:
-     - 1.0000000000000000e-13
-     - 2
-     - 3.1415926535897931e+00
-     - -3435345
-     - "2-502 2-029 3egegeg"
-     - { month:12, day:31, year:1969 }
- test_map:
-     x: 1
-     y: 2
-     width: 100
-     height: 200
-     lbp: [ 0, 1, 1, 0, 1, 1, 0, 1 ]
- \endverbatim
-
- and to read the file above, the following code can be used:
-
- \code
- // open file storage for reading.
- // Type of the file is determined from the content, not the extension
- FileStorage fs("test.yml", FileStorage::READ);
- int test_int = (int)fs["test_int"];
- double test_real = (double)fs["test_real"];
- string test_string = (string)fs["test_string"];
-
- Mat M;
- fs["test_mat"] >> M;
-
- FileNode tl = fs["test_list"];
- CV_Assert(tl.type() == FileNode::SEQ && tl.size() == 6);
- double tl0 = (double)tl[0];
- int tl1 = (int)tl[1];
- double tl2 = (double)tl[2];
- int tl3 = (int)tl[3];
- string tl4 = (string)tl[4];
- CV_Assert(tl[5].type() == FileNode::MAP && tl[5].size() == 3);
-
- int month = (int)tl[5]["month"];
- int day = (int)tl[5]["day"];
- int year = (int)tl[5]["year"];
-
- FileNode tm = fs["test_map"];
-
- int x = (int)tm["x"];
- int y = (int)tm["y"];
- int width = (int)tm["width"];
- int height = (int)tm["height"];
-
- int lbp_val = 0;
- FileNodeIterator it = tm["lbp"].begin();
-
- for(int k = 0; k < 8; k++, ++it)
-    lbp_val |= ((int)*it) << k;
- \endcode
-*/
-class CV_EXPORTS_W FileStorage
-{
-public:
-    //! file storage mode
-    enum
-    {
-        READ=0, //! read mode
-        WRITE=1, //! write mode
-        APPEND=2, //! append mode
-        MEMORY=4,
-        FORMAT_MASK=(7<<3),
-        FORMAT_AUTO=0,
-        FORMAT_XML=(1<<3),
-        FORMAT_YAML=(2<<3)
-    };
-    enum
-    {
-        UNDEFINED=0,
-        VALUE_EXPECTED=1,
-        NAME_EXPECTED=2,
-        INSIDE_MAP=4
-    };
-    //! the default constructor
-    CV_WRAP FileStorage();
-    //! the full constructor that opens file storage for reading or writing
-    CV_WRAP FileStorage(const string& source, int flags, const string& encoding=string());
-    //! the constructor that takes pointer to the C FileStorage structure
-    FileStorage(CvFileStorage* fs);
-    //! the destructor. calls release()
-    virtual ~FileStorage();
-
-    //! opens file storage for reading or writing. The previous storage is closed with release()
-    CV_WRAP virtual bool open(const string& filename, int flags, const string& encoding=string());
-    //! returns true if the object is associated with currently opened file.
-    CV_WRAP virtual bool isOpened() const;
-    //! closes the file and releases all the memory buffers
-    CV_WRAP virtual void release();
-    //! closes the file, releases all the memory buffers and returns the text string
-    CV_WRAP string releaseAndGetString();
-
-    //! returns the first element of the top-level mapping
-    CV_WRAP FileNode getFirstTopLevelNode() const;
-    //! returns the top-level mapping. YAML supports multiple streams
-    CV_WRAP FileNode root(int streamidx=0) const;
-    //! returns the specified element of the top-level mapping
-    FileNode operator[](const string& nodename) const;
-    //! returns the specified element of the top-level mapping
-    CV_WRAP FileNode operator[](const char* nodename) const;
-
-    //! returns pointer to the underlying C FileStorage structure
-    CvFileStorage* operator *() { return fs; }
-    //! returns pointer to the underlying C FileStorage structure
-    const CvFileStorage* operator *() const { return fs; }
-    //! writes one or more numbers of the specified format to the currently written structure
-    void writeRaw( const string& fmt, const uchar* vec, size_t len );
-    //! writes the registered C structure (CvMat, CvMatND, CvSeq). See cvWrite()
-    void writeObj( const string& name, const void* obj );
-
-    //! returns the normalized object name for the specified file name
-    static string getDefaultObjectName(const string& filename);
-
-    Ptr<CvFileStorage> fs; //!< the underlying C FileStorage structure
-    string elname; //!< the currently written element
-    vector<char> structs; //!< the stack of written structures
-    int state; //!< the writer state
-};
-
-class CV_EXPORTS FileNodeIterator;
-
-/*!
- File Storage Node class
-
- The node is used to store each and every element of the file storage opened for reading -
- from the primitive objects, such as numbers and text strings, to the complex nodes:
- sequences, mappings and the registered objects.
-
- Note that file nodes are only used for navigating file storages opened for reading.
- When a file storage is opened for writing, no data is stored in memory after it is written.
-*/
-class CV_EXPORTS_W_SIMPLE FileNode
-{
-public:
-    //! type of the file storage node
-    enum
-    {
-        NONE=0, //!< empty node
-        INT=1, //!< an integer
-        REAL=2, //!< floating-point number
-        FLOAT=REAL, //!< synonym or REAL
-        STR=3, //!< text string in UTF-8 encoding
-        STRING=STR, //!< synonym for STR
-        REF=4, //!< integer of size size_t. Typically used for storing complex dynamic structures where some elements reference the others
-        SEQ=5, //!< sequence
-        MAP=6, //!< mapping
-        TYPE_MASK=7,
-        FLOW=8, //!< compact representation of a sequence or mapping. Used only by YAML writer
-        USER=16, //!< a registered object (e.g. a matrix)
-        EMPTY=32, //!< empty structure (sequence or mapping)
-        NAMED=64 //!< the node has a name (i.e. it is element of a mapping)
-    };
-    //! the default constructor
-    CV_WRAP FileNode();
-    //! the full constructor wrapping CvFileNode structure.
-    FileNode(const CvFileStorage* fs, const CvFileNode* node);
-    //! the copy constructor
-    FileNode(const FileNode& node);
-    //! returns element of a mapping node
-    FileNode operator[](const string& nodename) const;
-    //! returns element of a mapping node
-    CV_WRAP FileNode operator[](const char* nodename) const;
-    //! returns element of a sequence node
-    CV_WRAP FileNode operator[](int i) const;
-    //! returns type of the node
-    CV_WRAP int type() const;
-
-    //! returns true if the node is empty
-    CV_WRAP bool empty() const;
-    //! returns true if the node is a "none" object
-    CV_WRAP bool isNone() const;
-    //! returns true if the node is a sequence
-    CV_WRAP bool isSeq() const;
-    //! returns true if the node is a mapping
-    CV_WRAP bool isMap() const;
-    //! returns true if the node is an integer
-    CV_WRAP bool isInt() const;
-    //! returns true if the node is a floating-point number
-    CV_WRAP bool isReal() const;
-    //! returns true if the node is a text string
-    CV_WRAP bool isString() const;
-    //! returns true if the node has a name
-    CV_WRAP bool isNamed() const;
-    //! returns the node name or an empty string if the node is nameless
-    CV_WRAP string name() const;
-    //! returns the number of elements in the node, if it is a sequence or mapping, or 1 otherwise.
-    CV_WRAP size_t size() const;
-    //! returns the node content as an integer. If the node stores floating-point number, it is rounded.
-    operator int() const;
-    //! returns the node content as float
-    operator float() const;
-    //! returns the node content as double
-    operator double() const;
-    //! returns the node content as text string
-    operator string() const;
-
-    //! returns pointer to the underlying file node
-    CvFileNode* operator *();
-    //! returns pointer to the underlying file node
-    const CvFileNode* operator* () const;
-
-    //! returns iterator pointing to the first node element
-    FileNodeIterator begin() const;
-    //! returns iterator pointing to the element following the last node element
-    FileNodeIterator end() const;
-
-    //! reads node elements to the buffer with the specified format
-    void readRaw( const string& fmt, uchar* vec, size_t len ) const;
-    //! reads the registered object and returns pointer to it
-    void* readObj() const;
-
-    // do not use wrapper pointer classes for better efficiency
-    const CvFileStorage* fs;
-    const CvFileNode* node;
-};
-
-
-/*!
- File Node Iterator
-
- The class is used for iterating sequences (usually) and mappings.
- */
-class CV_EXPORTS FileNodeIterator
-{
-public:
-    //! the default constructor
-    FileNodeIterator();
-    //! the full constructor set to the ofs-th element of the node
-    FileNodeIterator(const CvFileStorage* fs, const CvFileNode* node, size_t ofs=0);
-    //! the copy constructor
-    FileNodeIterator(const FileNodeIterator& it);
-    //! returns the currently observed element
-    FileNode operator *() const;
-    //! accesses the currently observed element methods
-    FileNode operator ->() const;
-
-    //! moves iterator to the next node
-    FileNodeIterator& operator ++ ();
-    //! moves iterator to the next node
-    FileNodeIterator operator ++ (int);
-    //! moves iterator to the previous node
-    FileNodeIterator& operator -- ();
-    //! moves iterator to the previous node
-    FileNodeIterator operator -- (int);
-    //! moves iterator forward by the specified offset (possibly negative)
-    FileNodeIterator& operator += (int ofs);
-    //! moves iterator backward by the specified offset (possibly negative)
-    FileNodeIterator& operator -= (int ofs);
-
-    //! reads the next maxCount elements (or less, if the sequence/mapping last element occurs earlier) to the buffer with the specified format
-    FileNodeIterator& readRaw( const string& fmt, uchar* vec,
-                               size_t maxCount=(size_t)INT_MAX );
-
-    const CvFileStorage* fs;
-    const CvFileNode* container;
-    CvSeqReader reader;
-    size_t remaining;
-};
-
-////////////// convenient wrappers for operating old-style dynamic structures //////////////
-
-template<typename _Tp> class SeqIterator;
-
-typedef Ptr<CvMemStorage> MemStorage;
-
-/*!
- Template Sequence Class derived from CvSeq
-
- The class provides more convenient access to sequence elements,
- STL-style operations and iterators.
-
- \note The class is targeted for simple data types,
-    i.e. no constructors or destructors
-    are called for the sequence elements.
-*/
-template<typename _Tp> class CV_EXPORTS Seq
-{
-public:
-    typedef SeqIterator<_Tp> iterator;
-    typedef SeqIterator<_Tp> const_iterator;
-
-    //! the default constructor
-    Seq();
-    //! the constructor for wrapping CvSeq structure. The real element type in CvSeq should match _Tp.
-    Seq(const CvSeq* seq);
-    //! creates the empty sequence that resides in the specified storage
-    Seq(MemStorage& storage, int headerSize = sizeof(CvSeq));
-    //! returns read-write reference to the specified element
-    _Tp& operator [](int idx);
-    //! returns read-only reference to the specified element
-    const _Tp& operator[](int idx) const;
-    //! returns iterator pointing to the beginning of the sequence
-    SeqIterator<_Tp> begin() const;
-    //! returns iterator pointing to the element following the last sequence element
-    SeqIterator<_Tp> end() const;
-    //! returns the number of elements in the sequence
-    size_t size() const;
-    //! returns the type of sequence elements (CV_8UC1 ... CV_64FC(CV_CN_MAX) ...)
-    int type() const;
-    //! returns the depth of sequence elements (CV_8U ... CV_64F)
-    int depth() const;
-    //! returns the number of channels in each sequence element
-    int channels() const;
-    //! returns the size of each sequence element
-    size_t elemSize() const;
-    //! returns index of the specified sequence element
-    size_t index(const _Tp& elem) const;
-    //! appends the specified element to the end of the sequence
-    void push_back(const _Tp& elem);
-    //! appends the specified element to the front of the sequence
-    void push_front(const _Tp& elem);
-    //! appends zero or more elements to the end of the sequence
-    void push_back(const _Tp* elems, size_t count);
-    //! appends zero or more elements to the front of the sequence
-    void push_front(const _Tp* elems, size_t count);
-    //! inserts the specified element to the specified position
-    void insert(int idx, const _Tp& elem);
-    //! inserts zero or more elements to the specified position
-    void insert(int idx, const _Tp* elems, size_t count);
-    //! removes element at the specified position
-    void remove(int idx);
-    //! removes the specified subsequence
-    void remove(const Range& r);
-
-    //! returns reference to the first sequence element
-    _Tp& front();
-    //! returns read-only reference to the first sequence element
-    const _Tp& front() const;
-    //! returns reference to the last sequence element
-    _Tp& back();
-    //! returns read-only reference to the last sequence element
-    const _Tp& back() const;
-    //! returns true iff the sequence contains no elements
-    bool empty() const;
-
-    //! removes all the elements from the sequence
-    void clear();
-    //! removes the first element from the sequence
-    void pop_front();
-    //! removes the last element from the sequence
-    void pop_back();
-    //! removes zero or more elements from the beginning of the sequence
-    void pop_front(_Tp* elems, size_t count);
-    //! removes zero or more elements from the end of the sequence
-    void pop_back(_Tp* elems, size_t count);
-
-    //! copies the whole sequence or the sequence slice to the specified vector
-    void copyTo(vector<_Tp>& vec, const Range& range=Range::all()) const;
-    //! returns the vector containing all the sequence elements
-    operator vector<_Tp>() const;
-
-    CvSeq* seq;
-};
-
-
-/*!
- STL-style Sequence Iterator inherited from the CvSeqReader structure
-*/
-template<typename _Tp> class CV_EXPORTS SeqIterator : public CvSeqReader
-{
-public:
-    //! the default constructor
-    SeqIterator();
-    //! the constructor setting the iterator to the beginning or to the end of the sequence
-    SeqIterator(const Seq<_Tp>& seq, bool seekEnd=false);
-    //! positions the iterator within the sequence
-    void seek(size_t pos);
-    //! reports the current iterator position
-    size_t tell() const;
-    //! returns reference to the current sequence element
-    _Tp& operator *();
-    //! returns read-only reference to the current sequence element
-    const _Tp& operator *() const;
-    //! moves iterator to the next sequence element
-    SeqIterator& operator ++();
-    //! moves iterator to the next sequence element
-    SeqIterator operator ++(int) const;
-    //! moves iterator to the previous sequence element
-    SeqIterator& operator --();
-    //! moves iterator to the previous sequence element
-    SeqIterator operator --(int) const;
-
-    //! moves iterator forward by the specified offset (possibly negative)
-    SeqIterator& operator +=(int);
-    //! moves iterator backward by the specified offset (possibly negative)
-    SeqIterator& operator -=(int);
-
-    // this is index of the current element module seq->total*2
-    // (to distinguish between 0 and seq->total)
-    int index;
-};
-
-
-class CV_EXPORTS Algorithm;
-class CV_EXPORTS AlgorithmInfo;
-struct CV_EXPORTS AlgorithmInfoData;
-
-template<typename _Tp> struct ParamType {};
-
-/*!
-  Base class for high-level OpenCV algorithms
-*/
-class CV_EXPORTS_W Algorithm
-{
-public:
-    Algorithm();
-    virtual ~Algorithm();
-    string name() const;
-
-    template<typename _Tp> typename ParamType<_Tp>::member_type get(const string& name) const;
-    template<typename _Tp> typename ParamType<_Tp>::member_type get(const char* name) const;
-
-    CV_WRAP int getInt(const string& name) const;
-    CV_WRAP double getDouble(const string& name) const;
-    CV_WRAP bool getBool(const string& name) const;
-    CV_WRAP string getString(const string& name) const;
-    CV_WRAP Mat getMat(const string& name) const;
-    CV_WRAP vector<Mat> getMatVector(const string& name) const;
-    CV_WRAP Ptr<Algorithm> getAlgorithm(const string& name) const;
-
-    void set(const string& name, int value);
-    void set(const string& name, double value);
-    void set(const string& name, bool value);
-    void set(const string& name, const string& value);
-    void set(const string& name, const Mat& value);
-    void set(const string& name, const vector<Mat>& value);
-    void set(const string& name, const Ptr<Algorithm>& value);
-    template<typename _Tp> void set(const string& name, const Ptr<_Tp>& value);
-
-    CV_WRAP void setInt(const string& name, int value);
-    CV_WRAP void setDouble(const string& name, double value);
-    CV_WRAP void setBool(const string& name, bool value);
-    CV_WRAP void setString(const string& name, const string& value);
-    CV_WRAP void setMat(const string& name, const Mat& value);
-    CV_WRAP void setMatVector(const string& name, const vector<Mat>& value);
-    CV_WRAP void setAlgorithm(const string& name, const Ptr<Algorithm>& value);
-    template<typename _Tp> void setAlgorithm(const string& name, const Ptr<_Tp>& value);
-
-    void set(const char* name, int value);
-    void set(const char* name, double value);
-    void set(const char* name, bool value);
-    void set(const char* name, const string& value);
-    void set(const char* name, const Mat& value);
-    void set(const char* name, const vector<Mat>& value);
-    void set(const char* name, const Ptr<Algorithm>& value);
-    template<typename _Tp> void set(const char* name, const Ptr<_Tp>& value);
-
-    void setInt(const char* name, int value);
-    void setDouble(const char* name, double value);
-    void setBool(const char* name, bool value);
-    void setString(const char* name, const string& value);
-    void setMat(const char* name, const Mat& value);
-    void setMatVector(const char* name, const vector<Mat>& value);
-    void setAlgorithm(const char* name, const Ptr<Algorithm>& value);
-    template<typename _Tp> void setAlgorithm(const char* name, const Ptr<_Tp>& value);
-
-    CV_WRAP string paramHelp(const string& name) const;
-    int paramType(const char* name) const;
-    CV_WRAP int paramType(const string& name) const;
-    CV_WRAP void getParams(CV_OUT vector<string>& names) const;
-
-
-    virtual void write(FileStorage& fs) const;
-    virtual void read(const FileNode& fn);
-
-    typedef Algorithm* (*Constructor)(void);
-    typedef int (Algorithm::*Getter)() const;
-    typedef void (Algorithm::*Setter)(int);
-
-    CV_WRAP static void getList(CV_OUT vector<string>& algorithms);
-    CV_WRAP static Ptr<Algorithm> _create(const string& name);
-    template<typename _Tp> static Ptr<_Tp> create(const string& name);
-
-    virtual AlgorithmInfo* info() const /* TODO: make it = 0;*/ { return 0; }
-};
-
-
-class CV_EXPORTS AlgorithmInfo
-{
-public:
-    friend class Algorithm;
-    AlgorithmInfo(const string& name, Algorithm::Constructor create);
-    ~AlgorithmInfo();
-    void get(const Algorithm* algo, const char* name, int argType, void* value) const;
-    void addParam_(Algorithm& algo, const char* name, int argType,
-                   void* value, bool readOnly,
-                   Algorithm::Getter getter, Algorithm::Setter setter,
-                   const string& help=string());
-    string paramHelp(const char* name) const;
-    int paramType(const char* name) const;
-    void getParams(vector<string>& names) const;
-
-    void write(const Algorithm* algo, FileStorage& fs) const;
-    void read(Algorithm* algo, const FileNode& fn) const;
-    string name() const;
-
-    void addParam(Algorithm& algo, const char* name,
-                  int& value, bool readOnly=false,
-                  int (Algorithm::*getter)()=0,
-                  void (Algorithm::*setter)(int)=0,
-                  const string& help=string());
-    void addParam(Algorithm& algo, const char* name,
-                  short& value, bool readOnly=false,
-                  int (Algorithm::*getter)()=0,
-                  void (Algorithm::*setter)(int)=0,
-                  const string& help=string());
-    void addParam(Algorithm& algo, const char* name,
-                  bool& value, bool readOnly=false,
-                  int (Algorithm::*getter)()=0,
-                  void (Algorithm::*setter)(int)=0,
-                  const string& help=string());
-    void addParam(Algorithm& algo, const char* name,
-                  double& value, bool readOnly=false,
-                  double (Algorithm::*getter)()=0,
-                  void (Algorithm::*setter)(double)=0,
-                  const string& help=string());
-    void addParam(Algorithm& algo, const char* name,
-                  string& value, bool readOnly=false,
-                  string (Algorithm::*getter)()=0,
-                  void (Algorithm::*setter)(const string&)=0,
-                  const string& help=string());
-    void addParam(Algorithm& algo, const char* name,
-                  Mat& value, bool readOnly=false,
-                  Mat (Algorithm::*getter)()=0,
-                  void (Algorithm::*setter)(const Mat&)=0,
-                  const string& help=string());
-    void addParam(Algorithm& algo, const char* name,
-                  vector<Mat>& value, bool readOnly=false,
-                  vector<Mat> (Algorithm::*getter)()=0,
-                  void (Algorithm::*setter)(const vector<Mat>&)=0,
-                  const string& help=string());
-    void addParam(Algorithm& algo, const char* name,
-                  Ptr<Algorithm>& value, bool readOnly=false,
-                  Ptr<Algorithm> (Algorithm::*getter)()=0,
-                  void (Algorithm::*setter)(const Ptr<Algorithm>&)=0,
-                  const string& help=string());
-    void addParam(Algorithm& algo, const char* name,
-                  float& value, bool readOnly=false,
-                  float (Algorithm::*getter)()=0,
-                  void (Algorithm::*setter)(float)=0,
-                  const string& help=string());
-    void addParam(Algorithm& algo, const char* name,
-                  unsigned int& value, bool readOnly=false,
-                  unsigned int (Algorithm::*getter)()=0,
-                  void (Algorithm::*setter)(unsigned int)=0,
-                  const string& help=string());
-    void addParam(Algorithm& algo, const char* name,
-                  uint64& value, bool readOnly=false,
-                  uint64 (Algorithm::*getter)()=0,
-                  void (Algorithm::*setter)(uint64)=0,
-                  const string& help=string());
-    void addParam(Algorithm& algo, const char* name,
-                  uchar& value, bool readOnly=false,
-                  uchar (Algorithm::*getter)()=0,
-                  void (Algorithm::*setter)(uchar)=0,
-                  const string& help=string());
-    template<typename _Tp, typename _Base> void addParam(Algorithm& algo, const char* name,
-                  Ptr<_Tp>& value, bool readOnly=false,
-                  Ptr<_Tp> (Algorithm::*getter)()=0,
-                  void (Algorithm::*setter)(const Ptr<_Tp>&)=0,
-                  const string& help=string());
-    template<typename _Tp> void addParam(Algorithm& algo, const char* name,
-                  Ptr<_Tp>& value, bool readOnly=false,
-                  Ptr<_Tp> (Algorithm::*getter)()=0,
-                  void (Algorithm::*setter)(const Ptr<_Tp>&)=0,
-                  const string& help=string());
-protected:
-    AlgorithmInfoData* data;
-    void set(Algorithm* algo, const char* name, int argType,
-              const void* value, bool force=false) const;
-};
-
-
-struct CV_EXPORTS Param
-{
-    enum { INT=0, BOOLEAN=1, REAL=2, STRING=3, MAT=4, MAT_VECTOR=5, ALGORITHM=6, FLOAT=7, UNSIGNED_INT=8, UINT64=9, SHORT=10, UCHAR=11 };
-
-    Param();
-    Param(int _type, bool _readonly, int _offset,
-          Algorithm::Getter _getter=0,
-          Algorithm::Setter _setter=0,
-          const string& _help=string());
-    int type;
-    int offset;
-    bool readonly;
-    Algorithm::Getter getter;
-    Algorithm::Setter setter;
-    string help;
-};
-
-template<> struct ParamType<bool>
-{
-    typedef bool const_param_type;
-    typedef bool member_type;
-
-    enum { type = Param::BOOLEAN };
-};
-
-template<> struct ParamType<int>
-{
-    typedef int const_param_type;
-    typedef int member_type;
-
-    enum { type = Param::INT };
-};
-
-template<> struct ParamType<short>
-{
-    typedef int const_param_type;
-    typedef int member_type;
-
-    enum { type = Param::SHORT };
-};
-
-template<> struct ParamType<double>
-{
-    typedef double const_param_type;
-    typedef double member_type;
-
-    enum { type = Param::REAL };
-};
-
-template<> struct ParamType<string>
-{
-    typedef const string& const_param_type;
-    typedef string member_type;
-
-    enum { type = Param::STRING };
-};
-
-template<> struct ParamType<Mat>
-{
-    typedef const Mat& const_param_type;
-    typedef Mat member_type;
-
-    enum { type = Param::MAT };
-};
-
-template<> struct ParamType<vector<Mat> >
-{
-    typedef const vector<Mat>& const_param_type;
-    typedef vector<Mat> member_type;
-
-    enum { type = Param::MAT_VECTOR };
-};
-
-template<> struct ParamType<Algorithm>
-{
-    typedef const Ptr<Algorithm>& const_param_type;
-    typedef Ptr<Algorithm> member_type;
-
-    enum { type = Param::ALGORITHM };
-};
-
-template<> struct ParamType<float>
-{
-    typedef float const_param_type;
-    typedef float member_type;
-
-    enum { type = Param::FLOAT };
-};
-
-template<> struct ParamType<unsigned>
-{
-    typedef unsigned const_param_type;
-    typedef unsigned member_type;
-
-    enum { type = Param::UNSIGNED_INT };
-};
-
-template<> struct ParamType<uint64>
-{
-    typedef uint64 const_param_type;
-    typedef uint64 member_type;
-
-    enum { type = Param::UINT64 };
-};
-
-template<> struct ParamType<uchar>
-{
-    typedef uchar const_param_type;
-    typedef uchar member_type;
-
-    enum { type = Param::UCHAR };
-};
-
-/*!
-"\nThe CommandLineParser class is designed for command line arguments parsing\n"
-           "Keys map: \n"
-           "Before you start to work with CommandLineParser you have to create a map for keys.\n"
-           "    It will look like this\n"
-           "    const char* keys =\n"
-           "    {\n"
-           "        {    s|  string|  123asd |string parameter}\n"
-           "        {    d|  digit |  100    |digit parameter }\n"
-           "        {    c|noCamera|false    |without camera  }\n"
-           "        {    1|        |some text|help            }\n"
-           "        {    2|        |333      |another help    }\n"
-           "    };\n"
-           "Usage syntax: \n"
-           "    \"{\" - start of parameter string.\n"
-           "    \"}\" - end of parameter string\n"
-           "    \"|\" - separator between short name, full name, default value and help\n"
-           "Supported syntax: \n"
-           "    --key1=arg1  <If a key with '--' must has an argument\n"
-           "                  you have to assign it through '=' sign.> \n"
-           "<If the key with '--' doesn't have any argument, it means that it is a bool key>\n"
-           "    -key2=arg2   <If a key with '-' must has an argument \n"
-           "                  you have to assign it through '=' sign.> \n"
-           "If the key with '-' doesn't have any argument, it means that it is a bool key\n"
-           "    key3                 <This key can't has any parameter> \n"
-           "Usage: \n"
-           "      Imagine that the input parameters are next:\n"
-           "                -s=string_value --digit=250 --noCamera lena.jpg 10000\n"
-           "    CommandLineParser parser(argc, argv, keys) - create a parser object\n"
-           "    parser.get<string>(\"s\" or \"string\") will return you first parameter value\n"
-           "    parser.get<string>(\"s\", false or \"string\", false) will return you first parameter value\n"
-           "                                                                without spaces in end and begin\n"
-           "    parser.get<int>(\"d\" or \"digit\") will return you second parameter value.\n"
-           "                    It also works with 'unsigned int', 'double', and 'float' types>\n"
-           "    parser.get<bool>(\"c\" or \"noCamera\") will return you true .\n"
-           "                                If you enter this key in commandline>\n"
-           "                                It return you false otherwise.\n"
-           "    parser.get<string>(\"1\") will return you the first argument without parameter (lena.jpg) \n"
-           "    parser.get<int>(\"2\") will return you the second argument without parameter (10000)\n"
-           "                          It also works with 'unsigned int', 'double', and 'float' types \n"
-*/
-class CV_EXPORTS CommandLineParser
-{
-    public:
-
-    //! the default constructor
-      CommandLineParser(int argc, const char* const argv[], const char* key_map);
-
-    //! get parameter, you can choose: delete spaces in end and begin or not
-    template<typename _Tp>
-    _Tp get(const std::string& name, bool space_delete=true)
-    {
-        if (!has(name))
-        {
-            return _Tp();
-        }
-        std::string str = getString(name);
-        return analyzeValue<_Tp>(str, space_delete);
-    }
-
-    //! print short name, full name, current value and help for all params
-    void printParams();
-
-    protected:
-    std::map<std::string, std::vector<std::string> > data;
-    std::string getString(const std::string& name);
-
-    bool has(const std::string& keys);
-
-    template<typename _Tp>
-    _Tp analyzeValue(const std::string& str, bool space_delete=false);
-
-    template<typename _Tp>
-    static _Tp getData(const std::string& str)
-    {
-        _Tp res = _Tp();
-        std::stringstream s1(str);
-        s1 >> res;
-        return res;
-    }
-
-    template<typename _Tp>
-     _Tp fromStringNumber(const std::string& str);//the default conversion function for numbers
-
-    };
-
-template<> CV_EXPORTS
-bool CommandLineParser::get<bool>(const std::string& name, bool space_delete);
-
-template<> CV_EXPORTS
-std::string CommandLineParser::analyzeValue<std::string>(const std::string& str, bool space_delete);
-
-template<> CV_EXPORTS
-int CommandLineParser::analyzeValue<int>(const std::string& str, bool space_delete);
-
-template<> CV_EXPORTS
-unsigned int CommandLineParser::analyzeValue<unsigned int>(const std::string& str, bool space_delete);
-
-template<> CV_EXPORTS
-uint64 CommandLineParser::analyzeValue<uint64>(const std::string& str, bool space_delete);
-
-template<> CV_EXPORTS
-float CommandLineParser::analyzeValue<float>(const std::string& str, bool space_delete);
-
-template<> CV_EXPORTS
-double CommandLineParser::analyzeValue<double>(const std::string& str, bool space_delete);
-
-
-/////////////////////////////// Parallel Primitives //////////////////////////////////
-
-// a base body class
-class CV_EXPORTS ParallelLoopBody
-{
-public:
-    virtual ~ParallelLoopBody();
-    virtual void operator() (const Range& range) const = 0;
-};
-
-CV_EXPORTS void parallel_for_(const Range& range, const ParallelLoopBody& body, double nstripes=-1.);
-
-/////////////////////////// Synchronization Primitives ///////////////////////////////
-
-class CV_EXPORTS Mutex
-{
-public:
-    Mutex();
-    ~Mutex();
-    Mutex(const Mutex& m);
-    Mutex& operator = (const Mutex& m);
-
-    void lock();
-    bool trylock();
-    void unlock();
-
-    struct Impl;
-protected:
-    Impl* impl;
-};
-
-class CV_EXPORTS AutoLock
-{
-public:
-    AutoLock(Mutex& m) : mutex(&m) { mutex->lock(); }
-    ~AutoLock() { mutex->unlock(); }
-protected:
-    Mutex* mutex;
-};
-
-}
-
-#endif // __cplusplus
-
-#include "opencv2/core/operations.hpp"
-#include "opencv2/core/mat.hpp"
->>>>>>> 74e5ff2e
 
 #include "opencv2/core.hpp"