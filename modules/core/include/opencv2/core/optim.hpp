--- conflicted
+++ resolved
@@ -295,14 +295,10 @@
 @param constr_eps allowed numeric disparity for constraints
 @return One of cv::SolveLPResult
  */
-<<<<<<< HEAD
+CV_EXPORTS_W int solveLP(InputArray Func, InputArray Constr, OutputArray z, double constr_eps);
+
+/** @overload */
 CV_EXPORTS_W int solveLP(InputArray Func, InputArray Constr, OutputArray z);
-=======
-CV_EXPORTS_W int solveLP(const Mat& Func, const Mat& Constr, Mat& z, double constr_eps);
-
-/** @overload */
-CV_EXPORTS int solveLP(const Mat& Func, const Mat& Constr, Mat& z);
->>>>>>> ddcbd2cc
 
 //! @}
 
