--- conflicted
+++ resolved
@@ -690,54 +690,12 @@
 #    undef CV_CXX11
 #  endif
 #endif
-<<<<<<< HEAD
 #ifndef CV_CXX11
 #  error "OpenCV 4.x+ requires enabled C++11 support"
-=======
-
-
-/****************************************************************************************\
-*                                    C++ Move semantics                                  *
-\****************************************************************************************/
-
-#ifndef CV_CXX_MOVE_SEMANTICS
-#  if __cplusplus >= 201103L || defined(__GXX_EXPERIMENTAL_CXX0X__) || (defined(_MSC_VER) && _MSC_VER >= 1600)
-#    define CV_CXX_MOVE_SEMANTICS 1
-#  elif defined(__clang)
-#    if __has_feature(cxx_rvalue_references)
-#      define CV_CXX_MOVE_SEMANTICS 1
-#    endif
-#  endif
-#else
-#  if CV_CXX_MOVE_SEMANTICS == 0
-#    undef CV_CXX_MOVE_SEMANTICS
-#  endif
-#endif
-
-#ifdef CV_CXX_MOVE_SEMANTICS
+#endif
+
+#define CV_CXX_MOVE_SEMANTICS 1
 #define CV_CXX_MOVE(x) std::move(x)
-#else
-#define CV_CXX_MOVE(x) (x)
-#endif
-
-
-/****************************************************************************************\
-*                                    C++11 std::array                                    *
-\****************************************************************************************/
-
-#ifndef CV_CXX_STD_ARRAY
-#  if __cplusplus >= 201103L || (defined(__cplusplus) && defined(_MSC_VER) && _MSC_VER >= 1900/*MSVS 2015*/)
-#    define CV_CXX_STD_ARRAY 1
-#    include <array>
-#  endif
-#else
-#  if CV_CXX_STD_ARRAY == 0
-#    undef CV_CXX_STD_ARRAY
-#  endif
->>>>>>> 7ce9428e
-#endif
-
-#define CV_CXX_MOVE_SEMANTICS 1
 #define CV_CXX_STD_ARRAY 1
 #include <array>
 #ifndef CV_OVERRIDE
