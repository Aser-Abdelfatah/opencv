/*M///////////////////////////////////////////////////////////////////////////////////////
//
//  IMPORTANT: READ BEFORE DOWNLOADING, COPYING, INSTALLING OR USING.
//
//  By downloading, copying, installing or using the software you agree to this license.
//  If you do not agree to this license, do not download, install,
//  copy or use the software.
//
//
//                           License Agreement
//                For Open Source Computer Vision Library
//
// Copyright (C) 2000-2008, Intel Corporation, all rights reserved.
// Copyright (C) 2009, Willow Garage Inc., all rights reserved.
// Copyright (C) 2015, Itseez Inc., all rights reserved.
// Third party copyrights are property of their respective owners.
//
// Redistribution and use in source and binary forms, with or without modification,
// are permitted provided that the following conditions are met:
//
//   * Redistribution's of source code must retain the above copyright notice,
//     this list of conditions and the following disclaimer.
//
//   * Redistribution's in binary form must reproduce the above copyright notice,
//     this list of conditions and the following disclaimer in the documentation
//     and/or other materials provided with the distribution.
//
//   * The name of the copyright holders may not be used to endorse or promote products
//     derived from this software without specific prior written permission.
//
// This software is provided by the copyright holders and contributors "as is" and
// any express or implied warranties, including, but not limited to, the implied
// warranties of merchantability and fitness for a particular purpose are disclaimed.
// In no event shall the Intel Corporation or contributors be liable for any direct,
// indirect, incidental, special, exemplary, or consequential damages
// (including, but not limited to, procurement of substitute goods or services;
// loss of use, data, or profits; or business interruption) however caused
// and on any theory of liability, whether in contract, strict liability,
// or tort (including negligence or otherwise) arising in any way out of
// the use of this software, even if advised of the possibility of such damage.
//
//M*/

#include "precomp.hpp"
#include <iostream>
#include <ostream>

#include <opencv2/core/utils/configuration.private.hpp>
#include <opencv2/core/utils/trace.private.hpp>

#include <opencv2/core/utils/logger.hpp>

namespace cv {

static Mutex* __initialization_mutex = NULL;
Mutex& getInitializationMutex()
{
    if (__initialization_mutex == NULL)
        __initialization_mutex = new Mutex();
    return *__initialization_mutex;
}
// force initialization (single-threaded environment)
Mutex* __initialization_mutex_initializer = &getInitializationMutex();

static bool param_dumpErrors = utils::getConfigurationParameterBool("OPENCV_DUMP_ERRORS",
#if defined(_DEBUG) || defined(__ANDROID__)
    true
#else
    false
#endif
);

void* allocSingletonBuffer(size_t size) { return fastMalloc(size); }

} // namespace cv

#ifndef CV_ERROR_SET_TERMINATE_HANDLER  // build config option
# if defined(_WIN32)
#   define CV_ERROR_SET_TERMINATE_HANDLER 1
# endif
#endif
#if defined(CV_ERROR_SET_TERMINATE_HANDLER) && !CV_ERROR_SET_TERMINATE_HANDLER
# undef CV_ERROR_SET_TERMINATE_HANDLER
#endif

#ifdef _MSC_VER
# if _MSC_VER >= 1700
#  pragma warning(disable:4447) // Disable warning 'main' signature found without threading model
# endif
#endif

#ifdef CV_ERROR_SET_TERMINATE_HANDLER
#include <exception>      // std::set_terminate
#include <cstdlib>        // std::abort
#endif

<<<<<<< HEAD
#if defined __ANDROID__ || defined __linux__ || defined __FreeBSD__ || defined __HAIKU__ || defined __Fuchsia__
=======
#if defined __ANDROID__ || defined __linux__ || defined __FreeBSD__ || defined __OpenBSD__ || defined __HAIKU__
>>>>>>> 341e2fa7
#  include <unistd.h>
#  include <fcntl.h>
#  include <elf.h>
#if defined __ANDROID__ || defined __linux__
#  include <linux/auxvec.h>
#endif
#endif

#if defined __ANDROID__ && defined HAVE_CPUFEATURES
#  include <cpu-features.h>
#endif


#if CV_VSX && defined __linux__
# include "sys/auxv.h"
# ifndef AT_HWCAP2
#   define AT_HWCAP2 26
# endif
# ifndef PPC_FEATURE2_ARCH_3_00
#   define PPC_FEATURE2_ARCH_3_00 0x00800000
# endif
#endif

#if defined _WIN32 || defined WINCE
#ifndef _WIN32_WINNT           // This is needed for the declaration of TryEnterCriticalSection in winbase.h with Visual Studio 2005 (and older?)
  #define _WIN32_WINNT 0x0400  // http://msdn.microsoft.com/en-us/library/ms686857(VS.85).aspx
#endif
#include <windows.h>
#if (_WIN32_WINNT >= 0x0602)
  #include <synchapi.h>
#endif
#undef small
#undef min
#undef max
#undef abs
#include <tchar.h>

#ifdef WINRT
#include <wrl/client.h>
#ifndef __cplusplus_winrt
#include <windows.storage.h>
#pragma comment(lib, "runtimeobject.lib")
#endif

std::wstring GetTempPathWinRT()
{
#ifdef __cplusplus_winrt
    return std::wstring(Windows::Storage::ApplicationData::Current->TemporaryFolder->Path->Data());
#else
    Microsoft::WRL::ComPtr<ABI::Windows::Storage::IApplicationDataStatics> appdataFactory;
    Microsoft::WRL::ComPtr<ABI::Windows::Storage::IApplicationData> appdataRef;
    Microsoft::WRL::ComPtr<ABI::Windows::Storage::IStorageFolder> storagefolderRef;
    Microsoft::WRL::ComPtr<ABI::Windows::Storage::IStorageItem> storageitemRef;
    HSTRING str;
    HSTRING_HEADER hstrHead;
    std::wstring wstr;
    if (FAILED(WindowsCreateStringReference(RuntimeClass_Windows_Storage_ApplicationData,
                                            (UINT32)wcslen(RuntimeClass_Windows_Storage_ApplicationData), &hstrHead, &str)))
        return wstr;
    if (FAILED(RoGetActivationFactory(str, IID_PPV_ARGS(appdataFactory.ReleaseAndGetAddressOf()))))
        return wstr;
    if (FAILED(appdataFactory->get_Current(appdataRef.ReleaseAndGetAddressOf())))
        return wstr;
    if (FAILED(appdataRef->get_TemporaryFolder(storagefolderRef.ReleaseAndGetAddressOf())))
        return wstr;
    if (FAILED(storagefolderRef.As(&storageitemRef)))
        return wstr;
    str = NULL;
    if (FAILED(storageitemRef->get_Path(&str)))
        return wstr;
    wstr = WindowsGetStringRawBuffer(str, NULL);
    WindowsDeleteString(str);
    return wstr;
#endif
}

std::wstring GetTempFileNameWinRT(std::wstring prefix)
{
    wchar_t guidStr[40];
    GUID g;
    CoCreateGuid(&g);
    wchar_t* mask = L"%08x_%04x_%04x_%02x%02x_%02x%02x%02x%02x%02x%02x";
    swprintf(&guidStr[0], sizeof(guidStr)/sizeof(wchar_t), mask,
             g.Data1, g.Data2, g.Data3, UINT(g.Data4[0]), UINT(g.Data4[1]),
             UINT(g.Data4[2]), UINT(g.Data4[3]), UINT(g.Data4[4]),
             UINT(g.Data4[5]), UINT(g.Data4[6]), UINT(g.Data4[7]));

    return prefix.append(std::wstring(guidStr));
}

#endif
#else
#include <pthread.h>
#include <sys/time.h>
#include <time.h>

#if defined __MACH__ && defined __APPLE__
#include <mach/mach.h>
#include <mach/mach_time.h>
#endif

#endif

#ifdef _OPENMP
#include "omp.h"
#endif

#if defined __linux__ || defined __APPLE__ || defined __EMSCRIPTEN__ || defined __FreeBSD__ || defined __GLIBC__ || defined __HAIKU__
#include <unistd.h>
#include <stdio.h>
#include <sys/types.h>
#if defined __ANDROID__
#include <sys/sysconf.h>
#endif
#endif

#ifdef __ANDROID__
# include <android/log.h>
#endif

#ifdef DECLARE_CV_CPUID_X86
DECLARE_CV_CPUID_X86
#endif
#ifndef CV_CPUID_X86
  #if defined _MSC_VER && (defined _M_IX86 || defined _M_X64)
    #if _MSC_VER >= 1400  // MSVS 2005
      #include <intrin.h>  // __cpuidex()
      #define CV_CPUID_X86 __cpuidex
    #else
      #error "Required MSVS 2005+"
    #endif
  #elif defined __GNUC__ && (defined __i386__ || defined __x86_64__)
    static void cv_cpuid(int* cpuid_data, int reg_eax, int reg_ecx)
    {
        int __eax = reg_eax, __ebx = 0, __ecx = reg_ecx, __edx = 0;
// tested with available compilers (-fPIC -O2 -m32/-m64): https://godbolt.org/
#if !defined(__PIC__) \
    || defined(__x86_64__) || __GNUC__ >= 5 \
    || defined(__clang__) || defined(__INTEL_COMPILER)
        __asm__("cpuid\n\t"
                : "+a" (__eax), "=b" (__ebx), "+c" (__ecx), "=d" (__edx)
        );
#elif defined(__i386__)  // ebx may be reserved as the PIC register
        __asm__("xchg{l}\t{%%}ebx, %1\n\t"
                "cpuid\n\t"
                "xchg{l}\t{%%}ebx, %1\n\t"
                : "+a" (__eax), "=&r" (__ebx), "+c" (__ecx), "=d" (__edx)
        );
#else
#error "Configuration error"
#endif
        cpuid_data[0] = __eax; cpuid_data[1] = __ebx; cpuid_data[2] = __ecx; cpuid_data[3] = __edx;
    }
    #define CV_CPUID_X86 cv_cpuid
  #endif
#endif


namespace cv
{

Exception::Exception() { code = 0; line = 0; }

Exception::Exception(int _code, const String& _err, const String& _func, const String& _file, int _line)
: code(_code), err(_err), func(_func), file(_file), line(_line)
{
    formatMessage();
}

Exception::~Exception() throw() {}

/*!
 \return the error description and the context as a text string.
 */
const char* Exception::what() const throw() { return msg.c_str(); }

void Exception::formatMessage()
{
    size_t pos = err.find('\n');
    bool multiline = pos != cv::String::npos;
    if (multiline)
    {
        std::stringstream ss;
        size_t prev_pos = 0;
        while (pos != cv::String::npos)
        {
           ss << "> " << err.substr(prev_pos, pos - prev_pos) << std::endl;
           prev_pos = pos + 1;
           pos = err.find('\n', prev_pos);
        }
        ss << "> " << err.substr(prev_pos);
        if (err[err.size() - 1] != '\n')
            ss << std::endl;
        err = ss.str();
    }
    if (func.size() > 0)
    {
        if (multiline)
            msg = format("OpenCV(%s) %s:%d: error: (%d:%s) in function '%s'\n%s", CV_VERSION, file.c_str(), line, code, cvErrorStr(code), func.c_str(), err.c_str());
        else
            msg = format("OpenCV(%s) %s:%d: error: (%d:%s) %s in function '%s'\n", CV_VERSION, file.c_str(), line, code, cvErrorStr(code), err.c_str(), func.c_str());
    }
    else
    {
        msg = format("OpenCV(%s) %s:%d: error: (%d:%s) %s%s", CV_VERSION, file.c_str(), line, code, cvErrorStr(code), err.c_str(), multiline ? "" : "\n");
    }
}

static const char* g_hwFeatureNames[CV_HARDWARE_MAX_FEATURE] = { NULL };

static const char* getHWFeatureName(int id)
{
    return (id < CV_HARDWARE_MAX_FEATURE) ? g_hwFeatureNames[id] : NULL;
}
static const char* getHWFeatureNameSafe(int id)
{
    const char* name = getHWFeatureName(id);
    return name ? name : "Unknown feature";
}

struct HWFeatures
{
    enum { MAX_FEATURE = CV_HARDWARE_MAX_FEATURE };

    HWFeatures(bool run_initialize = false)
    {
        memset( have, 0, sizeof(have[0]) * MAX_FEATURE );
        if (run_initialize)
            initialize();
    }

    static void initializeNames()
    {
        for (int i = 0; i < CV_HARDWARE_MAX_FEATURE; i++)
        {
            g_hwFeatureNames[i] = 0;
        }
        g_hwFeatureNames[CPU_MMX] = "MMX";
        g_hwFeatureNames[CPU_SSE] = "SSE";
        g_hwFeatureNames[CPU_SSE2] = "SSE2";
        g_hwFeatureNames[CPU_SSE3] = "SSE3";
        g_hwFeatureNames[CPU_SSSE3] = "SSSE3";
        g_hwFeatureNames[CPU_SSE4_1] = "SSE4.1";
        g_hwFeatureNames[CPU_SSE4_2] = "SSE4.2";
        g_hwFeatureNames[CPU_POPCNT] = "POPCNT";
        g_hwFeatureNames[CPU_FP16] = "FP16";
        g_hwFeatureNames[CPU_AVX] = "AVX";
        g_hwFeatureNames[CPU_AVX2] = "AVX2";
        g_hwFeatureNames[CPU_FMA3] = "FMA3";

        g_hwFeatureNames[CPU_AVX_512F] = "AVX512F";
        g_hwFeatureNames[CPU_AVX_512BW] = "AVX512BW";
        g_hwFeatureNames[CPU_AVX_512CD] = "AVX512CD";
        g_hwFeatureNames[CPU_AVX_512DQ] = "AVX512DQ";
        g_hwFeatureNames[CPU_AVX_512ER] = "AVX512ER";
        g_hwFeatureNames[CPU_AVX_512IFMA] = "AVX512IFMA";
        g_hwFeatureNames[CPU_AVX_512PF] = "AVX512PF";
        g_hwFeatureNames[CPU_AVX_512VBMI] = "AVX512VBMI";
        g_hwFeatureNames[CPU_AVX_512VL] = "AVX512VL";

        g_hwFeatureNames[CPU_NEON] = "NEON";

        g_hwFeatureNames[CPU_VSX] = "VSX";
        g_hwFeatureNames[CPU_VSX3] = "VSX3";

        g_hwFeatureNames[CPU_AVX512_SKX] = "AVX512-SKX";
    }

    void initialize(void)
    {
#ifndef WINRT
        if (getenv("OPENCV_DUMP_CONFIG"))
        {
            fprintf(stderr, "\nOpenCV build configuration is:\n%s\n",
                cv::getBuildInformation().c_str());
        }
#endif

        initializeNames();

    #ifdef CV_CPUID_X86
        int cpuid_data[4] = { 0, 0, 0, 0 };
        int cpuid_data_ex[4] = { 0, 0, 0, 0 };

        CV_CPUID_X86(cpuid_data, 1, 0/*unused*/);

        int x86_family = (cpuid_data[0] >> 8) & 15;
        if( x86_family >= 6 )
        {
            have[CV_CPU_MMX]    = (cpuid_data[3] & (1<<23)) != 0;
            have[CV_CPU_SSE]    = (cpuid_data[3] & (1<<25)) != 0;
            have[CV_CPU_SSE2]   = (cpuid_data[3] & (1<<26)) != 0;
            have[CV_CPU_SSE3]   = (cpuid_data[2] & (1<<0)) != 0;
            have[CV_CPU_SSSE3]  = (cpuid_data[2] & (1<<9)) != 0;
            have[CV_CPU_FMA3]   = (cpuid_data[2] & (1<<12)) != 0;
            have[CV_CPU_SSE4_1] = (cpuid_data[2] & (1<<19)) != 0;
            have[CV_CPU_SSE4_2] = (cpuid_data[2] & (1<<20)) != 0;
            have[CV_CPU_POPCNT] = (cpuid_data[2] & (1<<23)) != 0;
            have[CV_CPU_AVX]    = (cpuid_data[2] & (1<<28)) != 0;
            have[CV_CPU_FP16]   = (cpuid_data[2] & (1<<29)) != 0;

            // make the second call to the cpuid command in order to get
            // information about extended features like AVX2
            CV_CPUID_X86(cpuid_data_ex, 7, 0);

            have[CV_CPU_AVX2]   = (cpuid_data_ex[1] & (1<<5)) != 0;

            have[CV_CPU_AVX_512F]       = (cpuid_data_ex[1] & (1<<16)) != 0;
            have[CV_CPU_AVX_512DQ]      = (cpuid_data_ex[1] & (1<<17)) != 0;
            have[CV_CPU_AVX_512IFMA512] = (cpuid_data_ex[1] & (1<<21)) != 0;
            have[CV_CPU_AVX_512PF]      = (cpuid_data_ex[1] & (1<<26)) != 0;
            have[CV_CPU_AVX_512ER]      = (cpuid_data_ex[1] & (1<<27)) != 0;
            have[CV_CPU_AVX_512CD]      = (cpuid_data_ex[1] & (1<<28)) != 0;
            have[CV_CPU_AVX_512BW]      = (cpuid_data_ex[1] & (1<<30)) != 0;
            have[CV_CPU_AVX_512VL]      = (cpuid_data_ex[1] & (1<<31)) != 0;
            have[CV_CPU_AVX_512VBMI]    = (cpuid_data_ex[2] & (1<<1)) != 0;

            bool have_AVX_OS_support = true;
            bool have_AVX512_OS_support = true;
            if (!(cpuid_data[2] & (1<<27)))
                have_AVX_OS_support = false; // OS uses XSAVE_XRSTORE and CPU support AVX
            else
            {
                int xcr0 = 0;
            #ifdef _XCR_XFEATURE_ENABLED_MASK // requires immintrin.h
                xcr0 = (int)_xgetbv(_XCR_XFEATURE_ENABLED_MASK);
            #elif defined __GNUC__ && (defined __i386__ || defined __x86_64__)
                __asm__ ("xgetbv\n\t" : "=a" (xcr0) : "c" (0) : "%edx" );
            #endif
                if ((xcr0 & 0x6) != 0x6)
                    have_AVX_OS_support = false; // YMM registers
                if ((xcr0 & 0xe6) != 0xe6)
                    have_AVX512_OS_support = false; // ZMM registers
            }

            if (!have_AVX_OS_support)
            {
                have[CV_CPU_AVX] = false;
                have[CV_CPU_FP16] = false;
                have[CV_CPU_AVX2] = false;
                have[CV_CPU_FMA3] = false;
            }
            if (!have_AVX_OS_support || !have_AVX512_OS_support)
            {
                have[CV_CPU_AVX_512F] = false;
                have[CV_CPU_AVX_512BW] = false;
                have[CV_CPU_AVX_512CD] = false;
                have[CV_CPU_AVX_512DQ] = false;
                have[CV_CPU_AVX_512ER] = false;
                have[CV_CPU_AVX_512IFMA512] = false;
                have[CV_CPU_AVX_512PF] = false;
                have[CV_CPU_AVX_512VBMI] = false;
                have[CV_CPU_AVX_512VL] = false;
            }

            if (have[CV_CPU_AVX_512F])
            {
                have[CV_CPU_AVX512_SKX] = have[CV_CPU_AVX_512F] & have[CV_CPU_AVX_512CD] & have[CV_CPU_AVX_512BW] & have[CV_CPU_AVX_512DQ] & have[CV_CPU_AVX_512VL];
            }
        }
    #endif // CV_CPUID_X86

    #if defined __ANDROID__ || defined __linux__
    #ifdef __aarch64__
        have[CV_CPU_NEON] = true;
        have[CV_CPU_FP16] = true;
    #elif defined __arm__ && defined __ANDROID__
      #if defined HAVE_CPUFEATURES
        CV_LOG_INFO(NULL, "calling android_getCpuFeatures() ...");
        uint64_t features = android_getCpuFeatures();
        CV_LOG_INFO(NULL, cv::format("calling android_getCpuFeatures() ... Done (%llx)", (long long)features));
        have[CV_CPU_NEON] = (features & ANDROID_CPU_ARM_FEATURE_NEON) != 0;
        have[CV_CPU_FP16] = (features & ANDROID_CPU_ARM_FEATURE_VFP_FP16) != 0;
      #else
        CV_LOG_INFO(NULL, "cpufeatures library is not available for CPU detection");
        #if CV_NEON
        CV_LOG_INFO(NULL, "- NEON instructions is enabled via build flags");
        have[CV_CPU_NEON] = true;
        #else
        CV_LOG_INFO(NULL, "- NEON instructions is NOT enabled via build flags");
        #endif
        #if CV_FP16
        CV_LOG_INFO(NULL, "- FP16 instructions is enabled via build flags");
        have[CV_CPU_FP16] = true;
        #else
        CV_LOG_INFO(NULL, "- FP16 instructions is NOT enabled via build flags");
        #endif
      #endif
    #elif defined __arm__
        int cpufile = open("/proc/self/auxv", O_RDONLY);

        if (cpufile >= 0)
        {
            Elf32_auxv_t auxv;
            const size_t size_auxv_t = sizeof(auxv);

            while ((size_t)read(cpufile, &auxv, size_auxv_t) == size_auxv_t)
            {
                if (auxv.a_type == AT_HWCAP)
                {
                    have[CV_CPU_NEON] = (auxv.a_un.a_val & 4096) != 0;
                    have[CV_CPU_FP16] = (auxv.a_un.a_val & 2) != 0;
                    break;
                }
            }

            close(cpufile);
        }
    #endif
    #elif (defined __clang__ || defined __APPLE__)
    #if (defined __ARM_NEON__ || (defined __ARM_NEON && defined __aarch64__))
        have[CV_CPU_NEON] = true;
    #endif
    #if (defined __ARM_FP  && (((__ARM_FP & 0x2) != 0) && defined __ARM_NEON__))
        have[CV_CPU_FP16] = true;
    #endif
    #endif

    // there's no need to check VSX availability in runtime since it's always available on ppc64le CPUs
    have[CV_CPU_VSX] = (CV_VSX);
    // TODO: Check VSX3 availability in runtime for other platforms
    #if CV_VSX && defined __linux__
        uint64 hwcap2 = getauxval(AT_HWCAP2);
        have[CV_CPU_VSX3] = (hwcap2 & PPC_FEATURE2_ARCH_3_00);
    #else
        have[CV_CPU_VSX3] = (CV_VSX3);
    #endif

        int baseline_features[] = { CV_CPU_BASELINE_FEATURES };
        if (!checkFeatures(baseline_features, sizeof(baseline_features) / sizeof(baseline_features[0])))
        {
            fprintf(stderr, "\n"
                    "******************************************************************\n"
                    "* FATAL ERROR:                                                   *\n"
                    "* This OpenCV build doesn't support current CPU/HW configuration *\n"
                    "*                                                                *\n"
                    "* Use OPENCV_DUMP_CONFIG=1 environment variable for details      *\n"
                    "******************************************************************\n");
            fprintf(stderr, "\nRequired baseline features:\n");
            checkFeatures(baseline_features, sizeof(baseline_features) / sizeof(baseline_features[0]), true);
            CV_Error(cv::Error::StsAssert, "Missing support for required CPU baseline features. Check OpenCV build configuration and required CPU/HW setup.");
        }

        readSettings(baseline_features, sizeof(baseline_features) / sizeof(baseline_features[0]));
    }

    bool checkFeatures(const int* features, int count, bool dump = false)
    {
        bool result = true;
        for (int i = 0; i < count; i++)
        {
            int feature = features[i];
            if (feature)
            {
                if (have[feature])
                {
                    if (dump) fprintf(stderr, "%s - OK\n", getHWFeatureNameSafe(feature));
                }
                else
                {
                    result = false;
                    if (dump) fprintf(stderr, "%s - NOT AVAILABLE\n", getHWFeatureNameSafe(feature));
                }
            }
        }
        return result;
    }

    static inline bool isSymbolSeparator(char c)
    {
        return c == ',' || c == ';';
    }

    void readSettings(const int* baseline_features, int baseline_count)
    {
        bool dump = true;
        const char* disabled_features =
#ifndef WINRT
                getenv("OPENCV_CPU_DISABLE");
#else
                NULL;
#endif
        if (disabled_features && disabled_features[0] != 0)
        {
            const char* start = disabled_features;
            for (;;)
            {
                while (start[0] != 0 && isSymbolSeparator(start[0]))
                {
                    start++;
                }
                if (start[0] == 0)
                    break;
                const char* end = start;
                while (end[0] != 0 && !isSymbolSeparator(end[0]))
                {
                    end++;
                }
                if (end == start)
                    continue;
                cv::String feature(start, end);
                start = end;

                CV_Assert(feature.size() > 0);

                bool found = false;
                for (int i = 0; i < CV_HARDWARE_MAX_FEATURE; i++)
                {
                    if (!g_hwFeatureNames[i]) continue;
                    size_t len = strlen(g_hwFeatureNames[i]);
                    if (len != feature.size()) continue;
                    if (feature.compare(g_hwFeatureNames[i]) == 0)
                    {
                        bool isBaseline = false;
                        for (int k = 0; k < baseline_count; k++)
                        {
                            if (baseline_features[k] == i)
                            {
                                isBaseline = true;
                                break;
                            }
                        }
                        if (isBaseline)
                        {
                            if (dump) fprintf(stderr, "OPENCV: Trying to disable baseline CPU feature: '%s'. This has very limited effect, because code optimizations for this feature are executed unconditionally in the most cases.\n", getHWFeatureNameSafe(i));
                        }
                        if (!have[i])
                        {
                            if (dump) fprintf(stderr, "OPENCV: Trying to disable unavailable CPU feature on the current platform: '%s'.\n", getHWFeatureNameSafe(i));
                        }
                        have[i] = false;

                        found = true;
                        break;
                    }
                }
                if (!found)
                {
                    if (dump) fprintf(stderr, "OPENCV: Trying to disable unknown CPU feature: '%s'.\n", feature.c_str());
                }
            }
        }
    }

    bool have[MAX_FEATURE+1];
};

static HWFeatures  featuresEnabled(true), featuresDisabled = HWFeatures(false);
static HWFeatures* currentFeatures = &featuresEnabled;

bool checkHardwareSupport(int feature)
{
    CV_DbgAssert( 0 <= feature && feature <= CV_HARDWARE_MAX_FEATURE );
    return currentFeatures->have[feature];
}

String getHardwareFeatureName(int feature)
{
    const char* name = getHWFeatureName(feature);
    return name ? String(name) : String();
}

std::string getCPUFeaturesLine()
{
    const int features[] = { CV_CPU_BASELINE_FEATURES, CV_CPU_DISPATCH_FEATURES };
    const int sz = sizeof(features) / sizeof(features[0]);
    std::string result;
    std::string prefix;
    for (int i = 1; i < sz; ++i)
    {
        if (features[i] == 0)
        {
            prefix = "*";
            continue;
        }
        if (i != 1) result.append(" ");
        result.append(prefix);
        result.append(getHWFeatureNameSafe(features[i]));
        if (!checkHardwareSupport(features[i])) result.append("?");
    }
    return result;
}

volatile bool useOptimizedFlag = true;

void setUseOptimized( bool flag )
{
    useOptimizedFlag = flag;
    currentFeatures = flag ? &featuresEnabled : &featuresDisabled;

    ipp::setUseIPP(flag);
#ifdef HAVE_OPENCL
    ocl::setUseOpenCL(flag);
#endif
}

bool useOptimized(void)
{
    return useOptimizedFlag;
}

int64 getTickCount(void)
{
#if defined _WIN32 || defined WINCE
    LARGE_INTEGER counter;
    QueryPerformanceCounter( &counter );
    return (int64)counter.QuadPart;
#elif defined __linux || defined __linux__
    struct timespec tp;
    clock_gettime(CLOCK_MONOTONIC, &tp);
    return (int64)tp.tv_sec*1000000000 + tp.tv_nsec;
#elif defined __MACH__ && defined __APPLE__
    return (int64)mach_absolute_time();
#else
    struct timeval tv;
    struct timezone tz;
    gettimeofday( &tv, &tz );
    return (int64)tv.tv_sec*1000000 + tv.tv_usec;
#endif
}

double getTickFrequency(void)
{
#if defined _WIN32 || defined WINCE
    LARGE_INTEGER freq;
    QueryPerformanceFrequency(&freq);
    return (double)freq.QuadPart;
#elif defined __linux || defined __linux__
    return 1e9;
#elif defined __MACH__ && defined __APPLE__
    static double freq = 0;
    if( freq == 0 )
    {
        mach_timebase_info_data_t sTimebaseInfo;
        mach_timebase_info(&sTimebaseInfo);
        freq = sTimebaseInfo.denom*1e9/sTimebaseInfo.numer;
    }
    return freq;
#else
    return 1e6;
#endif
}

#if defined __GNUC__ && (defined __i386__ || defined __x86_64__ || defined __ppc__)
#if defined(__i386__)

int64 getCPUTickCount(void)
{
    int64 x;
    __asm__ volatile (".byte 0x0f, 0x31" : "=A" (x));
    return x;
}
#elif defined(__x86_64__)

int64 getCPUTickCount(void)
{
    unsigned hi, lo;
    __asm__ __volatile__ ("rdtsc" : "=a"(lo), "=d"(hi));
    return (int64)lo | ((int64)hi << 32);
}

#elif defined(__ppc__)

int64 getCPUTickCount(void)
{
    unsigned upper, lower, tmp;
    __asm__ volatile(
                     "0:                  \n"
                     "\tmftbu   %0           \n"
                     "\tmftb    %1           \n"
                     "\tmftbu   %2           \n"
                     "\tcmpw    %2,%0        \n"
                     "\tbne     0b         \n"
                     : "=r"(upper),"=r"(lower),"=r"(tmp)
                     );
    return lower | ((int64)upper << 32);
}

#else

#error "RDTSC not defined"

#endif

#elif defined _MSC_VER && defined _WIN32 && defined _M_IX86

int64 getCPUTickCount(void)
{
    __asm _emit 0x0f;
    __asm _emit 0x31;
}

#else

//#ifdef HAVE_IPP
//int64 getCPUTickCount(void)
//{
//    return ippGetCpuClocks();
//}
//#else
int64 getCPUTickCount(void)
{
    return getTickCount();
}
//#endif

#endif

const String& getBuildInformation()
{
    static String build_info =
#include "version_string.inc"
    ;
    return build_info;
}

String getVersionString() { return String(CV_VERSION); }

int getVersionMajor() { return CV_VERSION_MAJOR; }

int getVersionMinor() { return CV_VERSION_MINOR; }

int getVersionRevision() { return CV_VERSION_REVISION; }

String format( const char* fmt, ... )
{
    AutoBuffer<char, 1024> buf;

    for ( ; ; )
    {
        va_list va;
        va_start(va, fmt);
        int bsize = static_cast<int>(buf.size());
        int len = cv_vsnprintf(buf.data(), bsize, fmt, va);
        va_end(va);

        CV_Assert(len >= 0 && "Check format string for errors");
        if (len >= bsize)
        {
            buf.resize(len + 1);
            continue;
        }
        buf[bsize - 1] = 0;
        return String(buf.data(), len);
    }
}

String tempfile( const char* suffix )
{
    String fname;
#ifndef WINRT
    const char *temp_dir = getenv("OPENCV_TEMP_PATH");
#endif

#if defined _WIN32
#ifdef WINRT
    RoInitialize(RO_INIT_MULTITHREADED);
    std::wstring temp_dir = GetTempPathWinRT();

    std::wstring temp_file = GetTempFileNameWinRT(L"ocv");
    if (temp_file.empty())
        return String();

    temp_file = temp_dir.append(std::wstring(L"\\")).append(temp_file);
    DeleteFileW(temp_file.c_str());

    char aname[MAX_PATH];
    size_t copied = wcstombs(aname, temp_file.c_str(), MAX_PATH);
    CV_Assert((copied != MAX_PATH) && (copied != (size_t)-1));
    fname = String(aname);
    RoUninitialize();
#else
    char temp_dir2[MAX_PATH] = { 0 };
    char temp_file[MAX_PATH] = { 0 };

    if (temp_dir == 0 || temp_dir[0] == 0)
    {
        ::GetTempPathA(sizeof(temp_dir2), temp_dir2);
        temp_dir = temp_dir2;
    }
    if(0 == ::GetTempFileNameA(temp_dir, "ocv", 0, temp_file))
        return String();

    DeleteFileA(temp_file);

    fname = temp_file;
#endif
# else
#  ifdef __ANDROID__
    //char defaultTemplate[] = "/mnt/sdcard/__opencv_temp.XXXXXX";
    char defaultTemplate[] = "/data/local/tmp/__opencv_temp.XXXXXX";
#  else
    char defaultTemplate[] = "/tmp/__opencv_temp.XXXXXX";
#  endif

    if (temp_dir == 0 || temp_dir[0] == 0)
        fname = defaultTemplate;
    else
    {
        fname = temp_dir;
        char ech = fname[fname.size() - 1];
        if(ech != '/' && ech != '\\')
            fname = fname + "/";
        fname = fname + "__opencv_temp.XXXXXX";
    }

    const int fd = mkstemp((char*)fname.c_str());
    if (fd == -1) return String();

    close(fd);
    remove(fname.c_str());
# endif

    if (suffix)
    {
        if (suffix[0] != '.')
            return fname + "." + suffix;
        else
            return fname + suffix;
    }
    return fname;
}

static ErrorCallback customErrorCallback = 0;
static void* customErrorCallbackData = 0;
static bool breakOnError = false;

bool setBreakOnError(bool value)
{
    bool prevVal = breakOnError;
    breakOnError = value;
    return prevVal;
}

int cv_snprintf(char* buf, int len, const char* fmt, ...)
{
    va_list va;
    va_start(va, fmt);
    int res = cv_vsnprintf(buf, len, fmt, va);
    va_end(va);
    return res;
}

int cv_vsnprintf(char* buf, int len, const char* fmt, va_list args)
{
#if defined _MSC_VER
    if (len <= 0) return len == 0 ? 1024 : -1;
    int res = _vsnprintf_s(buf, len, _TRUNCATE, fmt, args);
    // ensure null terminating on VS
    if (res >= 0 && res < len)
    {
        buf[res] = 0;
        return res;
    }
    else
    {
        buf[len - 1] = 0; // truncate happened
        return res >= len ? res : (len * 2);
    }
#else
    return vsnprintf(buf, len, fmt, args);
#endif
}

static void dumpException(const Exception& exc)
{
    const char* errorStr = cvErrorStr(exc.code);
    char buf[1 << 12];

    cv_snprintf(buf, sizeof(buf),
        "OpenCV(%s) Error: %s (%s) in %s, file %s, line %d",
        CV_VERSION,
        errorStr, exc.err.c_str(), exc.func.size() > 0 ?
        exc.func.c_str() : "unknown function", exc.file.c_str(), exc.line);
#ifdef __ANDROID__
    __android_log_print(ANDROID_LOG_ERROR, "cv::error()", "%s", buf);
#else
    fflush(stdout); fflush(stderr);
    fprintf(stderr, "%s\n", buf);
    fflush(stderr);
#endif
}

#ifdef CV_ERROR_SET_TERMINATE_HANDLER
static bool cv_terminate_handler_installed = false;
static std::terminate_handler cv_old_terminate_handler;
static cv::Exception cv_terminate_handler_exception;
static bool param_setupTerminateHandler = utils::getConfigurationParameterBool("OPENCV_SETUP_TERMINATE_HANDLER", true);
static void cv_terminate_handler() {
    std::cerr << "OpenCV: terminate handler is called! The last OpenCV error is:\n";
    dumpException(cv_terminate_handler_exception);
    if (false /*cv_old_terminate_handler*/)  // buggy behavior is observed with doubled "abort/retry/ignore" windows
        cv_old_terminate_handler();
    abort();
}

#endif

#ifdef __GNUC__
# if defined __clang__ || defined __APPLE__
#   pragma GCC diagnostic push
#   pragma GCC diagnostic ignored "-Winvalid-noreturn"
# endif
#endif

void error( const Exception& exc )
{
#ifdef CV_ERROR_SET_TERMINATE_HANDLER
    {
        cv::AutoLock lock(getInitializationMutex());
        if (!cv_terminate_handler_installed)
        {
            if (param_setupTerminateHandler)
                cv_old_terminate_handler = std::set_terminate(cv_terminate_handler);
            cv_terminate_handler_installed = true;
        }
        cv_terminate_handler_exception = exc;
    }
#endif

    if (customErrorCallback != 0)
        customErrorCallback(exc.code, exc.func.c_str(), exc.err.c_str(),
                            exc.file.c_str(), exc.line, customErrorCallbackData);
    else if (param_dumpErrors)
    {
        dumpException(exc);
    }

    if(breakOnError)
    {
        static volatile int* p = 0;
        *p = 0;
    }

    throw exc;
#ifdef __GNUC__
# if !defined __clang__ && !defined __APPLE__
    // this suppresses this warning: "noreturn" function does return [enabled by default]
    __builtin_trap();
    // or use infinite loop: for (;;) {}
# endif
#endif
}

void error(int _code, const String& _err, const char* _func, const char* _file, int _line)
{
    error(cv::Exception(_code, _err, _func, _file, _line));
#ifdef __GNUC__
# if !defined __clang__ && !defined __APPLE__
    // this suppresses this warning: "noreturn" function does return [enabled by default]
    __builtin_trap();
    // or use infinite loop: for (;;) {}
# endif
#endif
}

#ifdef __GNUC__
# if defined __clang__ || defined __APPLE__
#   pragma GCC diagnostic pop
# endif
#endif


ErrorCallback
redirectError( ErrorCallback errCallback, void* userdata, void** prevUserdata)
{
    if( prevUserdata )
        *prevUserdata = customErrorCallbackData;

    ErrorCallback prevCallback = customErrorCallback;

    customErrorCallback     = errCallback;
    customErrorCallbackData = userdata;

    return prevCallback;
}

}

CV_IMPL int cvCheckHardwareSupport(int feature)
{
    CV_DbgAssert( 0 <= feature && feature <= CV_HARDWARE_MAX_FEATURE );
    return cv::currentFeatures->have[feature];
}

CV_IMPL int cvUseOptimized( int flag )
{
    int prevMode = cv::useOptimizedFlag;
    cv::setUseOptimized( flag != 0 );
    return prevMode;
}

CV_IMPL int64  cvGetTickCount(void)
{
    return cv::getTickCount();
}

CV_IMPL double cvGetTickFrequency(void)
{
    return cv::getTickFrequency()*1e-6;
}

CV_IMPL CvErrorCallback
cvRedirectError( CvErrorCallback errCallback, void* userdata, void** prevUserdata)
{
    return cv::redirectError(errCallback, userdata, prevUserdata);
}

CV_IMPL int cvNulDevReport( int, const char*, const char*,
                            const char*, int, void* )
{
    return 0;
}

CV_IMPL int cvStdErrReport( int, const char*, const char*,
                            const char*, int, void* )
{
    return 0;
}

CV_IMPL int cvGuiBoxReport( int, const char*, const char*,
                            const char*, int, void* )
{
    return 0;
}

CV_IMPL int cvGetErrInfo( const char**, const char**, const char**, int* )
{
    return 0;
}


CV_IMPL const char* cvErrorStr( int status )
{
    static char buf[256];

    switch (status)
    {
    case CV_StsOk :                  return "No Error";
    case CV_StsBackTrace :           return "Backtrace";
    case CV_StsError :               return "Unspecified error";
    case CV_StsInternal :            return "Internal error";
    case CV_StsNoMem :               return "Insufficient memory";
    case CV_StsBadArg :              return "Bad argument";
    case CV_StsNoConv :              return "Iterations do not converge";
    case CV_StsAutoTrace :           return "Autotrace call";
    case CV_StsBadSize :             return "Incorrect size of input array";
    case CV_StsNullPtr :             return "Null pointer";
    case CV_StsDivByZero :           return "Division by zero occurred";
    case CV_BadStep :                return "Image step is wrong";
    case CV_StsInplaceNotSupported : return "Inplace operation is not supported";
    case CV_StsObjectNotFound :      return "Requested object was not found";
    case CV_BadDepth :               return "Input image depth is not supported by function";
    case CV_StsUnmatchedFormats :    return "Formats of input arguments do not match";
    case CV_StsUnmatchedSizes :      return "Sizes of input arguments do not match";
    case CV_StsOutOfRange :          return "One of arguments\' values is out of range";
    case CV_StsUnsupportedFormat :   return "Unsupported format or combination of formats";
    case CV_BadCOI :                 return "Input COI is not supported";
    case CV_BadNumChannels :         return "Bad number of channels";
    case CV_StsBadFlag :             return "Bad flag (parameter or structure field)";
    case CV_StsBadPoint :            return "Bad parameter of type CvPoint";
    case CV_StsBadMask :             return "Bad type of mask argument";
    case CV_StsParseError :          return "Parsing error";
    case CV_StsNotImplemented :      return "The function/feature is not implemented";
    case CV_StsBadMemBlock :         return "Memory block has been corrupted";
    case CV_StsAssert :              return "Assertion failed";
    case CV_GpuNotSupported :        return "No CUDA support";
    case CV_GpuApiCallError :        return "Gpu API call";
    case CV_OpenGlNotSupported :     return "No OpenGL support";
    case CV_OpenGlApiCallError :     return "OpenGL API call";
    };

    sprintf(buf, "Unknown %s code %d", status >= 0 ? "status":"error", status);
    return buf;
}

CV_IMPL int cvGetErrMode(void)
{
    return 0;
}

CV_IMPL int cvSetErrMode(int)
{
    return 0;
}

CV_IMPL int cvGetErrStatus(void)
{
    return 0;
}

CV_IMPL void cvSetErrStatus(int)
{
}


CV_IMPL void cvError( int code, const char* func_name,
                      const char* err_msg,
                      const char* file_name, int line )
{
    cv::error(cv::Exception(code, err_msg, func_name, file_name, line));
}

/* function, which converts int to int */
CV_IMPL int
cvErrorFromIppStatus( int status )
{
    switch (status)
    {
    case CV_BADSIZE_ERR:               return CV_StsBadSize;
    case CV_BADMEMBLOCK_ERR:           return CV_StsBadMemBlock;
    case CV_NULLPTR_ERR:               return CV_StsNullPtr;
    case CV_DIV_BY_ZERO_ERR:           return CV_StsDivByZero;
    case CV_BADSTEP_ERR:               return CV_BadStep;
    case CV_OUTOFMEM_ERR:              return CV_StsNoMem;
    case CV_BADARG_ERR:                return CV_StsBadArg;
    case CV_NOTDEFINED_ERR:            return CV_StsError;
    case CV_INPLACE_NOT_SUPPORTED_ERR: return CV_StsInplaceNotSupported;
    case CV_NOTFOUND_ERR:              return CV_StsObjectNotFound;
    case CV_BADCONVERGENCE_ERR:        return CV_StsNoConv;
    case CV_BADDEPTH_ERR:              return CV_BadDepth;
    case CV_UNMATCHED_FORMATS_ERR:     return CV_StsUnmatchedFormats;
    case CV_UNSUPPORTED_COI_ERR:       return CV_BadCOI;
    case CV_UNSUPPORTED_CHANNELS_ERR:  return CV_BadNumChannels;
    case CV_BADFLAG_ERR:               return CV_StsBadFlag;
    case CV_BADRANGE_ERR:              return CV_StsBadArg;
    case CV_BADCOEF_ERR:               return CV_StsBadArg;
    case CV_BADFACTOR_ERR:             return CV_StsBadArg;
    case CV_BADPOINT_ERR:              return CV_StsBadPoint;

    default:
      return CV_StsError;
    }
}

namespace cv {
bool __termination = false;


//////////////////////////////// thread-local storage ////////////////////////////////

#ifdef _WIN32
#ifdef _MSC_VER
#pragma warning(disable:4505) // unreferenced local function has been removed
#endif
#ifndef TLS_OUT_OF_INDEXES
#define TLS_OUT_OF_INDEXES ((DWORD)0xFFFFFFFF)
#endif
#endif

// TLS platform abstraction layer
class TlsAbstraction
{
public:
    TlsAbstraction();
    ~TlsAbstraction();
    void* GetData() const;
    void  SetData(void *pData);

private:
#ifdef _WIN32
#ifndef WINRT
    DWORD tlsKey;
#endif
#else // _WIN32
    pthread_key_t  tlsKey;
#endif
};

#ifdef _WIN32
#ifdef WINRT
static __declspec( thread ) void* tlsData = NULL; // using C++11 thread attribute for local thread data
TlsAbstraction::TlsAbstraction() {}
TlsAbstraction::~TlsAbstraction() {}
void* TlsAbstraction::GetData() const
{
    return tlsData;
}
void  TlsAbstraction::SetData(void *pData)
{
    tlsData = pData;
}
#else //WINRT
TlsAbstraction::TlsAbstraction()
{
    tlsKey = TlsAlloc();
    CV_Assert(tlsKey != TLS_OUT_OF_INDEXES);
}
TlsAbstraction::~TlsAbstraction()
{
    TlsFree(tlsKey);
}
void* TlsAbstraction::GetData() const
{
    return TlsGetValue(tlsKey);
}
void  TlsAbstraction::SetData(void *pData)
{
    CV_Assert(TlsSetValue(tlsKey, pData) == TRUE);
}
#endif
#else // _WIN32
TlsAbstraction::TlsAbstraction()
{
    CV_Assert(pthread_key_create(&tlsKey, NULL) == 0);
}
TlsAbstraction::~TlsAbstraction()
{
    CV_Assert(pthread_key_delete(tlsKey) == 0);
}
void* TlsAbstraction::GetData() const
{
    return pthread_getspecific(tlsKey);
}
void  TlsAbstraction::SetData(void *pData)
{
    CV_Assert(pthread_setspecific(tlsKey, pData) == 0);
}
#endif

// Per-thread data structure
struct ThreadData
{
    ThreadData()
    {
        idx = 0;
        slots.reserve(32);
    }

    std::vector<void*> slots; // Data array for a thread
    size_t idx;               // Thread index in TLS storage. This is not OS thread ID!
};

// Main TLS storage class
class TlsStorage
{
public:
    TlsStorage() :
        tlsSlotsSize(0)
    {
        tlsSlots.reserve(32);
        threads.reserve(32);
    }
    ~TlsStorage()
    {
        for(size_t i = 0; i < threads.size(); i++)
        {
            if(threads[i])
            {
                /* Current architecture doesn't allow proper global objects release, so this check can cause crashes

                // Check if all slots were properly cleared
                for(size_t j = 0; j < threads[i]->slots.size(); j++)
                {
                    CV_Assert(threads[i]->slots[j] == 0);
                }
                */
                delete threads[i];
            }
        }
        threads.clear();
    }

    void releaseThread()
    {
        AutoLock guard(mtxGlobalAccess);
        ThreadData *pTD = (ThreadData*)tls.GetData();
        for(size_t i = 0; i < threads.size(); i++)
        {
            if(pTD == threads[i])
            {
                threads[i] = 0;
                break;
            }
        }
        tls.SetData(0);
        delete pTD;
    }

    // Reserve TLS storage index
    size_t reserveSlot()
    {
        AutoLock guard(mtxGlobalAccess);
        CV_Assert(tlsSlotsSize == tlsSlots.size());

        // Find unused slots
        for(size_t slot = 0; slot < tlsSlotsSize; slot++)
        {
            if(!tlsSlots[slot])
            {
                tlsSlots[slot] = 1;
                return slot;
            }
        }

        // Create new slot
        tlsSlots.push_back(1); tlsSlotsSize++;
        return tlsSlotsSize - 1;
    }

    // Release TLS storage index and pass associated data to caller
    void releaseSlot(size_t slotIdx, std::vector<void*> &dataVec, bool keepSlot = false)
    {
        AutoLock guard(mtxGlobalAccess);
        CV_Assert(tlsSlotsSize == tlsSlots.size());
        CV_Assert(tlsSlotsSize > slotIdx);

        for(size_t i = 0; i < threads.size(); i++)
        {
            if(threads[i])
            {
                std::vector<void*>& thread_slots = threads[i]->slots;
                if (thread_slots.size() > slotIdx && thread_slots[slotIdx])
                {
                    dataVec.push_back(thread_slots[slotIdx]);
                    thread_slots[slotIdx] = NULL;
                }
            }
        }

        if (!keepSlot)
            tlsSlots[slotIdx] = 0;
    }

    // Get data by TLS storage index
    void* getData(size_t slotIdx) const
    {
#ifndef CV_THREAD_SANITIZER
        CV_Assert(tlsSlotsSize > slotIdx);
#endif

        ThreadData* threadData = (ThreadData*)tls.GetData();
        if(threadData && threadData->slots.size() > slotIdx)
            return threadData->slots[slotIdx];

        return NULL;
    }

    // Gather data from threads by TLS storage index
    void gather(size_t slotIdx, std::vector<void*> &dataVec)
    {
        AutoLock guard(mtxGlobalAccess);
        CV_Assert(tlsSlotsSize == tlsSlots.size());
        CV_Assert(tlsSlotsSize > slotIdx);

        for(size_t i = 0; i < threads.size(); i++)
        {
            if(threads[i])
            {
                std::vector<void*>& thread_slots = threads[i]->slots;
                if (thread_slots.size() > slotIdx && thread_slots[slotIdx])
                    dataVec.push_back(thread_slots[slotIdx]);
            }
        }
    }

    // Set data to storage index
    void setData(size_t slotIdx, void* pData)
    {
#ifndef CV_THREAD_SANITIZER
        CV_Assert(tlsSlotsSize > slotIdx);
#endif

        ThreadData* threadData = (ThreadData*)tls.GetData();
        if(!threadData)
        {
            threadData = new ThreadData;
            tls.SetData((void*)threadData);
            {
                AutoLock guard(mtxGlobalAccess);
                threadData->idx = threads.size();
                threads.push_back(threadData);
            }
        }

        if(slotIdx >= threadData->slots.size())
        {
            AutoLock guard(mtxGlobalAccess); // keep synchronization with gather() calls
            threadData->slots.resize(slotIdx + 1, NULL);
        }
        threadData->slots[slotIdx] = pData;
    }

private:
    TlsAbstraction tls; // TLS abstraction layer instance

    Mutex  mtxGlobalAccess;           // Shared objects operation guard
    size_t tlsSlotsSize;              // equal to tlsSlots.size() in synchronized sections
                                      // without synchronization this counter doesn't desrease - it is used for slotIdx sanity checks
    std::vector<int> tlsSlots;        // TLS keys state
    std::vector<ThreadData*> threads; // Array for all allocated data. Thread data pointers are placed here to allow data cleanup
};

// Create global TLS storage object
static TlsStorage &getTlsStorage()
{
    CV_SINGLETON_LAZY_INIT_REF(TlsStorage, new TlsStorage())
}

TLSDataContainer::TLSDataContainer()
{
    key_ = (int)getTlsStorage().reserveSlot(); // Reserve key from TLS storage
}

TLSDataContainer::~TLSDataContainer()
{
    CV_Assert(key_ == -1); // Key must be released in child object
}

void TLSDataContainer::gatherData(std::vector<void*> &data) const
{
    getTlsStorage().gather(key_, data);
}

void TLSDataContainer::release()
{
    std::vector<void*> data;
    data.reserve(32);
    getTlsStorage().releaseSlot(key_, data); // Release key and get stored data for proper destruction
    key_ = -1;
    for(size_t i = 0; i < data.size(); i++)  // Delete all associated data
        deleteDataInstance(data[i]);
}

void TLSDataContainer::cleanup()
{
    std::vector<void*> data;
    data.reserve(32);
    getTlsStorage().releaseSlot(key_, data, true); // Extract stored data with removal from TLS tables
    for(size_t i = 0; i < data.size(); i++)  // Delete all associated data
        deleteDataInstance(data[i]);
}

void* TLSDataContainer::getData() const
{
    CV_Assert(key_ != -1 && "Can't fetch data from terminated TLS container.");
    void* pData = getTlsStorage().getData(key_); // Check if data was already allocated
    if(!pData)
    {
        // Create new data instance and save it to TLS storage
        pData = createDataInstance();
        getTlsStorage().setData(key_, pData);
    }
    return pData;
}

TLSData<CoreTLSData>& getCoreTlsData()
{
    CV_SINGLETON_LAZY_INIT_REF(TLSData<CoreTLSData>, new TLSData<CoreTLSData>())
}

#if defined CVAPI_EXPORTS && defined _WIN32 && !defined WINCE
#ifdef WINRT
    #pragma warning(disable:4447) // Disable warning 'main' signature found without threading model
#endif

extern "C"
BOOL WINAPI DllMain(HINSTANCE, DWORD fdwReason, LPVOID lpReserved);

extern "C"
BOOL WINAPI DllMain(HINSTANCE, DWORD fdwReason, LPVOID lpReserved)
{
    if (fdwReason == DLL_THREAD_DETACH || fdwReason == DLL_PROCESS_DETACH)
    {
        if (lpReserved != NULL) // called after ExitProcess() call
        {
            cv::__termination = true;
        }
        else
        {
            // Not allowed to free resources if lpReserved is non-null
            // http://msdn.microsoft.com/en-us/library/windows/desktop/ms682583.aspx
            cv::getTlsStorage().releaseThread();
        }
    }
    return TRUE;
}
#endif


namespace {
static int g_threadNum = 0;
class ThreadID {
public:
    const int id;
    ThreadID() :
        id(CV_XADD(&g_threadNum, 1))
    {
#ifdef OPENCV_WITH_ITT
        __itt_thread_set_name(cv::format("OpenCVThread-%03d", id).c_str());
#endif
    }
};

static TLSData<ThreadID>& getThreadIDTLS()
{
    CV_SINGLETON_LAZY_INIT_REF(TLSData<ThreadID>, new TLSData<ThreadID>());
}

} // namespace
int utils::getThreadID() { return getThreadIDTLS().get()->id; }


class ParseError
{
    std::string bad_value;
public:
    ParseError(const std::string bad_value_) :bad_value(bad_value_) {}
    std::string toString(const std::string &param) const
    {
        std::ostringstream out;
        out << "Invalid value for parameter " << param << ": " << bad_value;
        return out.str();
    }
};

template <typename T>
T parseOption(const std::string &);

template<>
inline bool parseOption(const std::string & value)
{
    if (value == "1" || value == "True" || value == "true" || value == "TRUE")
    {
        return true;
    }
    if (value == "0" || value == "False" || value == "false" || value == "FALSE")
    {
        return false;
    }
    throw ParseError(value);
}

template<>
inline size_t parseOption(const std::string &value)
{
    size_t pos = 0;
    for (; pos < value.size(); pos++)
    {
        if (!isdigit(value[pos]))
            break;
    }
    cv::String valueStr = value.substr(0, pos);
    cv::String suffixStr = value.substr(pos, value.length() - pos);
    int v = atoi(valueStr.c_str());
    if (suffixStr.length() == 0)
        return v;
    else if (suffixStr == "MB" || suffixStr == "Mb" || suffixStr == "mb")
        return v * 1024 * 1024;
    else if (suffixStr == "KB" || suffixStr == "Kb" || suffixStr == "kb")
        return v * 1024;
    throw ParseError(value);
}

template<>
inline cv::String parseOption(const std::string &value)
{
    return value;
}

template<>
inline utils::Paths parseOption(const std::string &value)
{
    utils::Paths result;
#ifdef _WIN32
    const char sep = ';';
#else
    const char sep = ':';
#endif
    size_t start_pos = 0;
    while (start_pos != std::string::npos)
    {
        const size_t pos = value.find(sep, start_pos);
        const std::string one_piece(value, start_pos, pos == std::string::npos ? pos : pos - start_pos);
        if (!one_piece.empty())
            result.push_back(one_piece);
        start_pos = pos == std::string::npos ? pos : pos + 1;
    }
    return result;
}

static inline const char * envRead(const char * name)
{
#ifdef NO_GETENV
    CV_UNUSED(name);
    return NULL;
#else
    return getenv(name);
#endif
}

template<typename T>
inline T read(const std::string & k, const T & defaultValue)
{
    try
    {
        const char * res = envRead(k.c_str());
        if (res)
            return parseOption<T>(std::string(res));
    }
    catch (const ParseError &err)
    {
        CV_Error(cv::Error::StsBadArg, err.toString(k));
    }
    return defaultValue;
}

bool utils::getConfigurationParameterBool(const char* name, bool defaultValue)
{
    return read<bool>(name, defaultValue);
}

size_t utils::getConfigurationParameterSizeT(const char* name, size_t defaultValue)
{
    return read<size_t>(name, defaultValue);
}

cv::String utils::getConfigurationParameterString(const char* name, const char* defaultValue)
{
    return read<cv::String>(name, defaultValue ? cv::String(defaultValue) : cv::String());
}

utils::Paths utils::getConfigurationParameterPaths(const char* name, const utils::Paths &defaultValue)
{
    return read<utils::Paths>(name, defaultValue);
}


#ifdef CV_COLLECT_IMPL_DATA
ImplCollector& getImplData()
{
    CV_SINGLETON_LAZY_INIT_REF(ImplCollector, new ImplCollector())
}

void setImpl(int flags)
{
    cv::AutoLock lock(getImplData().mutex);

    getImplData().implFlags = flags;
    getImplData().implCode.clear();
    getImplData().implFun.clear();
}

void addImpl(int flag, const char* func)
{
    cv::AutoLock lock(getImplData().mutex);

    getImplData().implFlags |= flag;
    if(func) // use lazy collection if name was not specified
    {
        size_t index = getImplData().implCode.size();
        if(!index || (getImplData().implCode[index-1] != flag || getImplData().implFun[index-1].compare(func))) // avoid duplicates
        {
            getImplData().implCode.push_back(flag);
            getImplData().implFun.push_back(func);
        }
    }
}

int getImpl(std::vector<int> &impl, std::vector<String> &funName)
{
    cv::AutoLock lock(getImplData().mutex);

    impl    = getImplData().implCode;
    funName = getImplData().implFun;
    return getImplData().implFlags; // return actual flags for lazy collection
}

bool useCollection()
{
    return getImplData().useCollection;
}

void setUseCollection(bool flag)
{
    cv::AutoLock lock(getImplData().mutex);

    getImplData().useCollection = flag;
}
#endif

namespace instr
{
bool useInstrumentation()
{
#ifdef ENABLE_INSTRUMENTATION
    return getInstrumentStruct().useInstr;
#else
    return false;
#endif
}

void setUseInstrumentation(bool flag)
{
#ifdef ENABLE_INSTRUMENTATION
    getInstrumentStruct().useInstr = flag;
#else
    CV_UNUSED(flag);
#endif
}

InstrNode* getTrace()
{
#ifdef ENABLE_INSTRUMENTATION
    return &getInstrumentStruct().rootNode;
#else
    return NULL;
#endif
}

void resetTrace()
{
#ifdef ENABLE_INSTRUMENTATION
    getInstrumentStruct().rootNode.removeChilds();
    getInstrumentTLSStruct().pCurrentNode = &getInstrumentStruct().rootNode;
#endif
}

void setFlags(FLAGS modeFlags)
{
#ifdef ENABLE_INSTRUMENTATION
    getInstrumentStruct().flags = modeFlags;
#else
    CV_UNUSED(modeFlags);
#endif
}
FLAGS getFlags()
{
#ifdef ENABLE_INSTRUMENTATION
    return (FLAGS)getInstrumentStruct().flags;
#else
    return (FLAGS)0;
#endif
}

NodeData::NodeData(const char* funName, const char* fileName, int lineNum, void* retAddress, bool alwaysExpand, cv::instr::TYPE instrType, cv::instr::IMPL implType)
{
    m_funName       = funName ? cv::String(funName) : cv::String();  // std::string doesn't accept NULL
    m_instrType     = instrType;
    m_implType      = implType;
    m_fileName      = fileName;
    m_lineNum       = lineNum;
    m_retAddress    = retAddress;
    m_alwaysExpand  = alwaysExpand;

    m_threads    = 1;
    m_counter    = 0;
    m_ticksTotal = 0;

    m_funError  = false;
}
NodeData::NodeData(NodeData &ref)
{
    *this = ref;
}
NodeData& NodeData::operator=(const NodeData &right)
{
    this->m_funName      = right.m_funName;
    this->m_instrType    = right.m_instrType;
    this->m_implType     = right.m_implType;
    this->m_fileName     = right.m_fileName;
    this->m_lineNum      = right.m_lineNum;
    this->m_retAddress   = right.m_retAddress;
    this->m_alwaysExpand = right.m_alwaysExpand;

    this->m_threads     = right.m_threads;
    this->m_counter     = right.m_counter;
    this->m_ticksTotal  = right.m_ticksTotal;

    this->m_funError    = right.m_funError;

    return *this;
}
NodeData::~NodeData()
{
}
bool operator==(const NodeData& left, const NodeData& right)
{
    if(left.m_lineNum == right.m_lineNum && left.m_funName == right.m_funName && left.m_fileName == right.m_fileName)
    {
        if(left.m_retAddress == right.m_retAddress || !(cv::instr::getFlags()&cv::instr::FLAGS_EXPAND_SAME_NAMES || left.m_alwaysExpand))
            return true;
    }
    return false;
}

#ifdef ENABLE_INSTRUMENTATION
InstrStruct& getInstrumentStruct()
{
    static InstrStruct instr;
    return instr;
}

InstrTLSStruct& getInstrumentTLSStruct()
{
    return *getInstrumentStruct().tlsStruct.get();
}

InstrNode* getCurrentNode()
{
    return getInstrumentTLSStruct().pCurrentNode;
}

IntrumentationRegion::IntrumentationRegion(const char* funName, const char* fileName, int lineNum, void *retAddress, bool alwaysExpand, TYPE instrType, IMPL implType)
{
    m_disabled    = false;
    m_regionTicks = 0;

    InstrStruct *pStruct = &getInstrumentStruct();
    if(pStruct->useInstr)
    {
        InstrTLSStruct *pTLS = &getInstrumentTLSStruct();

        // Disable in case of failure
        if(!pTLS->pCurrentNode)
        {
            m_disabled = true;
            return;
        }

        int depth = pTLS->pCurrentNode->getDepth();
        if(pStruct->maxDepth && pStruct->maxDepth <= depth)
        {
            m_disabled = true;
            return;
        }

        NodeData payload(funName, fileName, lineNum, retAddress, alwaysExpand, instrType, implType);
        Node<NodeData>* pChild = NULL;

        if(pStruct->flags&FLAGS_MAPPING)
        {
            // Critical section
            cv::AutoLock guard(pStruct->mutexCreate); // Guard from concurrent child creation
            pChild = pTLS->pCurrentNode->findChild(payload);
            if(!pChild)
            {
                pChild = new Node<NodeData>(payload);
                pTLS->pCurrentNode->addChild(pChild);
            }
        }
        else
        {
            pChild = pTLS->pCurrentNode->findChild(payload);
            if(!pChild)
            {
                m_disabled = true;
                return;
            }
        }
        pTLS->pCurrentNode = pChild;

        m_regionTicks = getTickCount();
    }
}

IntrumentationRegion::~IntrumentationRegion()
{
    InstrStruct *pStruct = &getInstrumentStruct();
    if(pStruct->useInstr)
    {
        if(!m_disabled)
        {
            InstrTLSStruct *pTLS = &getInstrumentTLSStruct();

            if (pTLS->pCurrentNode->m_payload.m_implType == cv::instr::IMPL_OPENCL &&
                (pTLS->pCurrentNode->m_payload.m_instrType == cv::instr::TYPE_FUN ||
                    pTLS->pCurrentNode->m_payload.m_instrType == cv::instr::TYPE_WRAPPER))
            {
                cv::ocl::finish(); // TODO Support "async" OpenCL instrumentation
            }

            uint64 ticks = (getTickCount() - m_regionTicks);
            {
                cv::AutoLock guard(pStruct->mutexCount); // Concurrent ticks accumulation
                pTLS->pCurrentNode->m_payload.m_counter++;
                pTLS->pCurrentNode->m_payload.m_ticksTotal += ticks;
                pTLS->pCurrentNode->m_payload.m_tls.get()->m_ticksTotal += ticks;
            }

            pTLS->pCurrentNode = pTLS->pCurrentNode->m_pParent;
        }
    }
}
#endif
}

namespace ipp
{

#ifdef HAVE_IPP
struct IPPInitSingleton
{
public:
    IPPInitSingleton()
    {
        useIPP         = true;
        useIPP_NE      = false;
        ippStatus      = 0;
        funcname       = NULL;
        filename       = NULL;
        linen          = 0;
        cpuFeatures    = 0;
        ippFeatures    = 0;
        ippTopFeatures = 0;
        pIppLibInfo    = NULL;

        ippStatus = ippGetCpuFeatures(&cpuFeatures, NULL);
        if(ippStatus < 0)
        {
            std::cerr << "ERROR: IPP cannot detect CPU features, IPP was disabled " << std::endl;
            useIPP = false;
            return;
        }
        ippFeatures = cpuFeatures;

        const char* pIppEnv = getenv("OPENCV_IPP");
        cv::String env;
        if(pIppEnv != NULL)
            env = pIppEnv;
        if(env.size())
        {
#if IPP_VERSION_X100 >= 201900
            const Ipp64u minorFeatures = ippCPUID_MOVBE|ippCPUID_AES|ippCPUID_CLMUL|ippCPUID_ABR|ippCPUID_RDRAND|ippCPUID_F16C|
                ippCPUID_ADCOX|ippCPUID_RDSEED|ippCPUID_PREFETCHW|ippCPUID_SHA|ippCPUID_MPX|ippCPUID_AVX512CD|ippCPUID_AVX512ER|
                ippCPUID_AVX512PF|ippCPUID_AVX512BW|ippCPUID_AVX512DQ|ippCPUID_AVX512VL|ippCPUID_AVX512VBMI|ippCPUID_AVX512_4FMADDPS|
                ippCPUID_AVX512_4VNNIW|ippCPUID_AVX512IFMA;
#elif IPP_VERSION_X100 >= 201703
            const Ipp64u minorFeatures = ippCPUID_MOVBE|ippCPUID_AES|ippCPUID_CLMUL|ippCPUID_ABR|ippCPUID_RDRAND|ippCPUID_F16C|
                ippCPUID_ADCOX|ippCPUID_RDSEED|ippCPUID_PREFETCHW|ippCPUID_SHA|ippCPUID_MPX|ippCPUID_AVX512CD|ippCPUID_AVX512ER|
                ippCPUID_AVX512PF|ippCPUID_AVX512BW|ippCPUID_AVX512DQ|ippCPUID_AVX512VL|ippCPUID_AVX512VBMI;
#elif IPP_VERSION_X100 >= 201700
            const Ipp64u minorFeatures = ippCPUID_MOVBE|ippCPUID_AES|ippCPUID_CLMUL|ippCPUID_ABR|ippCPUID_RDRAND|ippCPUID_F16C|
                ippCPUID_ADCOX|ippCPUID_RDSEED|ippCPUID_PREFETCHW|ippCPUID_SHA|ippCPUID_AVX512CD|ippCPUID_AVX512ER|
                ippCPUID_AVX512PF|ippCPUID_AVX512BW|ippCPUID_AVX512DQ|ippCPUID_AVX512VL|ippCPUID_AVX512VBMI;
#else
            const Ipp64u minorFeatures = 0;
#endif

            env = toLowerCase(env);
            if(env.substr(0, 2) == "ne")
            {
                useIPP_NE = true;
                env = env.substr(3, env.size());
            }

            if(env == "disabled")
            {
                std::cerr << "WARNING: IPP was disabled by OPENCV_IPP environment variable" << std::endl;
                useIPP = false;
            }
            else if(env == "sse42")
                ippFeatures = minorFeatures|ippCPUID_SSE2|ippCPUID_SSE3|ippCPUID_SSSE3|ippCPUID_SSE41|ippCPUID_SSE42;
            else if(env == "avx2")
                ippFeatures = minorFeatures|ippCPUID_SSE2|ippCPUID_SSE3|ippCPUID_SSSE3|ippCPUID_SSE41|ippCPUID_SSE42|ippCPUID_AVX|ippCPUID_AVX2;
#if IPP_VERSION_X100 >= 201700
#if defined (_M_AMD64) || defined (__x86_64__)
            else if(env == "avx512")
                ippFeatures = minorFeatures|ippCPUID_SSE2|ippCPUID_SSE3|ippCPUID_SSSE3|ippCPUID_SSE41|ippCPUID_SSE42|ippCPUID_AVX|ippCPUID_AVX2|ippCPUID_AVX512F;
#endif
#endif
            else
                std::cerr << "ERROR: Improper value of OPENCV_IPP: " << env.c_str() << ". Correct values are: disabled, sse42, avx2, avx512 (Intel64 only)" << std::endl;

            // Trim unsupported features
            ippFeatures &= cpuFeatures;
        }

        // Disable AVX1 since we don't track regressions for it. SSE42 will be used instead
        if(cpuFeatures&ippCPUID_AVX && !(cpuFeatures&ippCPUID_AVX2))
            ippFeatures &= ~((Ipp64u)ippCPUID_AVX);

        // IPP integrations in OpenCV support only SSE4.2, AVX2 and AVX-512 optimizations.
        if(!(
#if IPP_VERSION_X100 >= 201700
            cpuFeatures&ippCPUID_AVX512F ||
#endif
            cpuFeatures&ippCPUID_AVX2 ||
            cpuFeatures&ippCPUID_SSE42
            ))
        {
            useIPP = false;
            return;
        }

        if(ippFeatures == cpuFeatures)
            IPP_INITIALIZER(0)
        else
            IPP_INITIALIZER(ippFeatures)
        ippFeatures = ippGetEnabledCpuFeatures();

        // Detect top level optimizations to make comparison easier for optimizations dependent conditions
#if IPP_VERSION_X100 >= 201700
        if(ippFeatures&ippCPUID_AVX512F)
        {
            if((ippFeatures&ippCPUID_AVX512_SKX) == ippCPUID_AVX512_SKX)
                ippTopFeatures = ippCPUID_AVX512_SKX;
            else if((ippFeatures&ippCPUID_AVX512_KNL) == ippCPUID_AVX512_KNL)
                ippTopFeatures = ippCPUID_AVX512_KNL;
            else
                ippTopFeatures = ippCPUID_AVX512F; // Unknown AVX512 configuration
        }
        else
#endif
        if(ippFeatures&ippCPUID_AVX2)
            ippTopFeatures = ippCPUID_AVX2;
        else if(ippFeatures&ippCPUID_SSE42)
            ippTopFeatures = ippCPUID_SSE42;

        pIppLibInfo = ippiGetLibVersion();
    }

public:
    bool        useIPP;
    bool        useIPP_NE;

    int         ippStatus;  // 0 - all is ok, -1 - IPP functions failed
    const char *funcname;
    const char *filename;
    int         linen;
    Ipp64u      ippFeatures;
    Ipp64u      cpuFeatures;
    Ipp64u      ippTopFeatures;
    const IppLibraryVersion *pIppLibInfo;
};

static IPPInitSingleton& getIPPSingleton()
{
    CV_SINGLETON_LAZY_INIT_REF(IPPInitSingleton, new IPPInitSingleton())
}
#endif

unsigned long long getIppFeatures()
{
#ifdef HAVE_IPP
    return getIPPSingleton().ippFeatures;
#else
    return 0;
#endif
}

unsigned long long getIppTopFeatures();

unsigned long long getIppTopFeatures()
{
#ifdef HAVE_IPP
    return getIPPSingleton().ippTopFeatures;
#else
    return 0;
#endif
}

void setIppStatus(int status, const char * const _funcname, const char * const _filename, int _line)
{
#ifdef HAVE_IPP
    getIPPSingleton().ippStatus = status;
    getIPPSingleton().funcname = _funcname;
    getIPPSingleton().filename = _filename;
    getIPPSingleton().linen = _line;
#else
    CV_UNUSED(status); CV_UNUSED(_funcname); CV_UNUSED(_filename); CV_UNUSED(_line);
#endif
}

int getIppStatus()
{
#ifdef HAVE_IPP
    return getIPPSingleton().ippStatus;
#else
    return 0;
#endif
}

String getIppErrorLocation()
{
#ifdef HAVE_IPP
    return format("%s:%d %s", getIPPSingleton().filename ? getIPPSingleton().filename : "", getIPPSingleton().linen, getIPPSingleton().funcname ? getIPPSingleton().funcname : "");
#else
    return String();
#endif
}

String getIppVersion()
{
#ifdef HAVE_IPP
    const IppLibraryVersion *pInfo = getIPPSingleton().pIppLibInfo;
    if(pInfo)
        return format("%s %s %s", pInfo->Name, pInfo->Version, pInfo->BuildDate);
    else
        return String("error");
#else
    return String("disabled");
#endif
}

bool useIPP()
{
#ifdef HAVE_IPP
    CoreTLSData* data = getCoreTlsData().get();
    if(data->useIPP < 0)
    {
        data->useIPP = getIPPSingleton().useIPP;
    }
    return (data->useIPP > 0);
#else
    return false;
#endif
}

void setUseIPP(bool flag)
{
    CoreTLSData* data = getCoreTlsData().get();
#ifdef HAVE_IPP
    data->useIPP = (getIPPSingleton().useIPP)?flag:false;
#else
    CV_UNUSED(flag);
    data->useIPP = false;
#endif
}

bool useIPP_NotExact()
{
#ifdef HAVE_IPP
    CoreTLSData* data = getCoreTlsData().get();
    if(data->useIPP_NE < 0)
    {
        data->useIPP_NE = getIPPSingleton().useIPP_NE;
    }
    return (data->useIPP_NE > 0);
#else
    return false;
#endif
}

void setUseIPP_NotExact(bool flag)
{
    CoreTLSData* data = getCoreTlsData().get();
#ifdef HAVE_IPP
    data->useIPP_NE = flag;
#else
    CV_UNUSED(flag);
    data->useIPP_NE = false;
#endif
}

} // namespace ipp

} // namespace cv

/* End of file. */<|MERGE_RESOLUTION|>--- conflicted
+++ resolved
@@ -94,11 +94,7 @@
 #include <cstdlib>        // std::abort
 #endif
 
-<<<<<<< HEAD
-#if defined __ANDROID__ || defined __linux__ || defined __FreeBSD__ || defined __HAIKU__ || defined __Fuchsia__
-=======
-#if defined __ANDROID__ || defined __linux__ || defined __FreeBSD__ || defined __OpenBSD__ || defined __HAIKU__
->>>>>>> 341e2fa7
+#if defined __ANDROID__ || defined __linux__ || defined __FreeBSD__ || defined __OpenBSD__ || defined __HAIKU__ || defined __Fuchsia__
 #  include <unistd.h>
 #  include <fcntl.h>
 #  include <elf.h>
