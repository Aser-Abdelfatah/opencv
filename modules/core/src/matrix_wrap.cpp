// This file is part of OpenCV project.
// It is subject to the license terms in the LICENSE file found in the top-level directory
// of this distribution and at http://opencv.org/license.html

#include "precomp.hpp"
#include "opencv2/core/mat.hpp"

namespace cv {

/*************************************************************************************************\
                                        Input/Output Array
\*************************************************************************************************/

Mat _InputArray::getMat_(int i) const
{
    _InputArray::KindFlag k = kind();
    AccessFlag accessFlags = flags & ACCESS_MASK;

    if( k == MAT )
    {
        const Mat* m = (const Mat*)obj;
        if( i < 0 )
            return *m;
        return m->row(i);
    }

    if( k == UMAT )
    {
        const UMat* m = (const UMat*)obj;
        if( i < 0 )
            return m->getMat(accessFlags);
        return m->getMat(accessFlags).row(i);
    }

    if (k == MATX)
    {
        CV_Assert( i < 0 );
        return Mat(sz, flags, obj);
    }

    if( k == STD_VECTOR )
    {
        CV_Assert( i < 0 );
        int t = CV_MAT_TYPE(flags);
        const std::vector<uchar>& v = *(const std::vector<uchar>*)obj;

        return !v.empty() ? Mat(size(), t, (void*)&v[0]) : Mat();
    }

    if( k == STD_BOOL_VECTOR )
    {
        CV_Assert( i < 0 );
        int t = CV_8U;
        const std::vector<bool>& v = *(const std::vector<bool>*)obj;
        int j, n = (int)v.size();
        if( n == 0 )
            return Mat();
        Mat m(1, n, t);
        uchar* dst = m.data;
        for( j = 0; j < n; j++ )
            dst[j] = (uchar)v[j];
        return m;
    }

    if( k == NONE )
        return Mat();

    if( k == STD_VECTOR_VECTOR )
    {
        int t = type(i);
        const std::vector<std::vector<uchar> >& vv = *(const std::vector<std::vector<uchar> >*)obj;
        CV_Assert( 0 <= i && i < (int)vv.size() );
        const std::vector<uchar>& v = vv[i];

        return !v.empty() ? Mat(size(i), t, (void*)&v[0]) : Mat();
    }

    if( k == STD_VECTOR_MAT )
    {
        const std::vector<Mat>& v = *(const std::vector<Mat>*)obj;
        CV_Assert( 0 <= i && i < (int)v.size() );

        return v[i];
    }

    if( k == STD_ARRAY_MAT )
    {
        const Mat* v = (const Mat*)obj;
        CV_Assert( 0 <= i && i < sz.height );

        return v[i];
    }

    if( k == STD_VECTOR_UMAT )
    {
        const std::vector<UMat>& v = *(const std::vector<UMat>*)obj;
        CV_Assert( 0 <= i && i < (int)v.size() );

        return v[i].getMat(accessFlags);
    }

    if( k == OPENGL_BUFFER )
    {
        CV_Assert( i < 0 );
        CV_Error(cv::Error::StsNotImplemented, "You should explicitly call mapHost/unmapHost methods for ogl::Buffer object");
    }

    if( k == CUDA_GPU_MAT )
    {
        CV_Assert( i < 0 );
        CV_Error(cv::Error::StsNotImplemented, "You should explicitly call download method for cuda::GpuMat object");
    }

    if( k == CUDA_HOST_MEM )
    {
        CV_Assert( i < 0 );

        const cuda::HostMem* cuda_mem = (const cuda::HostMem*)obj;

        return cuda_mem->createMatHeader();
    }

    CV_Error(Error::StsNotImplemented, "Unknown/unsupported array type");
}

UMat _InputArray::getUMat(int i) const
{
    _InputArray::KindFlag k = kind();
    AccessFlag accessFlags = flags & ACCESS_MASK;

    if( k == UMAT )
    {
        const UMat* m = (const UMat*)obj;
        if( i < 0 )
            return *m;
        return m->row(i);
    }

    if( k == STD_VECTOR_UMAT )
    {
        const std::vector<UMat>& v = *(const std::vector<UMat>*)obj;
        CV_Assert( 0 <= i && i < (int)v.size() );

        return v[i];
    }

    if( k == MAT )
    {
        const Mat* m = (const Mat*)obj;
        if( i < 0 )
            return m->getUMat(accessFlags);
        return m->row(i).getUMat(accessFlags);
    }

    return getMat(i).getUMat(accessFlags);
}

void _InputArray::getMatVector(std::vector<Mat>& mv) const
{
    _InputArray::KindFlag k = kind();
    AccessFlag accessFlags = flags & ACCESS_MASK;

    if( k == MAT )
    {
        const Mat& m = *(const Mat*)obj;
        int n = (int)m.size[0];
        mv.resize(n);

        for( int i = 0; i < n; i++ )
            mv[i] = m.dims == 2 ? Mat(1, m.cols, m.type(), (void*)m.ptr(i)) :
                Mat(m.dims-1, &m.size[1], m.type(), (void*)m.ptr(i), &m.step[1]);
        return;
    }

    if (k == MATX)
    {
        size_t n = sz.height, esz = CV_ELEM_SIZE(flags);
        mv.resize(n);

        for( size_t i = 0; i < n; i++ )
            mv[i] = Mat(1, sz.width, CV_MAT_TYPE(flags), (uchar*)obj + esz*sz.width*i);
        return;
    }

    if( k == STD_VECTOR )
    {
        const std::vector<uchar>& v = *(const std::vector<uchar>*)obj;

        size_t n = size().width, esz = CV_ELEM_SIZE(flags);
        int t = CV_MAT_DEPTH(flags), cn = CV_MAT_CN(flags);
        mv.resize(n);

        for( size_t i = 0; i < n; i++ )
            mv[i] = Mat(1, cn, t, (void*)(&v[0] + esz*i));
        return;
    }

    if( k == NONE )
    {
        mv.clear();
        return;
    }

    if( k == STD_VECTOR_VECTOR )
    {
        const std::vector<std::vector<uchar> >& vv = *(const std::vector<std::vector<uchar> >*)obj;
        int n = (int)vv.size();
        int t = CV_MAT_TYPE(flags);
        mv.resize(n);

        for( int i = 0; i < n; i++ )
        {
            const std::vector<uchar>& v = vv[i];
            mv[i] = Mat(size(i), t, (void*)&v[0]);
        }
        return;
    }

    if( k == STD_VECTOR_MAT )
    {
        const std::vector<Mat>& v = *(const std::vector<Mat>*)obj;
        size_t n = v.size();
        mv.resize(n);

        for( size_t i = 0; i < n; i++ )
            mv[i] = v[i];
        return;
    }

    if( k == STD_ARRAY_MAT )
    {
        const Mat* v = (const Mat*)obj;
        size_t n = sz.height;
        mv.resize(n);

        for( size_t i = 0; i < n; i++ )
            mv[i] = v[i];
        return;
    }

    if( k == STD_VECTOR_UMAT )
    {
        const std::vector<UMat>& v = *(const std::vector<UMat>*)obj;
        size_t n = v.size();
        mv.resize(n);

        for( size_t i = 0; i < n; i++ )
            mv[i] = v[i].getMat(accessFlags);
        return;
    }

    CV_Error(Error::StsNotImplemented, "Unknown/unsupported array type");
}

void _InputArray::getUMatVector(std::vector<UMat>& umv) const
{
    _InputArray::KindFlag k = kind();
    AccessFlag accessFlags = flags & ACCESS_MASK;

    if( k == NONE )
    {
        umv.clear();
        return;
    }

    if( k == STD_VECTOR_MAT )
    {
        const std::vector<Mat>& v = *(const std::vector<Mat>*)obj;
        size_t n = v.size();
        umv.resize(n);

        for( size_t i = 0; i < n; i++ )
            umv[i] = v[i].getUMat(accessFlags);
        return;
    }

    if( k == STD_ARRAY_MAT )
    {
        const Mat* v = (const Mat*)obj;
        size_t n = sz.height;
        umv.resize(n);

        for( size_t i = 0; i < n; i++ )
            umv[i] = v[i].getUMat(accessFlags);
        return;
    }

    if( k == STD_VECTOR_UMAT )
    {
        const std::vector<UMat>& v = *(const std::vector<UMat>*)obj;
        size_t n = v.size();
        umv.resize(n);

        for( size_t i = 0; i < n; i++ )
            umv[i] = v[i];
        return;
    }

    if( k == UMAT )
    {
        UMat& v = *(UMat*)obj;
        umv.resize(1);
        umv[0] = v;
        return;
    }
    if( k == MAT )
    {
        Mat& v = *(Mat*)obj;
        umv.resize(1);
        umv[0] = v.getUMat(accessFlags);
        return;
    }

    CV_Error(Error::StsNotImplemented, "Unknown/unsupported array type");
}

cuda::GpuMat _InputArray::getGpuMat() const
{
    _InputArray::KindFlag k = kind();

    if (k == CUDA_GPU_MAT)
    {
        const cuda::GpuMat* d_mat = (const cuda::GpuMat*)obj;
        return *d_mat;
    }

    if (k == CUDA_HOST_MEM)
    {
        const cuda::HostMem* cuda_mem = (const cuda::HostMem*)obj;
        return cuda_mem->createGpuMatHeader();
    }

    if (k == OPENGL_BUFFER)
    {
        CV_Error(cv::Error::StsNotImplemented, "You should explicitly call mapDevice/unmapDevice methods for ogl::Buffer object");
    }

    if (k == NONE)
        return cuda::GpuMat();

    CV_Error(cv::Error::StsNotImplemented, "getGpuMat is available only for cuda::GpuMat and cuda::HostMem");
}
void _InputArray::getGpuMatVector(std::vector<cuda::GpuMat>& gpumv) const
{
    _InputArray::KindFlag k = kind();
    if (k == STD_VECTOR_CUDA_GPU_MAT)
    {
        gpumv = *(std::vector<cuda::GpuMat>*)obj;
    }
}
ogl::Buffer _InputArray::getOGlBuffer() const
{
    _InputArray::KindFlag k = kind();

    CV_Assert(k == OPENGL_BUFFER);

    const ogl::Buffer* gl_buf = (const ogl::Buffer*)obj;
    return *gl_buf;
}

_InputArray::KindFlag _InputArray::kind() const
{
<<<<<<< HEAD
    KindFlag k = flags & KIND_MASK;
=======
    int k = flags & KIND_MASK;
#if CV_VERSION_MAJOR < 5
>>>>>>> 19f1bac1
    CV_DbgAssert(k != EXPR);
#if CV_VERSION_MAJOR < 4
    if (k == STD_ARRAY)
        k = MATX;
#endif
    CV_DbgAssert(k != STD_ARRAY);
#endif
    return k;
}

int _InputArray::rows(int i) const
{
    return size(i).height;
}

int _InputArray::cols(int i) const
{
    return size(i).width;
}

Size _InputArray::size(int i) const
{
    _InputArray::KindFlag k = kind();

    if( k == MAT )
    {
        CV_Assert( i < 0 );
        return ((const Mat*)obj)->size();
    }

    if( k == UMAT )
    {
        CV_Assert( i < 0 );
        return ((const UMat*)obj)->size();
    }

    if (k == MATX)
    {
        CV_Assert( i < 0 );
        return sz;
    }

    if( k == STD_VECTOR )
    {
        CV_Assert( i < 0 );
        const std::vector<uchar>& v = *(const std::vector<uchar>*)obj;
        const std::vector<int>& iv = *(const std::vector<int>*)obj;
        size_t szb = v.size(), szi = iv.size();
        return szb == szi ? Size((int)szb, 1) : Size((int)(szb/CV_ELEM_SIZE(flags)), 1);
    }

    if( k == STD_BOOL_VECTOR )
    {
        CV_Assert( i < 0 );
        const std::vector<bool>& v = *(const std::vector<bool>*)obj;
        return Size((int)v.size(), 1);
    }

    if( k == NONE )
        return Size();

    if( k == STD_VECTOR_VECTOR )
    {
        const std::vector<std::vector<uchar> >& vv = *(const std::vector<std::vector<uchar> >*)obj;
        if( i < 0 )
            return vv.empty() ? Size() : Size((int)vv.size(), 1);
        CV_Assert( i < (int)vv.size() );
        const std::vector<std::vector<int> >& ivv = *(const std::vector<std::vector<int> >*)obj;

        size_t szb = vv[i].size(), szi = ivv[i].size();
        return szb == szi ? Size((int)szb, 1) : Size((int)(szb/CV_ELEM_SIZE(flags)), 1);
    }

    if( k == STD_VECTOR_MAT )
    {
        const std::vector<Mat>& vv = *(const std::vector<Mat>*)obj;
        if( i < 0 )
            return vv.empty() ? Size() : Size((int)vv.size(), 1);
        CV_Assert( i < (int)vv.size() );

        return vv[i].size();
    }

    if( k == STD_ARRAY_MAT )
    {
        const Mat* vv = (const Mat*)obj;
        if( i < 0 )
            return sz.height==0 ? Size() : Size(sz.height, 1);
        CV_Assert( i < sz.height );

        return vv[i].size();
    }

    if (k == STD_VECTOR_CUDA_GPU_MAT)
    {
        const std::vector<cuda::GpuMat>& vv = *(const std::vector<cuda::GpuMat>*)obj;
        if (i < 0)
            return vv.empty() ? Size() : Size((int)vv.size(), 1);
        CV_Assert(i < (int)vv.size());
        return vv[i].size();
    }

    if( k == STD_VECTOR_UMAT )
    {
        const std::vector<UMat>& vv = *(const std::vector<UMat>*)obj;
        if( i < 0 )
            return vv.empty() ? Size() : Size((int)vv.size(), 1);
        CV_Assert( i < (int)vv.size() );

        return vv[i].size();
    }

    if( k == OPENGL_BUFFER )
    {
        CV_Assert( i < 0 );
        const ogl::Buffer* buf = (const ogl::Buffer*)obj;
        return buf->size();
    }

    if( k == CUDA_GPU_MAT )
    {
        CV_Assert( i < 0 );
        const cuda::GpuMat* d_mat = (const cuda::GpuMat*)obj;
        return d_mat->size();
    }

    if( k == CUDA_HOST_MEM )
    {
        CV_Assert( i < 0 );
        const cuda::HostMem* cuda_mem = (const cuda::HostMem*)obj;
        return cuda_mem->size();
    }

    CV_Error(Error::StsNotImplemented, "Unknown/unsupported array type");
}

int _InputArray::sizend(int* arrsz, int i) const
{
    int j, d = 0;
    _InputArray::KindFlag k = kind();

    if( k == NONE )
        ;
    else if( k == MAT )
    {
        CV_Assert( i < 0 );
        const Mat& m = *(const Mat*)obj;
        d = m.dims;
        if(arrsz)
            for(j = 0; j < d; j++)
                arrsz[j] = m.size.p[j];
    }
    else if( k == UMAT )
    {
        CV_Assert( i < 0 );
        const UMat& m = *(const UMat*)obj;
        d = m.dims;
        if(arrsz)
            for(j = 0; j < d; j++)
                arrsz[j] = m.size.p[j];
    }
    else if( k == STD_VECTOR_MAT && i >= 0 )
    {
        const std::vector<Mat>& vv = *(const std::vector<Mat>*)obj;
        CV_Assert( i < (int)vv.size() );
        const Mat& m = vv[i];
        d = m.dims;
        if(arrsz)
            for(j = 0; j < d; j++)
                arrsz[j] = m.size.p[j];
    }
    else if( k == STD_ARRAY_MAT && i >= 0 )
    {
        const Mat* vv = (const Mat*)obj;
        CV_Assert( i < sz.height );
        const Mat& m = vv[i];
        d = m.dims;
        if(arrsz)
            for(j = 0; j < d; j++)
                arrsz[j] = m.size.p[j];
    }
    else if( k == STD_VECTOR_UMAT && i >= 0 )
    {
        const std::vector<UMat>& vv = *(const std::vector<UMat>*)obj;
        CV_Assert( i < (int)vv.size() );
        const UMat& m = vv[i];
        d = m.dims;
        if(arrsz)
            for(j = 0; j < d; j++)
                arrsz[j] = m.size.p[j];
    }
    else
    {
        CV_CheckLE(dims(i), 2, "Not supported");
        Size sz2d = size(i);
        d = 2;
        if(arrsz)
        {
            arrsz[0] = sz2d.height;
            arrsz[1] = sz2d.width;
        }
    }

    return d;
}

bool _InputArray::sameSize(const _InputArray& arr) const
{
    _InputArray::KindFlag k1 = kind(), k2 = arr.kind();
    Size sz1;

    if( k1 == MAT )
    {
        const Mat* m = ((const Mat*)obj);
        if( k2 == MAT )
            return m->size == ((const Mat*)arr.obj)->size;
        if( k2 == UMAT )
            return m->size == ((const UMat*)arr.obj)->size;
        if( m->dims > 2 )
            return false;
        sz1 = m->size();
    }
    else if( k1 == UMAT )
    {
        const UMat* m = ((const UMat*)obj);
        if( k2 == MAT )
            return m->size == ((const Mat*)arr.obj)->size;
        if( k2 == UMAT )
            return m->size == ((const UMat*)arr.obj)->size;
        if( m->dims > 2 )
            return false;
        sz1 = m->size();
    }
    else
        sz1 = size();
    if( arr.dims() > 2 )
        return false;
    return sz1 == arr.size();
}

int _InputArray::dims(int i) const
{
    _InputArray::KindFlag k = kind();

    if( k == MAT )
    {
        CV_Assert( i < 0 );
        return ((const Mat*)obj)->dims;
    }

    if( k == UMAT )
    {
        CV_Assert( i < 0 );
        return ((const UMat*)obj)->dims;
    }

    if (k == MATX)
    {
        CV_Assert( i < 0 );
        return 2;
    }

    if( k == STD_VECTOR || k == STD_BOOL_VECTOR )
    {
        CV_Assert( i < 0 );
        return 2;
    }

    if( k == NONE )
        return 0;

    if( k == STD_VECTOR_VECTOR )
    {
        const std::vector<std::vector<uchar> >& vv = *(const std::vector<std::vector<uchar> >*)obj;
        if( i < 0 )
            return 1;
        CV_Assert( i < (int)vv.size() );
        return 2;
    }

    if( k == STD_VECTOR_MAT )
    {
        const std::vector<Mat>& vv = *(const std::vector<Mat>*)obj;
        if( i < 0 )
            return 1;
        CV_Assert( i < (int)vv.size() );

        return vv[i].dims;
    }

    if( k == STD_ARRAY_MAT )
    {
        const Mat* vv = (const Mat*)obj;
        if( i < 0 )
            return 1;
        CV_Assert( i < sz.height );

        return vv[i].dims;
    }

    if( k == STD_VECTOR_UMAT )
    {
        const std::vector<UMat>& vv = *(const std::vector<UMat>*)obj;
        if( i < 0 )
            return 1;
        CV_Assert( i < (int)vv.size() );

        return vv[i].dims;
    }

    if( k == OPENGL_BUFFER )
    {
        CV_Assert( i < 0 );
        return 2;
    }

    if( k == CUDA_GPU_MAT )
    {
        CV_Assert( i < 0 );
        return 2;
    }

    if( k == CUDA_HOST_MEM )
    {
        CV_Assert( i < 0 );
        return 2;
    }

    CV_Error(Error::StsNotImplemented, "Unknown/unsupported array type");
}

size_t _InputArray::total(int i) const
{
    _InputArray::KindFlag k = kind();

    if( k == MAT )
    {
        CV_Assert( i < 0 );
        return ((const Mat*)obj)->total();
    }

    if( k == UMAT )
    {
        CV_Assert( i < 0 );
        return ((const UMat*)obj)->total();
    }

    if( k == STD_VECTOR_MAT )
    {
        const std::vector<Mat>& vv = *(const std::vector<Mat>*)obj;
        if( i < 0 )
            return vv.size();

        CV_Assert( i < (int)vv.size() );
        return vv[i].total();
    }

    if( k == STD_ARRAY_MAT )
    {
        const Mat* vv = (const Mat*)obj;
        if( i < 0 )
            return sz.height;

        CV_Assert( i < sz.height );
        return vv[i].total();
    }

    if( k == STD_VECTOR_UMAT )
    {
        const std::vector<UMat>& vv = *(const std::vector<UMat>*)obj;
        if( i < 0 )
            return vv.size();

        CV_Assert( i < (int)vv.size() );
        return vv[i].total();
    }

    return size(i).area();
}

int _InputArray::type(int i) const
{
    _InputArray::KindFlag k = kind();

    if( k == MAT )
        return ((const Mat*)obj)->type();

    if( k == UMAT )
        return ((const UMat*)obj)->type();

    if( k == MATX || k == STD_VECTOR || k == STD_VECTOR_VECTOR || k == STD_BOOL_VECTOR )
        return CV_MAT_TYPE(flags);

    if( k == NONE )
        return -1;

    if( k == STD_VECTOR_UMAT )
    {
        const std::vector<UMat>& vv = *(const std::vector<UMat>*)obj;
        if( vv.empty() )
        {
            CV_Assert((flags & FIXED_TYPE) != 0);
            return CV_MAT_TYPE(flags);
        }
        CV_Assert( i < (int)vv.size() );
        return vv[i >= 0 ? i : 0].type();
    }

    if( k == STD_VECTOR_MAT )
    {
        const std::vector<Mat>& vv = *(const std::vector<Mat>*)obj;
        if( vv.empty() )
        {
            CV_Assert((flags & FIXED_TYPE) != 0);
            return CV_MAT_TYPE(flags);
        }
        CV_Assert( i < (int)vv.size() );
        return vv[i >= 0 ? i : 0].type();
    }

    if( k == STD_ARRAY_MAT )
    {
        const Mat* vv = (const Mat*)obj;
        if( sz.height == 0 )
        {
            CV_Assert((flags & FIXED_TYPE) != 0);
            return CV_MAT_TYPE(flags);
        }
        CV_Assert( i < sz.height );
        return vv[i >= 0 ? i : 0].type();
    }

    if (k == STD_VECTOR_CUDA_GPU_MAT)
    {
        const std::vector<cuda::GpuMat>& vv = *(const std::vector<cuda::GpuMat>*)obj;
        if (vv.empty())
        {
            CV_Assert((flags & FIXED_TYPE) != 0);
            return CV_MAT_TYPE(flags);
        }
        CV_Assert(i < (int)vv.size());
        return vv[i >= 0 ? i : 0].type();
    }

    if( k == OPENGL_BUFFER )
        return ((const ogl::Buffer*)obj)->type();

    if( k == CUDA_GPU_MAT )
        return ((const cuda::GpuMat*)obj)->type();

    if( k == CUDA_HOST_MEM )
        return ((const cuda::HostMem*)obj)->type();

    CV_Error(Error::StsNotImplemented, "Unknown/unsupported array type");
}

int _InputArray::depth(int i) const
{
    return CV_MAT_DEPTH(type(i));
}

int _InputArray::channels(int i) const
{
    return CV_MAT_CN(type(i));
}

bool _InputArray::empty() const
{
    _InputArray::KindFlag k = kind();

    if( k == MAT )
        return ((const Mat*)obj)->empty();

    if( k == UMAT )
        return ((const UMat*)obj)->empty();

    if (k == MATX)
        return false;

    if( k == STD_VECTOR )
    {
        const std::vector<uchar>& v = *(const std::vector<uchar>*)obj;
        return v.empty();
    }

    if( k == STD_BOOL_VECTOR )
    {
        const std::vector<bool>& v = *(const std::vector<bool>*)obj;
        return v.empty();
    }

    if( k == NONE )
        return true;

    if( k == STD_VECTOR_VECTOR )
    {
        const std::vector<std::vector<uchar> >& vv = *(const std::vector<std::vector<uchar> >*)obj;
        return vv.empty();
    }

    if( k == STD_VECTOR_MAT )
    {
        const std::vector<Mat>& vv = *(const std::vector<Mat>*)obj;
        return vv.empty();
    }

    if( k == STD_ARRAY_MAT )
    {
        return sz.height == 0;
    }

    if( k == STD_VECTOR_UMAT )
    {
        const std::vector<UMat>& vv = *(const std::vector<UMat>*)obj;
        return vv.empty();
    }

    if( k == OPENGL_BUFFER )
        return ((const ogl::Buffer*)obj)->empty();

    if( k == CUDA_GPU_MAT )
        return ((const cuda::GpuMat*)obj)->empty();

    if (k == STD_VECTOR_CUDA_GPU_MAT)
    {
        const std::vector<cuda::GpuMat>& vv = *(const std::vector<cuda::GpuMat>*)obj;
        return vv.empty();
    }

    if( k == CUDA_HOST_MEM )
        return ((const cuda::HostMem*)obj)->empty();

    CV_Error(Error::StsNotImplemented, "Unknown/unsupported array type");
}

bool _InputArray::isContinuous(int i) const
{
    _InputArray::KindFlag k = kind();

    if( k == MAT )
        return i < 0 ? ((const Mat*)obj)->isContinuous() : true;

    if( k == UMAT )
        return i < 0 ? ((const UMat*)obj)->isContinuous() : true;

    if( k == MATX || k == STD_VECTOR ||
        k == NONE || k == STD_VECTOR_VECTOR || k == STD_BOOL_VECTOR )
        return true;

    if( k == STD_VECTOR_MAT )
    {
        const std::vector<Mat>& vv = *(const std::vector<Mat>*)obj;
        CV_Assert(i >= 0 && (size_t)i < vv.size());
        return vv[i].isContinuous();
    }

    if( k == STD_ARRAY_MAT )
    {
        const Mat* vv = (const Mat*)obj;
        CV_Assert(i >= 0 && i < sz.height);
        return vv[i].isContinuous();
    }

    if( k == STD_VECTOR_UMAT )
    {
        const std::vector<UMat>& vv = *(const std::vector<UMat>*)obj;
        CV_Assert(i >= 0 && (size_t)i < vv.size());
        return vv[i].isContinuous();
    }

    if( k == CUDA_GPU_MAT )
      return i < 0 ? ((const cuda::GpuMat*)obj)->isContinuous() : true;

    CV_Error(CV_StsNotImplemented, "Unknown/unsupported array type");
}

bool _InputArray::isSubmatrix(int i) const
{
    _InputArray::KindFlag k = kind();

    if( k == MAT )
        return i < 0 ? ((const Mat*)obj)->isSubmatrix() : false;

    if( k == UMAT )
        return i < 0 ? ((const UMat*)obj)->isSubmatrix() : false;

    if( k == MATX || k == STD_VECTOR ||
        k == NONE || k == STD_VECTOR_VECTOR || k == STD_BOOL_VECTOR )
        return false;

    if( k == STD_VECTOR_MAT )
    {
        const std::vector<Mat>& vv = *(const std::vector<Mat>*)obj;
        CV_Assert(i >= 0 && (size_t)i < vv.size());
        return vv[i].isSubmatrix();
    }

    if( k == STD_ARRAY_MAT )
    {
        const Mat* vv = (const Mat*)obj;
        CV_Assert(i >= 0 && i < sz.height);
        return vv[i].isSubmatrix();
    }

    if( k == STD_VECTOR_UMAT )
    {
        const std::vector<UMat>& vv = *(const std::vector<UMat>*)obj;
        CV_Assert(i >= 0 && (size_t)i < vv.size());
        return vv[i].isSubmatrix();
    }

    CV_Error(CV_StsNotImplemented, "");
}

size_t _InputArray::offset(int i) const
{
    _InputArray::KindFlag k = kind();

    if( k == MAT )
    {
        CV_Assert( i < 0 );
        const Mat * const m = ((const Mat*)obj);
        return (size_t)(m->ptr() - m->datastart);
    }

    if( k == UMAT )
    {
        CV_Assert( i < 0 );
        return ((const UMat*)obj)->offset;
    }

    if( k == MATX || k == STD_VECTOR ||
        k == NONE || k == STD_VECTOR_VECTOR || k == STD_BOOL_VECTOR )
        return 0;

    if( k == STD_VECTOR_MAT )
    {
        const std::vector<Mat>& vv = *(const std::vector<Mat>*)obj;
        CV_Assert( i >= 0 && i < (int)vv.size() );

        return (size_t)(vv[i].ptr() - vv[i].datastart);
    }

    if( k == STD_ARRAY_MAT )
    {
        const Mat* vv = (const Mat*)obj;
        CV_Assert( i >= 0 && i < sz.height );
        return (size_t)(vv[i].ptr() - vv[i].datastart);
    }

    if( k == STD_VECTOR_UMAT )
    {
        const std::vector<UMat>& vv = *(const std::vector<UMat>*)obj;
        CV_Assert(i >= 0 && (size_t)i < vv.size());
        return vv[i].offset;
    }

    if( k == CUDA_GPU_MAT )
    {
        CV_Assert( i < 0 );
        const cuda::GpuMat * const m = ((const cuda::GpuMat*)obj);
        return (size_t)(m->data - m->datastart);
    }

    if (k == STD_VECTOR_CUDA_GPU_MAT)
    {
        const std::vector<cuda::GpuMat>& vv = *(const std::vector<cuda::GpuMat>*)obj;
        CV_Assert(i >= 0 && (size_t)i < vv.size());
        return (size_t)(vv[i].data - vv[i].datastart);
    }

    CV_Error(Error::StsNotImplemented, "");
}

size_t _InputArray::step(int i) const
{
    _InputArray::KindFlag k = kind();

    if( k == MAT )
    {
        CV_Assert( i < 0 );
        return ((const Mat*)obj)->step;
    }

    if( k == UMAT )
    {
        CV_Assert( i < 0 );
        return ((const UMat*)obj)->step;
    }

    if( k == MATX || k == STD_VECTOR ||
        k == NONE || k == STD_VECTOR_VECTOR || k == STD_BOOL_VECTOR )
        return 0;

    if( k == STD_VECTOR_MAT )
    {
        const std::vector<Mat>& vv = *(const std::vector<Mat>*)obj;
        CV_Assert( i >= 0 && i < (int)vv.size() );
        return vv[i].step;
    }

    if( k == STD_ARRAY_MAT )
    {
        const Mat* vv = (const Mat*)obj;
        CV_Assert( i >= 0 && i < sz.height );
        return vv[i].step;
    }

    if( k == STD_VECTOR_UMAT )
    {
        const std::vector<UMat>& vv = *(const std::vector<UMat>*)obj;
        CV_Assert(i >= 0 && (size_t)i < vv.size());
        return vv[i].step;
    }

    if( k == CUDA_GPU_MAT )
    {
        CV_Assert( i < 0 );
        return ((const cuda::GpuMat*)obj)->step;
    }
    if (k == STD_VECTOR_CUDA_GPU_MAT)
    {
        const std::vector<cuda::GpuMat>& vv = *(const std::vector<cuda::GpuMat>*)obj;
        CV_Assert(i >= 0 && (size_t)i < vv.size());
        return vv[i].step;
    }

    CV_Error(Error::StsNotImplemented, "");
}

void _InputArray::copyTo(const _OutputArray& arr) const
{
    _InputArray::KindFlag k = kind();

    if( k == NONE )
        arr.release();
    else if( k == MAT || k == MATX || k == STD_VECTOR || k == STD_BOOL_VECTOR )
    {
        Mat m = getMat();
        m.copyTo(arr);
    }
    else if( k == UMAT )
        ((UMat*)obj)->copyTo(arr);
#ifdef HAVE_CUDA
    else if (k == CUDA_GPU_MAT)
        ((cuda::GpuMat*)obj)->copyTo(arr);
#endif
    else
        CV_Error(Error::StsNotImplemented, "");
}

void _InputArray::copyTo(const _OutputArray& arr, const _InputArray & mask) const
{
    _InputArray::KindFlag k = kind();

    if( k == NONE )
        arr.release();
    else if( k == MAT || k == MATX || k == STD_VECTOR || k == STD_BOOL_VECTOR )
    {
        Mat m = getMat();
        m.copyTo(arr, mask);
    }
    else if( k == UMAT )
        ((UMat*)obj)->copyTo(arr, mask);
#ifdef HAVE_CUDA
    else if (k == CUDA_GPU_MAT)
        ((cuda::GpuMat*)obj)->copyTo(arr, mask);
#endif
    else
        CV_Error(Error::StsNotImplemented, "");
}

bool _OutputArray::fixedSize() const
{
    return (flags & FIXED_SIZE) == FIXED_SIZE;
}

bool _OutputArray::fixedType() const
{
    return (flags & FIXED_TYPE) == FIXED_TYPE;
}

void _OutputArray::create(Size _sz, int mtype, int i, bool allowTransposed, _OutputArray::DepthMask fixedDepthMask) const
{
    _InputArray::KindFlag k = kind();
    if( k == MAT && i < 0 && !allowTransposed && fixedDepthMask == 0 )
    {
        CV_Assert(!fixedSize() || ((Mat*)obj)->size.operator()() == _sz);
        CV_Assert(!fixedType() || ((Mat*)obj)->type() == mtype);
        ((Mat*)obj)->create(_sz, mtype);
        return;
    }
    if( k == UMAT && i < 0 && !allowTransposed && fixedDepthMask == 0 )
    {
        CV_Assert(!fixedSize() || ((UMat*)obj)->size.operator()() == _sz);
        CV_Assert(!fixedType() || ((UMat*)obj)->type() == mtype);
        ((UMat*)obj)->create(_sz, mtype);
        return;
    }
    if( k == CUDA_GPU_MAT && i < 0 && !allowTransposed && fixedDepthMask == 0 )
    {
        CV_Assert(!fixedSize() || ((cuda::GpuMat*)obj)->size() == _sz);
        CV_Assert(!fixedType() || ((cuda::GpuMat*)obj)->type() == mtype);
        ((cuda::GpuMat*)obj)->create(_sz, mtype);
        return;
    }
    if( k == OPENGL_BUFFER && i < 0 && !allowTransposed && fixedDepthMask == 0 )
    {
        CV_Assert(!fixedSize() || ((ogl::Buffer*)obj)->size() == _sz);
        CV_Assert(!fixedType() || ((ogl::Buffer*)obj)->type() == mtype);
        ((ogl::Buffer*)obj)->create(_sz, mtype);
        return;
    }
    if( k == CUDA_HOST_MEM && i < 0 && !allowTransposed && fixedDepthMask == 0 )
    {
        CV_Assert(!fixedSize() || ((cuda::HostMem*)obj)->size() == _sz);
        CV_Assert(!fixedType() || ((cuda::HostMem*)obj)->type() == mtype);
        ((cuda::HostMem*)obj)->create(_sz, mtype);
        return;
    }
    int sizes[] = {_sz.height, _sz.width};
    create(2, sizes, mtype, i, allowTransposed, fixedDepthMask);
}

void _OutputArray::create(int _rows, int _cols, int mtype, int i, bool allowTransposed, _OutputArray::DepthMask fixedDepthMask) const
{
    _InputArray::KindFlag k = kind();
    if( k == MAT && i < 0 && !allowTransposed && fixedDepthMask == 0 )
    {
        CV_Assert(!fixedSize() || ((Mat*)obj)->size.operator()() == Size(_cols, _rows));
        CV_Assert(!fixedType() || ((Mat*)obj)->type() == mtype);
        ((Mat*)obj)->create(_rows, _cols, mtype);
        return;
    }
    if( k == UMAT && i < 0 && !allowTransposed && fixedDepthMask == 0 )
    {
        CV_Assert(!fixedSize() || ((UMat*)obj)->size.operator()() == Size(_cols, _rows));
        CV_Assert(!fixedType() || ((UMat*)obj)->type() == mtype);
        ((UMat*)obj)->create(_rows, _cols, mtype);
        return;
    }
    if( k == CUDA_GPU_MAT && i < 0 && !allowTransposed && fixedDepthMask == 0 )
    {
        CV_Assert(!fixedSize() || ((cuda::GpuMat*)obj)->size() == Size(_cols, _rows));
        CV_Assert(!fixedType() || ((cuda::GpuMat*)obj)->type() == mtype);
        ((cuda::GpuMat*)obj)->create(_rows, _cols, mtype);
        return;
    }
    if( k == OPENGL_BUFFER && i < 0 && !allowTransposed && fixedDepthMask == 0 )
    {
        CV_Assert(!fixedSize() || ((ogl::Buffer*)obj)->size() == Size(_cols, _rows));
        CV_Assert(!fixedType() || ((ogl::Buffer*)obj)->type() == mtype);
        ((ogl::Buffer*)obj)->create(_rows, _cols, mtype);
        return;
    }
    if( k == CUDA_HOST_MEM && i < 0 && !allowTransposed && fixedDepthMask == 0 )
    {
        CV_Assert(!fixedSize() || ((cuda::HostMem*)obj)->size() == Size(_cols, _rows));
        CV_Assert(!fixedType() || ((cuda::HostMem*)obj)->type() == mtype);
        ((cuda::HostMem*)obj)->create(_rows, _cols, mtype);
        return;
    }
    int sizes[] = {_rows, _cols};
    create(2, sizes, mtype, i, allowTransposed, fixedDepthMask);
}

void _OutputArray::create(int d, const int* sizes, int mtype, int i,
                          bool allowTransposed, _OutputArray::DepthMask fixedDepthMask) const
{
    int sizebuf[2];
    if(d == 1)
    {
        d = 2;
        sizebuf[0] = sizes[0];
        sizebuf[1] = 1;
        sizes = sizebuf;
    }
    _InputArray::KindFlag k = kind();
    mtype = CV_MAT_TYPE(mtype);

    if( k == MAT )
    {
        CV_Assert( i < 0 );
        Mat& m = *(Mat*)obj;
        CV_Assert(!(m.empty() && fixedType() && fixedSize()) && "Can't reallocate empty Mat with locked layout (probably due to misused 'const' modifier)");
        if (allowTransposed && !m.empty() &&
            d == 2 && m.dims == 2 &&
            m.type() == mtype && m.rows == sizes[1] && m.cols == sizes[0] &&
            m.isContinuous())
        {
            return;
        }

        if(fixedType())
        {
            if(CV_MAT_CN(mtype) == m.channels() && ((1 << CV_MAT_TYPE(flags)) & fixedDepthMask) != 0 )
                mtype = m.type();
            else
                CV_CheckTypeEQ(m.type(), CV_MAT_TYPE(mtype), "Can't reallocate Mat with locked type (probably due to misused 'const' modifier)");
        }
        if(fixedSize())
        {
            CV_CheckEQ(m.dims, d, "Can't reallocate Mat with locked size (probably due to misused 'const' modifier)");
            for(int j = 0; j < d; ++j)
                CV_CheckEQ(m.size[j], sizes[j], "Can't reallocate Mat with locked size (probably due to misused 'const' modifier)");
        }
        m.create(d, sizes, mtype);
        return;
    }

    if( k == UMAT )
    {
        CV_Assert( i < 0 );
        UMat& m = *(UMat*)obj;
        CV_Assert(!(m.empty() && fixedType() && fixedSize()) && "Can't reallocate empty UMat with locked layout (probably due to misused 'const' modifier)");
        if (allowTransposed && !m.empty() &&
            d == 2 && m.dims == 2 &&
            m.type() == mtype && m.rows == sizes[1] && m.cols == sizes[0] &&
            m.isContinuous())
        {
            return;
        }

        if(fixedType())
        {
            if(CV_MAT_CN(mtype) == m.channels() && ((1 << CV_MAT_TYPE(flags)) & fixedDepthMask) != 0 )
                mtype = m.type();
            else
                CV_CheckTypeEQ(m.type(), CV_MAT_TYPE(mtype), "Can't reallocate UMat with locked type (probably due to misused 'const' modifier)");
        }
        if(fixedSize())
        {
            CV_CheckEQ(m.dims, d, "Can't reallocate UMat with locked size (probably due to misused 'const' modifier)");
            for(int j = 0; j < d; ++j)
                CV_CheckEQ(m.size[j], sizes[j], "Can't reallocate UMat with locked size (probably due to misused 'const' modifier)");
        }
        m.create(d, sizes, mtype);
        return;
    }

    if( k == MATX )
    {
        CV_Assert( i < 0 );
        int type0 = CV_MAT_TYPE(flags);
        CV_Assert( mtype == type0 || (CV_MAT_CN(mtype) == 1 && ((1 << type0) & fixedDepthMask) != 0) );
        CV_CheckLE(d, 2, "");
        Size requested_size(d == 2 ? sizes[1] : 1, d >= 1 ? sizes[0] : 1);
        if (sz.width == 1 || sz.height == 1)
        {
            // NB: 1D arrays assume allowTransposed=true (see #4159)
            int total_1d = std::max(sz.width, sz.height);
            CV_Check(requested_size, std::max(requested_size.width, requested_size.height) == total_1d, "");
        }
        else
        {
            if (!allowTransposed)
            {
                CV_CheckEQ(requested_size, sz, "");
            }
            else
            {
                CV_Check(requested_size,
                        (requested_size == sz || (requested_size.height == sz.width && requested_size.width == sz.height)),
                        "");
            }
        }
        return;
    }

    if( k == STD_VECTOR || k == STD_VECTOR_VECTOR )
    {
        CV_Assert( d == 2 && (sizes[0] == 1 || sizes[1] == 1 || sizes[0]*sizes[1] == 0) );
        size_t len = sizes[0]*sizes[1] > 0 ? sizes[0] + sizes[1] - 1 : 0;
        std::vector<uchar>* v = (std::vector<uchar>*)obj;

        if( k == STD_VECTOR_VECTOR )
        {
            std::vector<std::vector<uchar> >& vv = *(std::vector<std::vector<uchar> >*)obj;
            if( i < 0 )
            {
                CV_Assert(!fixedSize() || len == vv.size());
                vv.resize(len);
                return;
            }
            CV_Assert( i < (int)vv.size() );
            v = &vv[i];
        }
        else
            CV_Assert( i < 0 );

        int type0 = CV_MAT_TYPE(flags);
        CV_Assert( mtype == type0 || (CV_MAT_CN(mtype) == CV_MAT_CN(type0) && ((1 << type0) & fixedDepthMask) != 0) );

        int esz = CV_ELEM_SIZE(type0);
        CV_Assert(!fixedSize() || len == ((std::vector<uchar>*)v)->size() / esz);
        switch( esz )
        {
        case 1:
            ((std::vector<uchar>*)v)->resize(len);
            break;
        case 2:
            ((std::vector<Vec2b>*)v)->resize(len);
            break;
        case 3:
            ((std::vector<Vec3b>*)v)->resize(len);
            break;
        case 4:
            ((std::vector<int>*)v)->resize(len);
            break;
        case 6:
            ((std::vector<Vec3s>*)v)->resize(len);
            break;
        case 8:
            ((std::vector<Vec2i>*)v)->resize(len);
            break;
        case 12:
            ((std::vector<Vec3i>*)v)->resize(len);
            break;
        case 16:
            ((std::vector<Vec4i>*)v)->resize(len);
            break;
        case 20:
            ((std::vector<Vec<int, 5> >*)v)->resize(len);
            break;
        case 24:
            ((std::vector<Vec6i>*)v)->resize(len);
            break;
        case 28:
            ((std::vector<Vec<int, 7> >*)v)->resize(len);
            break;
        case 32:
            ((std::vector<Vec8i>*)v)->resize(len);
            break;
        case 36:
            ((std::vector<Vec<int, 9> >*)v)->resize(len);
            break;
        case 40:
            ((std::vector<Vec<int, 10> >*)v)->resize(len);
            break;
        case 44:
            ((std::vector<Vec<int, 11> >*)v)->resize(len);
            break;
        case 48:
            ((std::vector<Vec<int, 12> >*)v)->resize(len);
            break;
        case 52:
            ((std::vector<Vec<int, 13> >*)v)->resize(len);
            break;
        case 56:
            ((std::vector<Vec<int, 14> >*)v)->resize(len);
            break;
        case 60:
            ((std::vector<Vec<int, 15> >*)v)->resize(len);
            break;
        case 64:
            ((std::vector<Vec<int, 16> >*)v)->resize(len);
            break;
        case 128:
            ((std::vector<Vec<int, 32> >*)v)->resize(len);
            break;
        case 256:
            ((std::vector<Vec<int, 64> >*)v)->resize(len);
            break;
        case 512:
            ((std::vector<Vec<int, 128> >*)v)->resize(len);
            break;
        default:
            CV_Error_(CV_StsBadArg, ("Vectors with element size %d are not supported. Please, modify OutputArray::create()\n", esz));
        }
        return;
    }

    if( k == NONE )
    {
        CV_Error(CV_StsNullPtr, "create() called for the missing output array" );
    }

    if( k == STD_VECTOR_MAT )
    {
        std::vector<Mat>& v = *(std::vector<Mat>*)obj;

        if( i < 0 )
        {
            CV_Assert( d == 2 && (sizes[0] == 1 || sizes[1] == 1 || sizes[0]*sizes[1] == 0) );
            size_t len = sizes[0]*sizes[1] > 0 ? sizes[0] + sizes[1] - 1 : 0, len0 = v.size();

            CV_Assert(!fixedSize() || len == len0);
            v.resize(len);
            if( fixedType() )
            {
                int _type = CV_MAT_TYPE(flags);
                for( size_t j = len0; j < len; j++ )
                {
                    if( v[j].type() == _type )
                        continue;
                    CV_Assert( v[j].empty() );
                    v[j].flags = (v[j].flags & ~CV_MAT_TYPE_MASK) | _type;
                }
            }
            return;
        }

        CV_Assert( i < (int)v.size() );
        Mat& m = v[i];

        if( allowTransposed )
        {
            if( !m.isContinuous() )
            {
                CV_Assert(!fixedType() && !fixedSize());
                m.release();
            }

            if( d == 2 && m.dims == 2 && m.data &&
                m.type() == mtype && m.rows == sizes[1] && m.cols == sizes[0] )
                return;
        }

        if(fixedType())
        {
            if(CV_MAT_CN(mtype) == m.channels() && ((1 << CV_MAT_TYPE(flags)) & fixedDepthMask) != 0 )
                mtype = m.type();
            else
                CV_Assert(CV_MAT_TYPE(mtype) == m.type());
        }
        if(fixedSize())
        {
            CV_Assert(m.dims == d);
            for(int j = 0; j < d; ++j)
                CV_Assert(m.size[j] == sizes[j]);
        }

        m.create(d, sizes, mtype);
        return;
    }

    if( k == STD_ARRAY_MAT )
    {
        Mat* v = (Mat*)obj;

        if( i < 0 )
        {
            CV_Assert( d == 2 && (sizes[0] == 1 || sizes[1] == 1 || sizes[0]*sizes[1] == 0) );
            size_t len = sizes[0]*sizes[1] > 0 ? sizes[0] + sizes[1] - 1 : 0, len0 = sz.height;

            CV_Assert(len == len0);
            if( fixedType() )
            {
                int _type = CV_MAT_TYPE(flags);
                for( size_t j = len0; j < len; j++ )
                {
                    if( v[j].type() == _type )
                        continue;
                    CV_Assert( v[j].empty() );
                    v[j].flags = (v[j].flags & ~CV_MAT_TYPE_MASK) | _type;
                }
            }
            return;
        }

        CV_Assert( i < sz.height );
        Mat& m = v[i];

        if( allowTransposed )
        {
            if( !m.isContinuous() )
            {
                CV_Assert(!fixedType() && !fixedSize());
                m.release();
            }

            if( d == 2 && m.dims == 2 && m.data &&
                m.type() == mtype && m.rows == sizes[1] && m.cols == sizes[0] )
                return;
        }

        if(fixedType())
        {
            if(CV_MAT_CN(mtype) == m.channels() && ((1 << CV_MAT_TYPE(flags)) & fixedDepthMask) != 0 )
                mtype = m.type();
            else
                CV_Assert(CV_MAT_TYPE(mtype) == m.type());
        }

        if(fixedSize())
        {
            CV_Assert(m.dims == d);
            for(int j = 0; j < d; ++j)
                CV_Assert(m.size[j] == sizes[j]);
        }

        m.create(d, sizes, mtype);
        return;
    }

    if( k == STD_VECTOR_UMAT )
    {
        std::vector<UMat>& v = *(std::vector<UMat>*)obj;

        if( i < 0 )
        {
            CV_Assert( d == 2 && (sizes[0] == 1 || sizes[1] == 1 || sizes[0]*sizes[1] == 0) );
            size_t len = sizes[0]*sizes[1] > 0 ? sizes[0] + sizes[1] - 1 : 0, len0 = v.size();

            CV_Assert(!fixedSize() || len == len0);
            v.resize(len);
            if( fixedType() )
            {
                int _type = CV_MAT_TYPE(flags);
                for( size_t j = len0; j < len; j++ )
                {
                    if( v[j].type() == _type )
                        continue;
                    CV_Assert( v[j].empty() );
                    v[j].flags = (v[j].flags & ~CV_MAT_TYPE_MASK) | _type;
                }
            }
            return;
        }

        CV_Assert( i < (int)v.size() );
        UMat& m = v[i];

        if( allowTransposed )
        {
            if( !m.isContinuous() )
            {
                CV_Assert(!fixedType() && !fixedSize());
                m.release();
            }

            if( d == 2 && m.dims == 2 && m.u &&
                m.type() == mtype && m.rows == sizes[1] && m.cols == sizes[0] )
                return;
        }

        if(fixedType())
        {
            if(CV_MAT_CN(mtype) == m.channels() && ((1 << CV_MAT_TYPE(flags)) & fixedDepthMask) != 0 )
                mtype = m.type();
            else
                CV_Assert(CV_MAT_TYPE(mtype) == m.type());
        }
        if(fixedSize())
        {
            CV_Assert(m.dims == d);
            for(int j = 0; j < d; ++j)
                CV_Assert(m.size[j] == sizes[j]);
        }

        m.create(d, sizes, mtype);
        return;
    }

    CV_Error(Error::StsNotImplemented, "Unknown/unsupported array type");
}

void _OutputArray::createSameSize(const _InputArray& arr, int mtype) const
{
    int arrsz[CV_MAX_DIM], d = arr.sizend(arrsz);
    create(d, arrsz, mtype);
}

void _OutputArray::release() const
{
    CV_Assert(!fixedSize());

    _InputArray::KindFlag k = kind();

    if( k == MAT )
    {
        ((Mat*)obj)->release();
        return;
    }

    if( k == UMAT )
    {
        ((UMat*)obj)->release();
        return;
    }

    if( k == CUDA_GPU_MAT )
    {
        ((cuda::GpuMat*)obj)->release();
        return;
    }

    if( k == CUDA_HOST_MEM )
    {
        ((cuda::HostMem*)obj)->release();
        return;
    }

    if( k == OPENGL_BUFFER )
    {
        ((ogl::Buffer*)obj)->release();
        return;
    }

    if( k == NONE )
        return;

    if( k == STD_VECTOR )
    {
        create(Size(), CV_MAT_TYPE(flags));
        return;
    }

    if( k == STD_VECTOR_VECTOR )
    {
        ((std::vector<std::vector<uchar> >*)obj)->clear();
        return;
    }

    if( k == STD_VECTOR_MAT )
    {
        ((std::vector<Mat>*)obj)->clear();
        return;
    }

    if( k == STD_VECTOR_UMAT )
    {
        ((std::vector<UMat>*)obj)->clear();
        return;
    }
    if (k == STD_VECTOR_CUDA_GPU_MAT)
    {
        ((std::vector<cuda::GpuMat>*)obj)->clear();
        return;
    }
    CV_Error(Error::StsNotImplemented, "Unknown/unsupported array type");
}

void _OutputArray::clear() const
{
    _InputArray::KindFlag k = kind();

    if( k == MAT )
    {
        CV_Assert(!fixedSize());
        ((Mat*)obj)->resize(0);
        return;
    }

    release();
}

bool _OutputArray::needed() const
{
    return kind() != NONE;
}

Mat& _OutputArray::getMatRef(int i) const
{
    _InputArray::KindFlag k = kind();
    if( i < 0 )
    {
        CV_Assert( k == MAT );
        return *(Mat*)obj;
    }

    CV_Assert( k == STD_VECTOR_MAT || k == STD_ARRAY_MAT );

    if( k == STD_VECTOR_MAT )
    {
        std::vector<Mat>& v = *(std::vector<Mat>*)obj;
        CV_Assert( i < (int)v.size() );
        return v[i];
    }
    else
    {
        Mat* v = (Mat*)obj;
        CV_Assert( 0 <= i && i < sz.height );
        return v[i];
    }
}

UMat& _OutputArray::getUMatRef(int i) const
{
    _InputArray::KindFlag k = kind();
    if( i < 0 )
    {
        CV_Assert( k == UMAT );
        return *(UMat*)obj;
    }
    else
    {
        CV_Assert( k == STD_VECTOR_UMAT );
        std::vector<UMat>& v = *(std::vector<UMat>*)obj;
        CV_Assert( i < (int)v.size() );
        return v[i];
    }
}

cuda::GpuMat& _OutputArray::getGpuMatRef() const
{
    _InputArray::KindFlag k = kind();
    CV_Assert( k == CUDA_GPU_MAT );
    return *(cuda::GpuMat*)obj;
}
std::vector<cuda::GpuMat>& _OutputArray::getGpuMatVecRef() const
{
    _InputArray::KindFlag k = kind();
    CV_Assert(k == STD_VECTOR_CUDA_GPU_MAT);
    return *(std::vector<cuda::GpuMat>*)obj;
}

ogl::Buffer& _OutputArray::getOGlBufferRef() const
{
    _InputArray::KindFlag k = kind();
    CV_Assert( k == OPENGL_BUFFER );
    return *(ogl::Buffer*)obj;
}

cuda::HostMem& _OutputArray::getHostMemRef() const
{
    _InputArray::KindFlag k = kind();
    CV_Assert( k == CUDA_HOST_MEM );
    return *(cuda::HostMem*)obj;
}

void _OutputArray::setTo(const _InputArray& arr, const _InputArray & mask) const
{
    _InputArray::KindFlag k = kind();

    if( k == NONE )
        ;
    else if (k == MAT || k == MATX || k == STD_VECTOR)
    {
        Mat m = getMat();
        m.setTo(arr, mask);
    }
    else if( k == UMAT )
        ((UMat*)obj)->setTo(arr, mask);
    else if( k == CUDA_GPU_MAT )
    {
        Mat value = arr.getMat();
        CV_Assert( checkScalar(value, type(), arr.kind(), _InputArray::CUDA_GPU_MAT) );
        ((cuda::GpuMat*)obj)->setTo(Scalar(Vec<double, 4>(value.ptr<double>())), mask);
    }
    else
        CV_Error(Error::StsNotImplemented, "");
}


void _OutputArray::assign(const UMat& u) const
{
    _InputArray::KindFlag k = kind();
    if (k == UMAT)
    {
        *(UMat*)obj = u;
    }
    else if (k == MAT)
    {
        u.copyTo(*(Mat*)obj); // TODO check u.getMat()
    }
    else if (k == MATX)
    {
        u.copyTo(getMat()); // TODO check u.getMat()
    }
    else
    {
        CV_Error(Error::StsNotImplemented, "");
    }
}


void _OutputArray::assign(const Mat& m) const
{
    _InputArray::KindFlag k = kind();
    if (k == UMAT)
    {
        m.copyTo(*(UMat*)obj); // TODO check m.getUMat()
    }
    else if (k == MAT)
    {
        *(Mat*)obj = m;
    }
    else if (k == MATX)
    {
        m.copyTo(getMat());
    }
    else
    {
        CV_Error(Error::StsNotImplemented, "");
    }
}


void _OutputArray::move(UMat& u) const
{
    if (fixedSize())
    {
        // TODO Performance warning
        assign(u);
        return;
    }
    int k = kind();
    if (k == UMAT)
    {
#ifdef CV_CXX11
        *(UMat*)obj = std::move(u);
#else
        *(UMat*)obj = u;
        u.release();
#endif
    }
    else if (k == MAT)
    {
        u.copyTo(*(Mat*)obj); // TODO check u.getMat()
        u.release();
    }
    else if (k == MATX)
    {
        u.copyTo(getMat()); // TODO check u.getMat()
        u.release();
    }
    else
    {
        CV_Error(Error::StsNotImplemented, "");
    }
}


void _OutputArray::move(Mat& m) const
{
    if (fixedSize())
    {
        // TODO Performance warning
        assign(m);
        return;
    }
    int k = kind();
    if (k == UMAT)
    {
        m.copyTo(*(UMat*)obj); // TODO check m.getUMat()
        m.release();
    }
    else if (k == MAT)
    {
#ifdef CV_CXX11
        *(Mat*)obj = std::move(m);
#else
        *(Mat*)obj = m;
        m.release();
#endif
    }
    else if (k == MATX)
    {
        m.copyTo(getMat());
        m.release();
    }
    else
    {
        CV_Error(Error::StsNotImplemented, "");
    }
}


void _OutputArray::assign(const std::vector<UMat>& v) const
{
    _InputArray::KindFlag k = kind();
    if (k == STD_VECTOR_UMAT)
    {
        std::vector<UMat>& this_v = *(std::vector<UMat>*)obj;
        CV_Assert(this_v.size() == v.size());

        for (size_t i = 0; i < v.size(); i++)
        {
            const UMat& m = v[i];
            UMat& this_m = this_v[i];
            if (this_m.u != NULL && this_m.u == m.u)
                continue; // same object (see dnn::Layer::forward_fallback)
            m.copyTo(this_m);
        }
    }
    else if (k == STD_VECTOR_MAT)
    {
        std::vector<Mat>& this_v = *(std::vector<Mat>*)obj;
        CV_Assert(this_v.size() == v.size());

        for (size_t i = 0; i < v.size(); i++)
        {
            const UMat& m = v[i];
            Mat& this_m = this_v[i];
            if (this_m.u != NULL && this_m.u == m.u)
                continue; // same object (see dnn::Layer::forward_fallback)
            m.copyTo(this_m);
        }
    }
    else
    {
        CV_Error(Error::StsNotImplemented, "");
    }
}


void _OutputArray::assign(const std::vector<Mat>& v) const
{
    _InputArray::KindFlag k = kind();
    if (k == STD_VECTOR_UMAT)
    {
        std::vector<UMat>& this_v = *(std::vector<UMat>*)obj;
        CV_Assert(this_v.size() == v.size());

        for (size_t i = 0; i < v.size(); i++)
        {
            const Mat& m = v[i];
            UMat& this_m = this_v[i];
            if (this_m.u != NULL && this_m.u == m.u)
                continue; // same object (see dnn::Layer::forward_fallback)
            m.copyTo(this_m);
        }
    }
    else if (k == STD_VECTOR_MAT)
    {
        std::vector<Mat>& this_v = *(std::vector<Mat>*)obj;
        CV_Assert(this_v.size() == v.size());

        for (size_t i = 0; i < v.size(); i++)
        {
            const Mat& m = v[i];
            Mat& this_m = this_v[i];
            if (this_m.u != NULL && this_m.u == m.u)
                continue; // same object (see dnn::Layer::forward_fallback)
            m.copyTo(this_m);
        }
    }
    else
    {
        CV_Error(Error::StsNotImplemented, "");
    }
}


static _InputOutputArray _none;
InputOutputArray noArray() { return _none; }

} // cv::<|MERGE_RESOLUTION|>--- conflicted
+++ resolved
@@ -360,17 +360,9 @@
 
 _InputArray::KindFlag _InputArray::kind() const
 {
-<<<<<<< HEAD
     KindFlag k = flags & KIND_MASK;
-=======
-    int k = flags & KIND_MASK;
 #if CV_VERSION_MAJOR < 5
->>>>>>> 19f1bac1
     CV_DbgAssert(k != EXPR);
-#if CV_VERSION_MAJOR < 4
-    if (k == STD_ARRAY)
-        k = MATX;
-#endif
     CV_DbgAssert(k != STD_ARRAY);
 #endif
     return k;
