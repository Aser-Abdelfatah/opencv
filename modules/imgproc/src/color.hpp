// This file is part of OpenCV project.
// It is subject to the license terms in the LICENSE file found in the top-level directory
// of this distribution and at http://opencv.org/license.html

#include "opencv2/imgproc.hpp"
#include "hal_replacement.hpp"

<<<<<<< HEAD
#define  CV_DESCALE(x,n)     (((x) + (1 << ((n)-1))) >> (n))

namespace cv
{

//constants for conversion from/to RGB and Gray, YUV, YCrCb according to BT.601
const float B2YF = 0.114f;
const float G2YF = 0.587f;
const float R2YF = 0.299f;

enum
{
    gray_shift = 15,
    yuv_shift = 14,
    xyz_shift = 12,
    R2Y = 4899, // == R2YF*16384
    G2Y = 9617, // == G2YF*16384
    B2Y = 1868, // == B2YF*16384
    RY15 =  9798, // == R2YF*32768 + 0.5
    GY15 = 19235, // == G2YF*32768 + 0.5
    BY15 =  3735, // == B2YF*32768 + 0.5
    BLOCK_SIZE = 256
};

template<typename _Tp> struct ColorChannel
{
    typedef float worktype_f;
    static _Tp max() { return std::numeric_limits<_Tp>::max(); }
    static _Tp half() { return (_Tp)(max()/2 + 1); }
};

template<> struct ColorChannel<float>
{
    typedef float worktype_f;
    static float max() { return 1.f; }
    static float half() { return 0.5f; }
};

/*template<> struct ColorChannel<double>
{
    typedef double worktype_f;
    static double max() { return 1.; }
    static double half() { return 0.5; }
};*/
=======
namespace cv {
>>>>>>> f3074fd5

//
// Helper functions
//

namespace impl {

#include "color.simd_helpers.hpp"

inline bool isHSV(int code)
{
    switch(code)
    {
    case COLOR_HSV2BGR: case COLOR_HSV2RGB: case COLOR_HSV2BGR_FULL: case COLOR_HSV2RGB_FULL:
    case COLOR_BGR2HSV: case COLOR_RGB2HSV: case COLOR_BGR2HSV_FULL: case COLOR_RGB2HSV_FULL:
        return true;
    default:
        return false;
    }
}

inline bool isLab(int code)
{
    switch (code)
    {
    case COLOR_Lab2BGR: case COLOR_Lab2RGB: case COLOR_Lab2LBGR: case COLOR_Lab2LRGB:
    case COLOR_BGR2Lab: case COLOR_RGB2Lab: case COLOR_LBGR2Lab: case COLOR_LRGB2Lab:
        return true;
    default:
        return false;
    }
}

inline bool is_sRGB(int code)
{
    switch (code)
    {
    case COLOR_BGR2Lab: case COLOR_RGB2Lab: case COLOR_BGR2Luv: case COLOR_RGB2Luv:
    case COLOR_Lab2BGR: case COLOR_Lab2RGB: case COLOR_Luv2BGR: case COLOR_Luv2RGB:
        return true;
    default:
        return false;
    }
}

inline bool swapBlue(int code)
{
    switch (code)
    {
    case COLOR_BGR2BGRA: case COLOR_BGRA2BGR:
    case COLOR_BGR2BGR565: case COLOR_BGR2BGR555: case COLOR_BGRA2BGR565: case COLOR_BGRA2BGR555:
    case COLOR_BGR5652BGR: case COLOR_BGR5552BGR: case COLOR_BGR5652BGRA: case COLOR_BGR5552BGRA:
    case COLOR_BGR2GRAY: case COLOR_BGRA2GRAY:
    case COLOR_BGR2YCrCb: case COLOR_BGR2YUV:
    case COLOR_YCrCb2BGR: case COLOR_YUV2BGR:
    case COLOR_BGR2XYZ: case COLOR_XYZ2BGR:
    case COLOR_BGR2HSV: case COLOR_BGR2HLS: case COLOR_BGR2HSV_FULL: case COLOR_BGR2HLS_FULL:
    case COLOR_YUV2BGR_YV12: case COLOR_YUV2BGRA_YV12: case COLOR_YUV2BGR_IYUV: case COLOR_YUV2BGRA_IYUV:
    case COLOR_YUV2BGR_NV21: case COLOR_YUV2BGRA_NV21: case COLOR_YUV2BGR_NV12: case COLOR_YUV2BGRA_NV12:
    case COLOR_Lab2BGR: case COLOR_Luv2BGR: case COLOR_Lab2LBGR: case COLOR_Luv2LBGR:
    case COLOR_BGR2Lab: case COLOR_BGR2Luv: case COLOR_LBGR2Lab: case COLOR_LBGR2Luv:
    case COLOR_HSV2BGR: case COLOR_HLS2BGR: case COLOR_HSV2BGR_FULL: case COLOR_HLS2BGR_FULL:
    case COLOR_YUV2BGR_UYVY: case COLOR_YUV2BGRA_UYVY: case COLOR_YUV2BGR_YUY2:
    case COLOR_YUV2BGRA_YUY2:  case COLOR_YUV2BGR_YVYU: case COLOR_YUV2BGRA_YVYU:
    case COLOR_BGR2YUV_IYUV: case COLOR_BGRA2YUV_IYUV: case COLOR_BGR2YUV_YV12: case COLOR_BGRA2YUV_YV12:
        return false;
    default:
        return true;
    }
}

inline bool isFullRangeHSV(int code)
{
    switch (code)
    {
    case COLOR_BGR2HSV_FULL: case COLOR_RGB2HSV_FULL: case COLOR_BGR2HLS_FULL: case COLOR_RGB2HLS_FULL:
    case COLOR_HSV2BGR_FULL: case COLOR_HSV2RGB_FULL: case COLOR_HLS2BGR_FULL: case COLOR_HLS2RGB_FULL:
        return true;
    default:
        return false;
    }
}

inline int dstChannels(int code)
{
    switch( code )
    {
        case COLOR_BGR2BGRA: case COLOR_RGB2BGRA: case COLOR_BGRA2RGBA:
        case COLOR_BGR5652BGRA: case COLOR_BGR5552BGRA: case COLOR_BGR5652RGBA: case COLOR_BGR5552RGBA:
        case COLOR_GRAY2BGRA:
        case COLOR_YUV2BGRA_NV21: case COLOR_YUV2RGBA_NV21: case COLOR_YUV2BGRA_NV12: case COLOR_YUV2RGBA_NV12:
        case COLOR_YUV2BGRA_YV12: case COLOR_YUV2RGBA_YV12: case COLOR_YUV2BGRA_IYUV: case COLOR_YUV2RGBA_IYUV:
        case COLOR_YUV2RGBA_UYVY: case COLOR_YUV2BGRA_UYVY: case COLOR_YUV2RGBA_YVYU: case COLOR_YUV2BGRA_YVYU:
        case COLOR_YUV2RGBA_YUY2: case COLOR_YUV2BGRA_YUY2:

            return 4;

        case COLOR_BGRA2BGR: case COLOR_RGBA2BGR: case COLOR_RGB2BGR:
        case COLOR_BGR5652BGR: case COLOR_BGR5552BGR: case COLOR_BGR5652RGB: case COLOR_BGR5552RGB:
        case COLOR_GRAY2BGR:
        case COLOR_YUV2BGR_NV21: case COLOR_YUV2RGB_NV21: case COLOR_YUV2BGR_NV12: case COLOR_YUV2RGB_NV12:
        case COLOR_YUV2BGR_YV12: case COLOR_YUV2RGB_YV12: case COLOR_YUV2BGR_IYUV: case COLOR_YUV2RGB_IYUV:
        case COLOR_YUV2RGB_UYVY: case COLOR_YUV2BGR_UYVY: case COLOR_YUV2RGB_YVYU: case COLOR_YUV2BGR_YVYU:
        case COLOR_YUV2RGB_YUY2: case COLOR_YUV2BGR_YUY2:

            return 3;

        default:
            return 0;
    }
}

inline int greenBits(int code)
{
    switch( code )
    {
        case COLOR_BGR2BGR565: case COLOR_RGB2BGR565: case COLOR_BGRA2BGR565: case COLOR_RGBA2BGR565:
        case COLOR_BGR5652BGR: case COLOR_BGR5652RGB: case COLOR_BGR5652BGRA: case COLOR_BGR5652RGBA:
        case COLOR_BGR5652GRAY: case COLOR_GRAY2BGR565:

            return 6;

        case COLOR_BGR2BGR555: case COLOR_RGB2BGR555: case COLOR_BGRA2BGR555: case COLOR_RGBA2BGR555:
        case COLOR_BGR5552BGR: case COLOR_BGR5552RGB: case COLOR_BGR5552BGRA: case COLOR_BGR5552RGBA:
        case COLOR_BGR5552GRAY: case COLOR_GRAY2BGR555:

            return 5;

        default:
            return 0;
    }
}

inline int uIndex(int code)
{
    switch( code )
    {
        case COLOR_RGB2YUV_YV12: case COLOR_BGR2YUV_YV12: case COLOR_RGBA2YUV_YV12: case COLOR_BGRA2YUV_YV12:

            return 2;

        case COLOR_YUV2RGB_YVYU: case COLOR_YUV2BGR_YVYU: case COLOR_YUV2RGBA_YVYU: case COLOR_YUV2BGRA_YVYU:
        case COLOR_RGB2YUV_IYUV: case COLOR_BGR2YUV_IYUV: case COLOR_RGBA2YUV_IYUV: case COLOR_BGRA2YUV_IYUV:
        case COLOR_YUV2BGR_NV21:  case COLOR_YUV2RGB_NV21: case COLOR_YUV2BGRA_NV21: case COLOR_YUV2RGBA_NV21:
        case COLOR_YUV2BGR_YV12: case COLOR_YUV2RGB_YV12: case COLOR_YUV2BGRA_YV12: case COLOR_YUV2RGBA_YV12:

            return 1;

        case COLOR_YUV2BGR_NV12:  case COLOR_YUV2RGB_NV12: case COLOR_YUV2BGRA_NV12: case COLOR_YUV2RGBA_NV12:
        case COLOR_YUV2BGR_IYUV: case COLOR_YUV2RGB_IYUV: case COLOR_YUV2BGRA_IYUV: case COLOR_YUV2RGBA_IYUV:
        case COLOR_YUV2RGB_UYVY: case COLOR_YUV2BGR_UYVY: case COLOR_YUV2RGBA_UYVY: case COLOR_YUV2BGRA_UYVY:
        case COLOR_YUV2RGB_YUY2: case COLOR_YUV2BGR_YUY2: case COLOR_YUV2RGBA_YUY2: case COLOR_YUV2BGRA_YUY2:

            return 0;

        default:
            return -1;
    }
}

} // namespace::
using namespace impl;

/*template< typename VScn, typename VDcn, typename VDepth, SizePolicy sizePolicy = NONE >
struct CvtHelper
{
    CvtHelper(InputArray _src, OutputArray _dst, int dcn)
    {
        CV_Assert(!_src.empty());

        int stype = _src.type();
        scn = CV_MAT_CN(stype), depth = CV_MAT_DEPTH(stype);

        CV_Check(scn, VScn::contains(scn), "Invalid number of channels in input image");
        CV_Check(dcn, VDcn::contains(dcn), "Invalid number of channels in output image");
        CV_CheckDepth(depth, VDepth::contains(depth), "Unsupported depth of input image");

        if (_src.getObj() == _dst.getObj()) // inplace processing (#6653)
            _src.copyTo(src);
        else
            src = _src.getMat();
        Size sz = src.size();
        switch (sizePolicy)
        {
        case TO_YUV:
            CV_Assert( sz.width % 2 == 0 && sz.height % 2 == 0);
            dstSz = Size(sz.width, sz.height / 2 * 3);
            break;
        case FROM_YUV:
            CV_Assert( sz.width % 2 == 0 && sz.height % 3 == 0);
            dstSz = Size(sz.width, sz.height * 2 / 3);
            break;
        case NONE:
        default:
            dstSz = sz;
            break;
        }
        _dst.create(dstSz, CV_MAKETYPE(depth, dcn));
        dst = _dst.getMat();
    }
    Mat src, dst;
    int depth, scn;
    Size dstSz;
};*/

#ifdef HAVE_OPENCL

template< typename VScn, typename VDcn, typename VDepth, SizePolicy sizePolicy = NONE >
struct OclHelper
{
    OclHelper( InputArray _src, OutputArray _dst, int dcn) :
        nArgs(0)
    {
        src = _src.getUMat();
        Size sz = src.size(), dstSz;
        int scn = src.channels();
        int depth = src.depth();

        CV_Assert( VScn::contains(scn) && VDcn::contains(dcn) && VDepth::contains(depth) );
        switch (sizePolicy)
        {
        case TO_YUV:
            CV_Assert( sz.width % 2 == 0 && sz.height % 2 == 0 );
            dstSz = Size(sz.width, sz.height / 2 * 3);
            break;
        case FROM_YUV:
            CV_Assert( sz.width % 2 == 0 && sz.height % 3 == 0 );
            dstSz = Size(sz.width, sz.height * 2 / 3);
            break;
        case NONE:
        default:
            dstSz = sz;
            break;
        }

        _dst.create(dstSz, CV_MAKETYPE(depth, dcn));
        dst = _dst.getUMat();
    }

    bool createKernel(cv::String name, ocl::ProgramSource& source, cv::String options)
    {
        ocl::Device dev = ocl::Device::getDefault();
        int pxPerWIy = dev.isIntel() && (dev.type() & ocl::Device::TYPE_GPU) ? 4 : 1;
        int pxPerWIx = 1;

        cv::String baseOptions = format("-D depth=%d -D scn=%d -D PIX_PER_WI_Y=%d ",
                                        src.depth(), src.channels(), pxPerWIy);

        switch (sizePolicy)
        {
        case TO_YUV:
            if (dev.isIntel() &&
                    src.cols % 4 == 0 && src.step % 4 == 0 && src.offset % 4 == 0 &&
                    dst.step % 4 == 0 && dst.offset % 4 == 0)
            {
                pxPerWIx = 2;
            }
            globalSize[0] = (size_t)dst.cols/(2*pxPerWIx);
            globalSize[1] = ((size_t)dst.rows/3 + pxPerWIy - 1) / pxPerWIy;
            baseOptions += format("-D PIX_PER_WI_X=%d ", pxPerWIx);
            break;
        case FROM_YUV:
            globalSize[0] = (size_t)dst.cols/2;
            globalSize[1] = ((size_t)dst.rows/2 + pxPerWIy - 1) / pxPerWIy;
            break;
        case NONE:
        default:
            globalSize[0] = (size_t)src.cols;
            globalSize[1] = ((size_t)src.rows + pxPerWIy - 1) / pxPerWIy;
            break;
        }

        k.create(name.c_str(), source, baseOptions + options);

        if(k.empty())
            return false;

        nArgs = k.set(0, ocl::KernelArg::ReadOnlyNoSize(src));
        nArgs = k.set(nArgs, ocl::KernelArg::WriteOnly(dst));
        return true;
    }

    bool run()
    {
        return k.run(2, globalSize, NULL, false);
    }

    template<typename T>
    void setArg(const T& arg)
    {
        nArgs = k.set(nArgs, arg);
    }

    UMat src, dst;
    ocl::Kernel k;
    size_t globalSize[2];
    int nArgs;
};

#endif



#if defined (HAVE_IPP) && (IPP_VERSION_X100 >= 700)
#  define NEED_IPP 1
#else
#  define NEED_IPP 0
#endif

#if NEED_IPP

#define MAX_IPP8u   255
#define MAX_IPP16u  65535
#define MAX_IPP32f  1.0

typedef IppStatus (CV_STDCALL* ippiReorderFunc)(const void *, int, void *, int, IppiSize, const int *);
typedef IppStatus (CV_STDCALL* ippiGeneralFunc)(const void *, int, void *, int, IppiSize);
typedef IppStatus (CV_STDCALL* ippiColor2GrayFunc)(const void *, int, void *, int, IppiSize, const Ipp32f *);

template <typename Cvt>
class CvtColorIPPLoop_Invoker :
        public ParallelLoopBody
{
public:

    CvtColorIPPLoop_Invoker(const uchar * src_data_, size_t src_step_, uchar * dst_data_, size_t dst_step_, int width_, const Cvt& _cvt, bool *_ok) :
        ParallelLoopBody(), src_data(src_data_), src_step(src_step_), dst_data(dst_data_), dst_step(dst_step_), width(width_), cvt(_cvt), ok(_ok)
    {
        *ok = true;
    }

    virtual void operator()(const Range& range) const CV_OVERRIDE
    {
        const void *yS = src_data + src_step * range.start;
        void *yD = dst_data + dst_step * range.start;
        if( !cvt(yS, static_cast<int>(src_step), yD, static_cast<int>(dst_step), width, range.end - range.start) )
            *ok = false;
        else
        {
            CV_IMPL_ADD(CV_IMPL_IPP|CV_IMPL_MT);
        }
    }

private:
    const uchar * src_data;
    const size_t src_step;
    uchar * dst_data;
    const size_t dst_step;
    const int width;
    const Cvt& cvt;
    bool *ok;

    const CvtColorIPPLoop_Invoker& operator= (const CvtColorIPPLoop_Invoker&);
};


template <typename Cvt>
bool CvtColorIPPLoop(const uchar * src_data, size_t src_step, uchar * dst_data, size_t dst_step, int width, int height, const Cvt& cvt)
{
    bool ok;
    parallel_for_(Range(0, height), CvtColorIPPLoop_Invoker<Cvt>(src_data, src_step, dst_data, dst_step, width, cvt, &ok), (width * height)/(double)(1<<16) );
    return ok;
}


template <typename Cvt>
bool CvtColorIPPLoopCopy(const uchar * src_data, size_t src_step, int src_type, uchar * dst_data, size_t dst_step, int width, int height, const Cvt& cvt)
{
    Mat temp;
    Mat src(Size(width, height), src_type, const_cast<uchar*>(src_data), src_step);
    Mat source = src;
    if( src_data == dst_data )
    {
        src.copyTo(temp);
        source = temp;
    }
    bool ok;
    parallel_for_(Range(0, source.rows),
                  CvtColorIPPLoop_Invoker<Cvt>(source.data, source.step, dst_data, dst_step,
                                               source.cols, cvt, &ok),
                  source.total()/(double)(1<<16) );
    return ok;
}


struct IPPGeneralFunctor
{
    IPPGeneralFunctor(ippiGeneralFunc _func) : ippiColorConvertGeneral(_func){}
    bool operator()(const void *src, int srcStep, void *dst, int dstStep, int cols, int rows) const
    {
        return ippiColorConvertGeneral ? CV_INSTRUMENT_FUN_IPP(ippiColorConvertGeneral, src, srcStep, dst, dstStep, ippiSize(cols, rows)) >= 0 : false;
    }
private:
    ippiGeneralFunc ippiColorConvertGeneral;
};


struct IPPReorderFunctor
{
    IPPReorderFunctor(ippiReorderFunc _func, int _order0, int _order1, int _order2) : ippiColorConvertReorder(_func)
    {
        order[0] = _order0;
        order[1] = _order1;
        order[2] = _order2;
        order[3] = 3;
    }
    bool operator()(const void *src, int srcStep, void *dst, int dstStep, int cols, int rows) const
    {
        return ippiColorConvertReorder ? CV_INSTRUMENT_FUN_IPP(ippiColorConvertReorder, src, srcStep, dst, dstStep, ippiSize(cols, rows), order) >= 0 : false;
    }
private:
    ippiReorderFunc ippiColorConvertReorder;
    int order[4];
};


struct IPPReorderGeneralFunctor
{
    IPPReorderGeneralFunctor(ippiReorderFunc _func1, ippiGeneralFunc _func2, int _order0, int _order1, int _order2, int _depth) :
        ippiColorConvertReorder(_func1), ippiColorConvertGeneral(_func2), depth(_depth)
    {
        order[0] = _order0;
        order[1] = _order1;
        order[2] = _order2;
        order[3] = 3;
    }
    bool operator()(const void *src, int srcStep, void *dst, int dstStep, int cols, int rows) const
    {
        if (ippiColorConvertReorder == 0 || ippiColorConvertGeneral == 0)
            return false;

        Mat temp;
        temp.create(rows, cols, CV_MAKETYPE(depth, 3));
        if(CV_INSTRUMENT_FUN_IPP(ippiColorConvertReorder, src, srcStep, temp.ptr(), (int)temp.step[0], ippiSize(cols, rows), order) < 0)
            return false;
        return CV_INSTRUMENT_FUN_IPP(ippiColorConvertGeneral, temp.ptr(), (int)temp.step[0], dst, dstStep, ippiSize(cols, rows)) >= 0;
    }
private:
    ippiReorderFunc ippiColorConvertReorder;
    ippiGeneralFunc ippiColorConvertGeneral;
    int order[4];
    int depth;
};


struct IPPGeneralReorderFunctor
{
    IPPGeneralReorderFunctor(ippiGeneralFunc _func1, ippiReorderFunc _func2, int _order0, int _order1, int _order2, int _depth) :
        ippiColorConvertGeneral(_func1), ippiColorConvertReorder(_func2), depth(_depth)
    {
        order[0] = _order0;
        order[1] = _order1;
        order[2] = _order2;
        order[3] = 3;
    }
    bool operator()(const void *src, int srcStep, void *dst, int dstStep, int cols, int rows) const
    {
        if (ippiColorConvertGeneral == 0 || ippiColorConvertReorder == 0)
            return false;

        Mat temp;
        temp.create(rows, cols, CV_MAKETYPE(depth, 3));
        if(CV_INSTRUMENT_FUN_IPP(ippiColorConvertGeneral, src, srcStep, temp.ptr(), (int)temp.step[0], ippiSize(cols, rows)) < 0)
            return false;
        return CV_INSTRUMENT_FUN_IPP(ippiColorConvertReorder, temp.ptr(), (int)temp.step[0], dst, dstStep, ippiSize(cols, rows), order) >= 0;
    }
private:
    ippiGeneralFunc ippiColorConvertGeneral;
    ippiReorderFunc ippiColorConvertReorder;
    int order[4];
    int depth;
};

extern ippiReorderFunc ippiSwapChannelsC3C4RTab[8];
extern ippiReorderFunc ippiSwapChannelsC4C3RTab[8];
extern ippiReorderFunc ippiSwapChannelsC3RTab[8];

#endif

#ifdef HAVE_OPENCL

bool oclCvtColorBGR2Luv( InputArray _src, OutputArray _dst, int bidx, bool srgb );
bool oclCvtColorBGR2Lab( InputArray _src, OutputArray _dst, int bidx, bool srgb );
bool oclCvtColorLab2BGR( InputArray _src, OutputArray _dst, int dcn, int bidx, bool srgb);
bool oclCvtColorLuv2BGR( InputArray _src, OutputArray _dst, int dcn, int bidx, bool srgb);
bool oclCvtColorBGR2XYZ( InputArray _src, OutputArray _dst, int bidx );
bool oclCvtColorXYZ2BGR( InputArray _src, OutputArray _dst, int dcn, int bidx );

bool oclCvtColorHSV2BGR( InputArray _src, OutputArray _dst, int dcn, int bidx, bool full );
bool oclCvtColorHLS2BGR( InputArray _src, OutputArray _dst, int dcn, int bidx, bool full );
bool oclCvtColorBGR2HLS( InputArray _src, OutputArray _dst, int bidx, bool full );
bool oclCvtColorBGR2HSV( InputArray _src, OutputArray _dst, int bidx, bool full );

bool oclCvtColorBGR2BGR( InputArray _src, OutputArray _dst, int dcn, bool reverse );
bool oclCvtColorBGR25x5( InputArray _src, OutputArray _dst, int bidx, int gbits );
bool oclCvtColor5x52BGR( InputArray _src, OutputArray _dst, int dcn, int bidx, int gbits );
bool oclCvtColor5x52Gray( InputArray _src, OutputArray _dst, int gbits );
bool oclCvtColorGray25x5( InputArray _src, OutputArray _dst, int gbits );
bool oclCvtColorBGR2Gray( InputArray _src, OutputArray _dst, int bidx );
bool oclCvtColorGray2BGR( InputArray _src, OutputArray _dst, int dcn );
bool oclCvtColorRGBA2mRGBA( InputArray _src, OutputArray _dst );
bool oclCvtColormRGBA2RGBA( InputArray _src, OutputArray _dst );

bool oclCvtColorBGR2YCrCb( InputArray _src, OutputArray _dst, int bidx);
bool oclCvtcolorYCrCb2BGR( InputArray _src, OutputArray _dst, int dcn, int bidx);
bool oclCvtColorBGR2YUV( InputArray _src, OutputArray _dst, int bidx );
bool oclCvtColorYUV2BGR( InputArray _src, OutputArray _dst, int dcn, int bidx );

bool oclCvtColorOnePlaneYUV2BGR( InputArray _src, OutputArray _dst, int dcn, int bidx, int uidx, int yidx );
bool oclCvtColorTwoPlaneYUV2BGR( InputArray _src, OutputArray _dst, int dcn, int bidx, int uidx );
bool oclCvtColorThreePlaneYUV2BGR( InputArray _src, OutputArray _dst, int dcn, int bidx, int uidx );
bool oclCvtColorBGR2ThreePlaneYUV( InputArray _src, OutputArray _dst, int bidx, int uidx );
bool oclCvtColorYUV2Gray_420( InputArray _src, OutputArray _dst );

#endif

void cvtColorBGR2Lab( InputArray _src, OutputArray _dst, bool swapb, bool srgb);
void cvtColorBGR2Luv( InputArray _src, OutputArray _dst, bool swapb, bool srgb);
void cvtColorLab2BGR( InputArray _src, OutputArray _dst, int dcn, bool swapb, bool srgb );
void cvtColorLuv2BGR( InputArray _src, OutputArray _dst, int dcn, bool swapb, bool srgb );
void cvtColorBGR2XYZ( InputArray _src, OutputArray _dst, bool swapb );
void cvtColorXYZ2BGR( InputArray _src, OutputArray _dst, int dcn, bool swapb );

void cvtColorBGR2YUV( InputArray _src, OutputArray _dst, bool swapb, bool crcb);
void cvtColorYUV2BGR( InputArray _src, OutputArray _dst, int dcn, bool swapb, bool crcb);

void cvtColorOnePlaneYUV2BGR( InputArray _src, OutputArray _dst, int dcn, bool swapb, int uidx, int ycn);
void cvtColorTwoPlaneYUV2BGR( InputArray _src, OutputArray _dst, int dcn, bool swapb, int uidx );
void cvtColorTwoPlaneYUV2BGRpair( InputArray _ysrc, InputArray _uvsrc, OutputArray _dst, int dcn, bool swapb, int uidx );
void cvtColorThreePlaneYUV2BGR( InputArray _src, OutputArray _dst, int dcn, bool swapb, int uidx );
void cvtColorBGR2ThreePlaneYUV( InputArray _src, OutputArray _dst, bool swapb, int uidx);
void cvtColorYUV2Gray_420( InputArray _src, OutputArray _dst );
void cvtColorYUV2Gray_ch( InputArray _src, OutputArray _dst, int coi );

void cvtColorBGR2HLS( InputArray _src, OutputArray _dst, bool swapb, bool fullRange );
void cvtColorBGR2HSV( InputArray _src, OutputArray _dst, bool swapb, bool fullRange );
void cvtColorHLS2BGR( InputArray _src, OutputArray _dst, int dcn, bool swapb, bool fullRange);
void cvtColorHSV2BGR( InputArray _src, OutputArray _dst, int dcn, bool swapb, bool fullRange);

void cvtColorBGR2BGR( InputArray _src, OutputArray _dst, int dcn, bool swapb);
void cvtColorBGR25x5( InputArray _src, OutputArray _dst, bool swapb, int gbits);
void cvtColor5x52BGR( InputArray _src, OutputArray _dst, int dcn, bool swapb, int gbits);
void cvtColorBGR2Gray( InputArray _src, OutputArray _dst, bool swapb);
void cvtColorGray2BGR( InputArray _src, OutputArray _dst, int dcn);
void cvtColor5x52Gray( InputArray _src, OutputArray _dst, int gbits);
void cvtColorGray25x5( InputArray _src, OutputArray _dst, int gbits);
void cvtColorRGBA2mRGBA(InputArray _src, OutputArray _dst);
void cvtColormRGBA2RGBA(InputArray _src, OutputArray _dst);

} //namespace cv<|MERGE_RESOLUTION|>--- conflicted
+++ resolved
@@ -5,54 +5,7 @@
 #include "opencv2/imgproc.hpp"
 #include "hal_replacement.hpp"
 
-<<<<<<< HEAD
-#define  CV_DESCALE(x,n)     (((x) + (1 << ((n)-1))) >> (n))
-
-namespace cv
-{
-
-//constants for conversion from/to RGB and Gray, YUV, YCrCb according to BT.601
-const float B2YF = 0.114f;
-const float G2YF = 0.587f;
-const float R2YF = 0.299f;
-
-enum
-{
-    gray_shift = 15,
-    yuv_shift = 14,
-    xyz_shift = 12,
-    R2Y = 4899, // == R2YF*16384
-    G2Y = 9617, // == G2YF*16384
-    B2Y = 1868, // == B2YF*16384
-    RY15 =  9798, // == R2YF*32768 + 0.5
-    GY15 = 19235, // == G2YF*32768 + 0.5
-    BY15 =  3735, // == B2YF*32768 + 0.5
-    BLOCK_SIZE = 256
-};
-
-template<typename _Tp> struct ColorChannel
-{
-    typedef float worktype_f;
-    static _Tp max() { return std::numeric_limits<_Tp>::max(); }
-    static _Tp half() { return (_Tp)(max()/2 + 1); }
-};
-
-template<> struct ColorChannel<float>
-{
-    typedef float worktype_f;
-    static float max() { return 1.f; }
-    static float half() { return 0.5f; }
-};
-
-/*template<> struct ColorChannel<double>
-{
-    typedef double worktype_f;
-    static double max() { return 1.; }
-    static double half() { return 0.5; }
-};*/
-=======
 namespace cv {
->>>>>>> f3074fd5
 
 //
 // Helper functions
