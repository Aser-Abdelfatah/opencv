--- conflicted
+++ resolved
@@ -151,18 +151,12 @@
 
     virtual bool supportBackend(int backendId) CV_OVERRIDE
     {
-<<<<<<< HEAD
-        return backendId == DNN_BACKEND_OPENCV ||
-               backendId == DNN_BACKEND_CUDA ||
-               backendId == DNN_BACKEND_INFERENCE_ENGINE_NN_BUILDER_2019 ||
-               backendId == DNN_BACKEND_INFERENCE_ENGINE_NGRAPH;
-=======
 #ifdef HAVE_INF_ENGINE
         if (backendId == DNN_BACKEND_INFERENCE_ENGINE_NGRAPH)
             return true;
 #endif
-        return backendId == DNN_BACKEND_OPENCV;
->>>>>>> 1620a1e0
+        return backendId == DNN_BACKEND_OPENCV ||
+               backendId == DNN_BACKEND_CUDA;
     }
 
 #ifdef HAVE_OPENCL
@@ -204,19 +198,6 @@
         outputs[0] = outputs[0].reshape(1, permuteOutShape);
         permute->forward(inputs, outputs, internals_arr);
     }
-
-<<<<<<< HEAD
-
-#ifdef HAVE_DNN_IE_NN_BUILDER_2019
-    virtual Ptr<BackendNode> initInfEngine(const std::vector<Ptr<BackendWrapper> >&) CV_OVERRIDE
-    {
-        InferenceEngine::Builder::ReorgYoloLayer ieLayer(name);
-        ieLayer.setStride(reorgStride);
-        return Ptr<BackendNode>(new InfEngineBackendNode(ieLayer));
-    }
-#endif  // HAVE_DNN_IE_NN_BUILDER_2019
-=======
->>>>>>> 1620a1e0
 
 
 #ifdef HAVE_DNN_NGRAPH
