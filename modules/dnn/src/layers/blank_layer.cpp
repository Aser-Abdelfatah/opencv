--- conflicted
+++ resolved
@@ -63,17 +63,12 @@
 
     virtual bool supportBackend(int backendId) CV_OVERRIDE
     {
-<<<<<<< HEAD
-        return backendId == DNN_BACKEND_OPENCV ||
-               backendId == DNN_BACKEND_CUDA ||
-               ((backendId == DNN_BACKEND_INFERENCE_ENGINE_NN_BUILDER_2019 || backendId == DNN_BACKEND_INFERENCE_ENGINE_NGRAPH) && haveInfEngine());
-=======
 #ifdef HAVE_INF_ENGINE
         if (backendId == DNN_BACKEND_INFERENCE_ENGINE_NGRAPH)
             return true;
 #endif
-        return backendId == DNN_BACKEND_OPENCV;
->>>>>>> 1620a1e0
+        return backendId == DNN_BACKEND_OPENCV ||
+               backendId == DNN_BACKEND_CUDA;
     }
 
     bool getMemoryShapes(const std::vector<MatShape> &inputs,
@@ -123,35 +118,6 @@
                 inputs[i].copyTo(outputs[i]);
     }
 
-<<<<<<< HEAD
-
-#ifdef HAVE_DNN_IE_NN_BUILDER_2019
-    virtual Ptr<BackendNode> initInfEngine(const std::vector<Ptr<BackendWrapper> >& inputs) CV_OVERRIDE
-    {
-        InferenceEngine::DataPtr input = infEngineDataNode(inputs[0]);
-        std::vector<size_t> dims = input->getDims();
-        CV_Assert(!dims.empty());
-
-        InferenceEngine::Builder::Layer ieLayer(name);
-        ieLayer.setName(name);
-        if (preferableTarget == DNN_TARGET_MYRIAD || preferableTarget == DNN_TARGET_HDDL)
-        {
-            ieLayer.setType("Copy");
-        }
-        else
-        {
-            ieLayer.setType("Split");
-            ieLayer.getParameters()["axis"] = dims.size() - 1;
-            ieLayer.getParameters()["out_sizes"] = dims[0];
-        }
-        ieLayer.setInputPorts({InferenceEngine::Port(dims)});
-        ieLayer.setOutputPorts(std::vector<InferenceEngine::Port>(1));
-        return Ptr<BackendNode>(new InfEngineBackendNode(ieLayer));
-    }
-#endif  // HAVE_DNN_IE_NN_BUILDER_2019
-
-=======
->>>>>>> 1620a1e0
 
 #ifdef HAVE_DNN_NGRAPH
     virtual Ptr<BackendNode> initNgraph(const std::vector<Ptr<BackendWrapper> >& inputs,
