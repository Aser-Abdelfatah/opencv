/*M///////////////////////////////////////////////////////////////////////////////////////
//
//  IMPORTANT: READ BEFORE DOWNLOADING, COPYING, INSTALLING OR USING.
//
//  By downloading, copying, installing or using the software you agree to this license.
//  If you do not agree to this license, do not download, install,
//  copy or use the software.
//
//
//                           License Agreement
//                For Open Source Computer Vision Library
//
// Copyright (C) 2013, OpenCV Foundation, all rights reserved.
// Copyright (C) 2017, Intel Corporation, all rights reserved.
// Third party copyrights are property of their respective owners.
//
// Redistribution and use in source and binary forms, with or without modification,
// are permitted provided that the following conditions are met:
//
//   * Redistribution's of source code must retain the above copyright notice,
//     this list of conditions and the following disclaimer.
//
//   * Redistribution's in binary form must reproduce the above copyright notice,
//     this list of conditions and the following disclaimer in the documentation
//     and/or other materials provided with the distribution.
//
//   * The name of the copyright holders may not be used to endorse or promote products
//     derived from this software without specific prior written permission.
//
// This software is provided by the copyright holders and contributors "as is" and
// any express or implied warranties, including, but not limited to, the implied
// warranties of merchantability and fitness for a particular purpose are disclaimed.
// In no event shall the Intel Corporation or contributors be liable for any direct,
// indirect, incidental, special, exemplary, or consequential damages
// (including, but not limited to, procurement of substitute goods or services;
// loss of use, data, or profits; or business interruption) however caused
// and on any theory of liability, whether in contract, strict liability,
// or tort (including negligence or otherwise) arising in any way out of
// the use of this software, even if advised of the possibility of such damage.
//
//M*/

#include "../precomp.hpp"
#include "layers_common.hpp"
#include "../op_cuda.hpp"
#include "../op_inf_engine.hpp"
<<<<<<< HEAD
#include "../op_vkcom.hpp"
=======
#include "../ie_ngraph.hpp"
>>>>>>> 7523c777
#include <float.h>
#include <algorithm>

#ifdef HAVE_OPENCL
#include "opencl_kernels_dnn.hpp"
#endif

#ifdef HAVE_CUDA
#include "../cuda4dnn/primitives/permute.hpp"
using namespace cv::dnn::cuda4dnn;
#endif

namespace cv
{
namespace dnn
{
class PermuteLayerImpl CV_FINAL : public PermuteLayer
{
public:
    void checkNeedForPermutation()
    {
        _needsPermute = false;
        for (size_t i = 0; i < _numAxes; ++i)
        {
            if (_order[i] != i)
            {
                _needsPermute = true;
                break;
            }
        }
    }

    PermuteLayerImpl(const LayerParams &params)
        : _count(0), _needsPermute(false), _numAxes(0)
    {
        if (!params.has("order"))
        {
            return;
        }

        DictValue paramOrder = params.get("order");
        _numAxes = paramOrder.size();

        for (size_t i = 0; i < _numAxes; i++)
        {
            int currentOrder = paramOrder.get<int>(i);
            if (currentOrder < 0 || currentOrder > _numAxes)
            {
                CV_Error(Error::StsBadArg,
                         format("Orders of dimensions in Permute layer parameter"
                                "must be in [0...%zu]", _numAxes - 1));
            }
            if (std::find(_order.begin(), _order.end(), currentOrder) != _order.end())
            {
                CV_Error(Error::StsBadArg,
                         "Permute layer parameter contains duplicated orders.");
            }
            _order.push_back(currentOrder);
        }

        setParamsFrom(params);
        checkNeedForPermutation();
    }

    virtual bool supportBackend(int backendId) CV_OVERRIDE
    {
        return backendId == DNN_BACKEND_OPENCV ||
<<<<<<< HEAD
               backendId == DNN_BACKEND_CUDA ||
               (backendId == DNN_BACKEND_INFERENCE_ENGINE && haveInfEngine()) ||
               (backendId == DNN_BACKEND_VKCOM && haveVulkan());
=======
               ((backendId == DNN_BACKEND_INFERENCE_ENGINE_NN_BUILDER_2019 || backendId == DNN_BACKEND_INFERENCE_ENGINE_NGRAPH) && haveInfEngine());
>>>>>>> 7523c777
    }

    bool getMemoryShapes(const std::vector<MatShape> &inputs,
                         const int requiredOutputs,
                         std::vector<MatShape> &outputs,
                         std::vector<MatShape> &internals) const CV_OVERRIDE
    {
        if(!_needsPermute)
        {
            Layer::getMemoryShapes(inputs, requiredOutputs, outputs, internals);
            return true;
        }

        CV_Assert(inputs.size() > 0);
        CV_Assert((int)_numAxes == inputs[0].size());

        MatShape shapeBefore = inputs[0], shapeAfter;
        for (size_t i = 0; i < _numAxes; i++)
        {
            shapeAfter.push_back(shapeBefore[_order[i]]);
        }

        outputs.clear();

        for (size_t i = 0; i < inputs.size(); i++)
        {
            CV_Assert(total(inputs[i]) == total(shapeAfter));
            outputs.push_back(shapeAfter);
        }

        return false;
    }

    void computeStrides(const MatShape &shapeBefore, const MatShape &shapeAfter)
    {
        _oldStride.resize(_numAxes);
        _newStride.resize(_numAxes);

        _oldStride[_numAxes - 1] = 1;
        _newStride[_numAxes - 1] = 1;

        for(int i = _numAxes - 2; i >= 0; i--)
        {
            _oldStride[i] = _oldStride[i + 1] * shapeBefore[i + 1];
            _newStride[i] = _newStride[i + 1] * shapeAfter[i + 1];
        }

        _count = _oldStride[0] * shapeBefore[0];
    }

    void finalize(InputArrayOfArrays inputs_arr, OutputArrayOfArrays outputs_arr) CV_OVERRIDE
    {
        if(!_needsPermute)
        {
            return;
        }
        std::vector<Mat> inputs, outputs;
        inputs_arr.getMatVector(inputs);
        outputs_arr.getMatVector(outputs);

        CV_Assert(inputs.size() > 0);
        const Mat& inp0 = inputs[0];
        CV_Assert((int)_numAxes == inp0.dims);

        computeStrides(shape(inputs[0]), shape(outputs[0]));

#ifdef HAVE_OPENCL
        if (uorder.empty())
        {
            std::vector<int> orderVec(_order.begin(), _order.end());;
            Mat morder(1, orderVec.size(), CV_32SC1, &orderVec[0]);

            std::vector<int> oldStrideVec(_oldStride.begin(), _oldStride.end());
            Mat mold_stride(1, _oldStride.size(), CV_32SC1, &oldStrideVec[0]);

            std::vector<int> newStrideVec(_newStride.begin(), _newStride.end());
            Mat mnew_stride(1, newStrideVec.size(), CV_32SC1, &newStrideVec[0]);

            morder.copyTo(uorder);
            mold_stride.copyTo(uold_stride);
            mnew_stride.copyTo(unew_stride);
        }
#endif
    }

    class PermuteInvoker : public ParallelLoopBody
    {
    public:
        const Mat* inp;
        Mat* out;
        const std::vector<size_t>* order;
        int nstripes;

        static void run(const Mat& inp, Mat& out, const std::vector<size_t>& order, int nstripes)
        {
            PermuteInvoker p;
            p.inp = &inp;
            p.out = &out;
            p.order = &order;
            p.nstripes = nstripes;

            CV_Assert( out.size[0] == inp.size[order[0]] &&
                      out.size[1] == inp.size[order[1]] &&
                      out.size[2] == inp.size[order[2]] &&
                      out.size[3] == inp.size[order[3]]);

            parallel_for_(Range(0, nstripes), p, nstripes);
        }

        PermuteInvoker() : inp(0), out(0), order(0), nstripes(0) {}

        void operator()(const Range& r) const CV_OVERRIDE
        {
            int n0 = out->size[0], n1 = out->size[1], n2 = out->size[2], n3 = out->size[3];

            size_t orows = (size_t)n0*n1*n2;
            size_t stripeSize = (orows + nstripes - 1)/nstripes;
            size_t stripeStart = r.start*stripeSize;
            size_t stripeEnd = std::min(r.end*stripeSize, orows);

            const size_t esz = sizeof(float);
            size_t ostep0 = out->step[0]/esz, ostep1 = out->step[1]/esz, ostep2 = out->step[2]/esz;
            const size_t* ord = &order->at(0);
            size_t istep0 = inp->step[ord[0]]/esz, istep1 = inp->step[ord[1]]/esz,
            istep2 = inp->step[ord[2]]/esz, istep3 = inp->step[ord[3]]/esz;

            size_t val = stripeStart;
            int i2 = (int)(val % n2);
            val /= n2;
            int i1 = (int)(val % n1);
            int i0 = (int)(val / n1);

            const float* inptr_orig = inp->ptr<float>();
            float* outptr_orig = out->ptr<float>();

            for( size_t ofs = stripeStart; ofs < stripeEnd; ofs++ )
            {
                const float* inptr = inptr_orig + i0*istep0 + i1*istep1 + i2*istep2;
                float* outptr = outptr_orig + i0*ostep0 + i1*ostep1 + i2*ostep2;

                for( int i3 = 0; i3 < n3; i3++ )
                    outptr[i3] = inptr[i3*istep3];

                if( ++i2 >= n2 )
                {
                    i2 = 0;
                    if( ++i1 >= n1 )
                    {
                        i1 = 0;
                        if( ++i0 >= n0 )
                            break;
                    }
                }
            }
        }
    };

#ifdef HAVE_OPENCL
    bool forward_ocl(InputArrayOfArrays inps, OutputArrayOfArrays outs, OutputArrayOfArrays internals)
    {
        std::vector<UMat> inputs;
        std::vector<UMat> outputs;

        inps.getUMatVector(inputs);
        outs.getUMatVector(outputs);

        if (!_needsPermute)
            return false;

        bool use_half = (inps.depth() == CV_16S);
        String opts = format("-DDtype=%s", use_half ? "half" : "float");
        for (size_t i = 0; i < inputs.size(); i++)
        {
            ocl::Kernel kernel("permute", ocl::dnn::permute_oclsrc, opts);

            kernel.set(0, (int)_count);
            kernel.set(1, ocl::KernelArg::PtrReadOnly(inputs[i]));
            kernel.set(2, ocl::KernelArg::PtrReadOnly(uorder));
            kernel.set(3, ocl::KernelArg::PtrReadOnly(uold_stride));
            kernel.set(4, ocl::KernelArg::PtrReadOnly(unew_stride));
            kernel.set(5, (int)_numAxes);
            kernel.set(6, ocl::KernelArg::PtrWriteOnly(outputs[i]));

            if (!kernel.run(1, &_count, NULL, false))
                return false;
        }

        return true;
    }
#endif

    void forward(InputArrayOfArrays inputs_arr, OutputArrayOfArrays outputs_arr, OutputArrayOfArrays internals_arr) CV_OVERRIDE
    {
        CV_TRACE_FUNCTION();
        CV_TRACE_ARG_VALUE(name, "name", name.c_str());

        CV_OCL_RUN(IS_DNN_OPENCL_TARGET(preferableTarget),
                   forward_ocl(inputs_arr, outputs_arr, internals_arr))

        if (inputs_arr.depth() == CV_16S)
        {
            forward_fallback(inputs_arr, outputs_arr, internals_arr);
            return;
        }

        std::vector<Mat> inputs, outputs;
        inputs_arr.getMatVector(inputs);
        outputs_arr.getMatVector(outputs);

        size_t k, ninputs = inputs.size();
        if(!_needsPermute)
        {
            for (k = 0; k < ninputs; k++)
            {
                CV_Assert(outputs[k].total() == inputs[k].total());
                if (outputs[k].data != inputs[k].data)
                    inputs[k].copyTo(outputs[k]);
            }
        }
        else
        {
            size_t i, j, count = _count, numAxes = _numAxes;
            const size_t* newStride = &_newStride[0];
            const size_t* oldStride = &_oldStride[0];
            const size_t* order = &_order[0];

            for (k = 0; k < ninputs; k++)
            {
                const Mat& inp = inputs[k];
                Mat& out = outputs[k];

                CV_Assert(inp.dims == numAxes && inp.size == inputs[0].size);
                CV_Assert(out.dims == numAxes && out.size == outputs[0].size);

                CV_Assert(inp.isContinuous() && out.isContinuous());
                CV_Assert(inp.type() == CV_32F && out.type() == CV_32F);

                if( numAxes == 4 )
                {
                    int nstripes = getNumThreads();
                    PermuteInvoker::run(inp, out, _order, nstripes);
                }
                else
                {
                    const float *srcData = inp.ptr<float>();
                    float *dstData = out.ptr<float>();

                    for (i = 0; i < count; ++i)
                    {
                        size_t oldPosition = 0;
                        size_t newPosition = i;

                        for (j = 0; j < numAxes; ++j)
                        {
                            oldPosition += (newPosition / newStride[j]) * oldStride[order[j]];
                            newPosition %= newStride[j];
                        }
                        dstData[i] = srcData[oldPosition];
                    }
                }
            }
        }
    }

#ifdef HAVE_CUDA
    Ptr<BackendNode> initCUDA(
        void *context_,
        const std::vector<Ptr<BackendWrapper>>& inputs,
        const std::vector<Ptr<BackendWrapper>>& outputs
    ) override
    {
        auto context = reinterpret_cast<csl::CSLContext*>(context_);
        return make_cuda_node<cuda4dnn::PermuteOp>(preferableTarget, std::move(context->stream), _order);
    }
#endif

    virtual Ptr<BackendNode> initVkCom(const std::vector<Ptr<BackendWrapper> > &input) CV_OVERRIDE
    {
#ifdef HAVE_VULKAN
        CV_Assert(!_order.empty());
        std::shared_ptr<vkcom::OpBase> op(new vkcom::OpPermute(_order));
        return Ptr<BackendNode>(new VkComBackendNode(input, op));
#endif // HAVE_VULKAN
        return Ptr<BackendNode>();
    }

#ifdef HAVE_INF_ENGINE
    virtual Ptr<BackendNode> initInfEngine(const std::vector<Ptr<BackendWrapper> >&) CV_OVERRIDE
    {
        InferenceEngine::Builder::PermuteLayer ieLayer(name);
        ieLayer.setOrder(_order);
        return Ptr<BackendNode>(new InfEngineBackendNode(ieLayer));
    }
#endif  // HAVE_INF_ENGINE

#ifdef HAVE_DNN_NGRAPH
    virtual Ptr<BackendNode> initNgraph(const std::vector<Ptr<BackendWrapper> >& inputs,
                                        const std::vector<Ptr<BackendNode> >& nodes) CV_OVERRIDE
    {
        auto& ieInpNode = nodes[0].dynamicCast<InfEngineNgraphNode>()->node;
        auto tr_axes = std::make_shared<ngraph::op::Constant>(ngraph::element::i64,
                       ngraph::Shape({_order.size()}), _order.data());
        auto transpose = std::make_shared<ngraph::op::Transpose>(ieInpNode, tr_axes);
        return Ptr<BackendNode>(new InfEngineNgraphNode(transpose));
    }
#endif  // HAVE_DNN_NGRAPH

    size_t _count;
    std::vector<size_t> _order;

    std::vector<int> _oldDimensionSize;
    std::vector<int> _newDimensionSize;

    std::vector<size_t> _oldStride;
    std::vector<size_t> _newStride;
    bool _needsPermute;

#ifdef HAVE_OPENCL
    UMat uorder, uold_stride, unew_stride;
#endif

    size_t _numAxes;
};

Ptr<PermuteLayer> PermuteLayer::create(const LayerParams &params)
{
    return Ptr<PermuteLayer>(new PermuteLayerImpl(params));
}

}
}<|MERGE_RESOLUTION|>--- conflicted
+++ resolved
@@ -44,11 +44,9 @@
 #include "layers_common.hpp"
 #include "../op_cuda.hpp"
 #include "../op_inf_engine.hpp"
-<<<<<<< HEAD
+#include "../ie_ngraph.hpp"
 #include "../op_vkcom.hpp"
-=======
-#include "../ie_ngraph.hpp"
->>>>>>> 7523c777
+
 #include <float.h>
 #include <algorithm>
 
@@ -116,13 +114,9 @@
     virtual bool supportBackend(int backendId) CV_OVERRIDE
     {
         return backendId == DNN_BACKEND_OPENCV ||
-<<<<<<< HEAD
                backendId == DNN_BACKEND_CUDA ||
-               (backendId == DNN_BACKEND_INFERENCE_ENGINE && haveInfEngine()) ||
+               ((backendId == DNN_BACKEND_INFERENCE_ENGINE_NN_BUILDER_2019 || backendId == DNN_BACKEND_INFERENCE_ENGINE_NGRAPH) && haveInfEngine()) ||
                (backendId == DNN_BACKEND_VKCOM && haveVulkan());
-=======
-               ((backendId == DNN_BACKEND_INFERENCE_ENGINE_NN_BUILDER_2019 || backendId == DNN_BACKEND_INFERENCE_ENGINE_NGRAPH) && haveInfEngine());
->>>>>>> 7523c777
     }
 
     bool getMemoryShapes(const std::vector<MatShape> &inputs,
