--- conflicted
+++ resolved
@@ -99,7 +99,10 @@
 
     virtual bool supportBackend(int backendId) CV_OVERRIDE
     {
-<<<<<<< HEAD
+#ifdef HAVE_INF_ENGINE
+        if (backendId == DNN_BACKEND_INFERENCE_ENGINE_NGRAPH)
+            return true;
+#endif
 #ifdef HAVE_WEBNN
         if (backendId == DNN_BACKEND_WEBNN) {
             // TODO: support logSoftMax
@@ -113,17 +116,7 @@
         return backendId == DNN_BACKEND_OPENCV ||
                backendId == DNN_BACKEND_CUDA ||
                (backendId == DNN_BACKEND_HALIDE && haveHalide() && axisRaw == 1) ||
-               backendId == DNN_BACKEND_INFERENCE_ENGINE_NGRAPH ||
-               (backendId == DNN_BACKEND_INFERENCE_ENGINE_NN_BUILDER_2019 && haveInfEngine() && !logSoftMax) ||
                (backendId == DNN_BACKEND_VKCOM && haveVulkan());
-=======
-#ifdef HAVE_INF_ENGINE
-        if (backendId == DNN_BACKEND_INFERENCE_ENGINE_NGRAPH)
-            return true;
-#endif
-        return backendId == DNN_BACKEND_OPENCV ||
-               (backendId == DNN_BACKEND_HALIDE && haveHalide() && axisRaw == 1);
->>>>>>> 1620a1e0
     }
 
 #ifdef HAVE_OPENCL
