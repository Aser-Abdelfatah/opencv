--- conflicted
+++ resolved
@@ -104,17 +104,11 @@
 #ifdef HAVE_INF_ENGINE
         if (backendId == DNN_BACKEND_INFERENCE_ENGINE_NN_BUILDER_2019 || backendId == DNN_BACKEND_INFERENCE_ENGINE_NGRAPH)
         {
-<<<<<<< HEAD
             bool isMyriad = preferableTarget == DNN_TARGET_MYRIAD || preferableTarget == DNN_TARGET_HDDL;
-            return INF_ENGINE_VER_MAJOR_GE(INF_ENGINE_RELEASE_2019R1) &&
-                   (!isMyriad ||
-                    (dstRanges.size() == 4 && paddings[0].first == 0 && paddings[0].second == 0));
-=======
-            if (INF_ENGINE_VER_MAJOR_GE(INF_ENGINE_RELEASE_2019R1) && preferableTarget == DNN_TARGET_MYRIAD)
+            if (INF_ENGINE_VER_MAJOR_GE(INF_ENGINE_RELEASE_2019R1) && isMyriad)
                 return dstRanges.size() == 4 && paddings[0].first == 0 && paddings[0].second == 0;
 
             return (dstRanges.size() <= 4 || !isArmComputePlugin());
->>>>>>> bdd2b57e
         }
 #endif
         return backendId == DNN_BACKEND_OPENCV ||
