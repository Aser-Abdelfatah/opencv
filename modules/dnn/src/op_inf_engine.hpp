--- conflicted
+++ resolved
@@ -212,9 +212,7 @@
     InferenceEngine::CNNNetwork t_net;
 };
 
-<<<<<<< HEAD
-CV__DNN_INLINE_NS_BEGIN
-=======
+
 class InfEngineExtension : public InferenceEngine::IExtension
 {
 public:
@@ -235,8 +233,7 @@
 };
 
 
-CV__DNN_EXPERIMENTAL_NS_BEGIN
->>>>>>> 7523c777
+CV__DNN_INLINE_NS_BEGIN
 
 bool isMyriadX();
 
