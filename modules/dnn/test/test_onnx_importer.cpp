--- conflicted
+++ resolved
@@ -729,7 +729,6 @@
 #endif
 
     // output range: [-11; 8]
-<<<<<<< HEAD
     double l1 =  default_l1, lInf = default_lInf;
     if (target == DNN_TARGET_OPENCL_FP16 || target == DNN_TARGET_MYRIAD)
     {
@@ -741,9 +740,6 @@
         l1 = 0.018;
         lInf = 0.16;
     }
-=======
-    double l1 = (target == DNN_TARGET_OPENCL_FP16 || target == DNN_TARGET_MYRIAD) ? 0.017 : default_l1;
-    double lInf = (target == DNN_TARGET_OPENCL_FP16 || target == DNN_TARGET_MYRIAD) ? 0.14 : default_lInf;
 #if defined(INF_ENGINE_RELEASE) && INF_ENGINE_VER_MAJOR_EQ(2020040000)
     if (backend == DNN_BACKEND_INFERENCE_ENGINE_NGRAPH && target == DNN_TARGET_OPENCL_FP16)
     {
@@ -751,7 +747,6 @@
     }
 #endif
 
->>>>>>> b2ebd37e
     testONNXModels("tiny_yolo2", pb, l1, lInf);
 }
 
