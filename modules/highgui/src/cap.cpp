--- conflicted
+++ resolved
@@ -346,8 +346,6 @@
         break; // CV_CAP_GIGANETIX
 #endif
 
-<<<<<<< HEAD
-=======
 #ifdef HAVE_INTELPERC
         case CV_CAP_INTELPERC:
             capture = cvCreateCameraCapture_IntelPerC(index);
@@ -355,7 +353,6 @@
                 return capture;
         break; // CV_CAP_INTEL_PERC
 #endif
->>>>>>> f9268d34
         }
     }
 
