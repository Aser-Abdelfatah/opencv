/*M///////////////////////////////////////////////////////////////////////////////////////
//
//  IMPORTANT: READ BEFORE DOWNLOADING, COPYING, INSTALLING OR USING.
//
//  By downloading, copying, installing or using the software you agree to this license.
//  If you do not agree to this license, do not download, install,
//  copy or use the software.
//
//
//                        Intel License Agreement
//                For Open Source Computer Vision Library
//
// Copyright (C) 2010-2012, Multicoreware, Inc., all rights reserved.
// Copyright (C) 2010-2012, Advanced Micro Devices, Inc., all rights reserved.
// Third party copyrights are property of their respective owners.
//
// Redistribution and use in source and binary forms, with or without modification,
// are permitted provided that the following conditions are met:
//
//   * Redistribution's of source code must retain the above copyright notice,
//     this list of conditions and the following disclaimer.
//
//   * Redistribution's in binary form must reproduce the above copyright notice,
//     this list of conditions and the following disclaimer in the documentation
//     and/or other materials provided with the distribution.
//
//   * The name of Intel Corporation may not be used to endorse or promote products
//     derived from this software without specific prior written permission.
//
// This software is provided by the copyright holders and contributors "as is" and
// any express or implied warranties, including, but not limited to, the implied
// warranties of merchantability and fitness for a particular purpose are disclaimed.
// In no event shall the Intel Corporation or contributors be liable for any direct,
// indirect, incidental, special, exemplary, or consequential damages
// (including, but not limited to, procurement of substitute goods or services;
// loss of use, data, or profits; or business interruption) however caused
// and on any theory of liability, whether in contract, strict liability,
// or tort (including negligence or otherwise) arising in any way out of
// the use of this software, even if advised of the possibility of such damage.
//
//M*/

#include "test_precomp.hpp"

#define DUMP_INFO_STDOUT(propertyDisplayName, propertyValue) \
    do { \
        std::cout << (propertyDisplayName) << ": " << (propertyValue) << std::endl; \
    } while (false)

<<<<<<< HEAD
using namespace cv;
using namespace cv::ocl;
using namespace cvtest;
using namespace testing;
using std::cout;
using std::endl;
=======
#define DUMP_INFO_XML(propertyXMLName, propertyValue) \
    do { \
        std::stringstream ss; ss << propertyValue; \
        ::testing::Test::RecordProperty((propertyXMLName), ss.str()); \
    } while (false)
>>>>>>> 98d55f34

#include "opencv2/ocl/private/opencl_dumpinfo.hpp"

<<<<<<< HEAD
}
int main(int argc, char **argv)
{
    TS::ptr()->init(".");
    InitGoogleTest(&argc, argv);
    const char *keys =
        "{ h | false              | print help message }"
        "{ t | gpu                | set device type:i.e. -t=cpu or gpu}"
        "{ p | -1                 | set platform id i.e. -p=0}"
        "{ d | 0                  | set device id i.e. -d=0}";

    if (getenv("OPENCV_OPENCL_DEVICE") == NULL) // TODO Remove this after buildbot updates
    {
        CommandLineParser cmd(argc, argv, keys);
        if (cmd.has("help"))
        {
            cout << "Available options besides google test option:" << endl;
            cmd.printMessage();
            return 0;
        }
        string type = cmd.get<string>("type");
        int pid = cmd.get<int>("platform");
        int device = cmd.get<int>("device");

        print_info();
        int flag = CVCL_DEVICE_TYPE_GPU;
        if(type == "cpu")
        {
            flag = CVCL_DEVICE_TYPE_CPU;
        }

        cv::ocl::PlatformsInfo platformsInfo;
        cv::ocl::getOpenCLPlatforms(platformsInfo);
        if (pid >= (int)platformsInfo.size())
        {
            std::cout << "platform is invalid\n";
            return 1;
        }

        cv::ocl::DevicesInfo devicesInfo;
        int devnums = cv::ocl::getOpenCLDevices(devicesInfo, flag, (pid < 0) ? NULL : platformsInfo[pid]);
        if (device < 0 || device >= devnums)
        {
            std::cout << "device/platform invalid\n";
            return 1;
        }

        cv::ocl::setDevice(devicesInfo[device]);
    }

    const DeviceInfo& deviceInfo = cv::ocl::Context::getContext()->getDeviceInfo();

    cout << "Device type: " << (deviceInfo.deviceType == CVCL_DEVICE_TYPE_CPU ?
                "CPU" :
                (deviceInfo.deviceType == CVCL_DEVICE_TYPE_GPU ? "GPU" : "unknown")) << endl
         << "Platform name: " << deviceInfo.platform->platformName << endl
         << "Device name: " << deviceInfo.deviceName << endl;
    return RUN_ALL_TESTS();
}

#else // DON'T HAVE_OPENCL

int main()
{
    printf("OpenCV was built without OpenCL support\n");
    return 0;
}


#endif // HAVE_OPENCL
=======

CV_TEST_MAIN(".", dumpOpenCLDevice())
>>>>>>> 98d55f34
<|MERGE_RESOLUTION|>--- conflicted
+++ resolved
@@ -47,95 +47,12 @@
         std::cout << (propertyDisplayName) << ": " << (propertyValue) << std::endl; \
     } while (false)
 
-<<<<<<< HEAD
-using namespace cv;
-using namespace cv::ocl;
-using namespace cvtest;
-using namespace testing;
-using std::cout;
-using std::endl;
-=======
 #define DUMP_INFO_XML(propertyXMLName, propertyValue) \
     do { \
         std::stringstream ss; ss << propertyValue; \
         ::testing::Test::RecordProperty((propertyXMLName), ss.str()); \
     } while (false)
->>>>>>> 98d55f34
 
 #include "opencv2/ocl/private/opencl_dumpinfo.hpp"
 
-<<<<<<< HEAD
-}
-int main(int argc, char **argv)
-{
-    TS::ptr()->init(".");
-    InitGoogleTest(&argc, argv);
-    const char *keys =
-        "{ h | false              | print help message }"
-        "{ t | gpu                | set device type:i.e. -t=cpu or gpu}"
-        "{ p | -1                 | set platform id i.e. -p=0}"
-        "{ d | 0                  | set device id i.e. -d=0}";
-
-    if (getenv("OPENCV_OPENCL_DEVICE") == NULL) // TODO Remove this after buildbot updates
-    {
-        CommandLineParser cmd(argc, argv, keys);
-        if (cmd.has("help"))
-        {
-            cout << "Available options besides google test option:" << endl;
-            cmd.printMessage();
-            return 0;
-        }
-        string type = cmd.get<string>("type");
-        int pid = cmd.get<int>("platform");
-        int device = cmd.get<int>("device");
-
-        print_info();
-        int flag = CVCL_DEVICE_TYPE_GPU;
-        if(type == "cpu")
-        {
-            flag = CVCL_DEVICE_TYPE_CPU;
-        }
-
-        cv::ocl::PlatformsInfo platformsInfo;
-        cv::ocl::getOpenCLPlatforms(platformsInfo);
-        if (pid >= (int)platformsInfo.size())
-        {
-            std::cout << "platform is invalid\n";
-            return 1;
-        }
-
-        cv::ocl::DevicesInfo devicesInfo;
-        int devnums = cv::ocl::getOpenCLDevices(devicesInfo, flag, (pid < 0) ? NULL : platformsInfo[pid]);
-        if (device < 0 || device >= devnums)
-        {
-            std::cout << "device/platform invalid\n";
-            return 1;
-        }
-
-        cv::ocl::setDevice(devicesInfo[device]);
-    }
-
-    const DeviceInfo& deviceInfo = cv::ocl::Context::getContext()->getDeviceInfo();
-
-    cout << "Device type: " << (deviceInfo.deviceType == CVCL_DEVICE_TYPE_CPU ?
-                "CPU" :
-                (deviceInfo.deviceType == CVCL_DEVICE_TYPE_GPU ? "GPU" : "unknown")) << endl
-         << "Platform name: " << deviceInfo.platform->platformName << endl
-         << "Device name: " << deviceInfo.deviceName << endl;
-    return RUN_ALL_TESTS();
-}
-
-#else // DON'T HAVE_OPENCL
-
-int main()
-{
-    printf("OpenCV was built without OpenCL support\n");
-    return 0;
-}
-
-
-#endif // HAVE_OPENCL
-=======
-
-CV_TEST_MAIN(".", dumpOpenCLDevice())
->>>>>>> 98d55f34
+CV_TEST_MAIN(".", dumpOpenCLDevice())