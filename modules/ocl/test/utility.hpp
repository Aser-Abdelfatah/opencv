/*M///////////////////////////////////////////////////////////////////////////////////////
//
//  IMPORTANT: READ BEFORE DOWNLOADING, COPYING, INSTALLING OR USING.
//
//  By downloading, copying, installing or using the software you agree to this license.
//  If you do not agree to this license, do not download, install,
//  copy or use the software.
//
//
//                        Intel License Agreement
//                For Open Source Computer Vision Library
//
// Copyright (C) 2000, Intel Corporation, all rights reserved.
// Third party copyrights are property of their respective owners.
//
// Redistribution and use in source and binary forms, with or without modification,
// are permitted provided that the following conditions are met:
//
//   * Redistribution's of source code must retain the above copyright notice,
//     this list of conditions and the following disclaimer.
//
//   * Redistribution's in binary form must reproduce the above copyright notice,
//     this list of conditions and the following disclaimer in the documentation
//     and/or other materials provided with the distribution.
//
//   * The name of Intel Corporation may not be used to endorse or promote products
//     derived from this software without specific prior written permission.
//
// This software is provided by the copyright holders and contributors "as is" and
// any express or implied warranties, including, but not limited to, the implied
// warranties of merchantability and fitness for a particular purpose are disclaimed.
// In no event shall the Intel Corporation or contributors be liable for any direct,
// indirect, incidental, special, exemplary, or consequential damages
// (including, but not limited to, procurement of substitute goods or services;
// loss of use, data, or profits; or business interruption) however caused
// and on any theory of liability, whether in contract, strict liability,
// or tort (including negligence or otherwise) arising in any way out of
// the use of this software, even if advised of the possibility of such damage.
//
//M*/

#ifndef __OPENCV_TEST_UTILITY_HPP__
#define __OPENCV_TEST_UTILITY_HPP__
<<<<<<< HEAD
#include "opencv2/core.hpp"
=======
>>>>>>> e35bc115

#define LOOP_TIMES 1

#define MWIDTH 256
#define MHEIGHT 256

#define MIN_VALUE 171
#define MAX_VALUE 357

//#define RANDOMROI
int randomInt(int minVal, int maxVal);
double randomDouble(double minVal, double maxVal);
//std::string generateVarList(int first,...);
std::string generateVarList(int &p1, int &p2);
cv::Size randomSize(int minVal, int maxVal);
cv::Scalar randomScalar(double minVal, double maxVal);
cv::Mat randomMat(cv::Size size, int type, double minVal = 0.0, double maxVal = 255.0);

void showDiff(cv::InputArray gold, cv::InputArray actual, double eps);

// This function test if gpu_rst matches cpu_rst.
// If the two vectors are not equal, it will return the difference in vector size
// Else it will return (total diff of each cpu and gpu rects covered pixels)/(total cpu rects covered pixels)
// The smaller, the better matched
double checkRectSimilarity(cv::Size sz, std::vector<cv::Rect>& ob1, std::vector<cv::Rect>& ob2);


//! read image from testdata folder.
cv::Mat readImage(const std::string &fileName, int flags = cv::IMREAD_COLOR);
cv::Mat readImageType(const std::string &fname, int type);

double checkNorm(const cv::Mat &m);
double checkNorm(const cv::Mat &m1, const cv::Mat &m2);
double checkSimilarity(const cv::Mat &m1, const cv::Mat &m2);

//oclMat create
cv::ocl::oclMat createMat_ocl(cv::Size size, int type, bool useRoi = false);
cv::ocl::oclMat loadMat_ocl(const cv::Mat& m, bool useRoi = false);

#define EXPECT_MAT_NORM(mat, eps) \
{ \
    EXPECT_LE(checkNorm(cv::Mat(mat)), eps) \
}

#define EXPECT_MAT_NEAR(mat1, mat2, eps) \
{ \
   ASSERT_EQ(mat1.type(), mat2.type()); \
   ASSERT_EQ(mat1.size(), mat2.size()); \
   EXPECT_LE(checkNorm(cv::Mat(mat1), cv::Mat(mat2)), eps); \
}

#define EXPECT_MAT_SIMILAR(mat1, mat2, eps) \
{ \
    ASSERT_EQ(mat1.type(), mat2.type()); \
    ASSERT_EQ(mat1.size(), mat2.size()); \
    EXPECT_LE(checkSimilarity(cv::Mat(mat1), cv::Mat(mat2)), eps); \
}

namespace cv
{
    namespace ocl
    {
        // void PrintTo(const DeviceInfo& info, std::ostream* os);
    }
}

using perf::MatDepth;
using perf::MatType;

//! return vector with types from specified range.
std::vector<MatType> types(int depth_start, int depth_end, int cn_start, int cn_end);

//! return vector with all types (depth: CV_8U-CV_64F, channels: 1-4).
const std::vector<MatType> &all_types();

class Inverse
{
public:
    inline Inverse(bool val = false) : val_(val) {}

    inline operator bool() const
    {
        return val_;
    }

private:
    bool val_;
};

void PrintTo(const Inverse &useRoi, std::ostream *os);

enum {FLIP_BOTH = 0, FLIP_X = 1, FLIP_Y = -1};
CV_ENUM(FlipCode, FLIP_BOTH, FLIP_X, FLIP_Y)

CV_ENUM(CmpCode, CMP_EQ, CMP_GT, CMP_GE, CMP_LT, CMP_LE, CMP_NE)
CV_ENUM(NormCode, NORM_INF, NORM_L1, NORM_L2, NORM_TYPE_MASK, NORM_RELATIVE, NORM_MINMAX)
CV_ENUM(ReduceOp, REDUCE_SUM, REDUCE_AVG, REDUCE_MAX, REDUCE_MIN)
CV_ENUM(MorphOp, MORPH_OPEN, MORPH_CLOSE, MORPH_GRADIENT, MORPH_TOPHAT, MORPH_BLACKHAT)
CV_ENUM(ThreshOp, THRESH_BINARY, THRESH_BINARY_INV, THRESH_TRUNC, THRESH_TOZERO, THRESH_TOZERO_INV)
CV_ENUM(Interpolation, INTER_NEAREST, INTER_LINEAR, INTER_CUBIC)
CV_ENUM(Border, BORDER_REFLECT101, BORDER_REPLICATE, BORDER_CONSTANT, BORDER_REFLECT, BORDER_WRAP)
CV_ENUM(TemplateMethod, TM_SQDIFF, TM_SQDIFF_NORMED, TM_CCORR, TM_CCORR_NORMED, TM_CCOEFF, TM_CCOEFF_NORMED)

CV_FLAGS(GemmFlags, GEMM_1_T, GEMM_2_T, GEMM_3_T);
CV_FLAGS(WarpFlags, INTER_NEAREST, INTER_LINEAR, INTER_CUBIC, WARP_INVERSE_MAP)
CV_FLAGS(DftFlags, DFT_INVERSE, DFT_SCALE, DFT_ROWS, DFT_COMPLEX_OUTPUT, DFT_REAL_OUTPUT)

void  run_perf_test();

#define PARAM_TEST_CASE(name, ...) struct name : testing::TestWithParam< std::tr1::tuple< __VA_ARGS__ > >

#define GET_PARAM(k) std::tr1::get< k >(GetParam())

#define ALL_DEVICES testing::ValuesIn(devices())
#define DEVICES(feature) testing::ValuesIn(devices(feature))

#define ALL_TYPES testing::ValuesIn(all_types())
#define TYPES(depth_start, depth_end, cn_start, cn_end) testing::ValuesIn(types(depth_start, depth_end, cn_start, cn_end))

#define DIFFERENT_SIZES testing::Values(cv::Size(128, 128), cv::Size(113, 113), cv::Size(1300, 1300))

#define DIRECT_INVERSE testing::Values(Inverse(false), Inverse(true))

#ifndef ALL_DEPTH
#define ALL_DEPTH testing::Values(MatDepth(CV_8U), MatDepth(CV_8S), MatDepth(CV_16U), MatDepth(CV_16S), MatDepth(CV_32S), MatDepth(CV_32F), MatDepth(CV_64F))
#endif
#define REPEAT   1000
#define COUNT_U  0 // count the uploading execution time for ocl mat structures
#define COUNT_D  0
// the following macro section tests the target function (kernel) performance
// upload is the code snippet for converting cv::mat to cv::ocl::oclMat
// downloading is the code snippet for converting cv::ocl::oclMat back to cv::mat
// change COUNT_U and COUNT_D to take downloading and uploading time into account
#define P_TEST_FULL( upload, kernel_call, download ) \
{ \
    std::cout<< "\n" #kernel_call "\n----------------------"; \
    {upload;} \
    R_TEST( kernel_call, 2 ); \
    double t = (double)cvGetTickCount(); \
    R_T( { \
            if( COUNT_U ) {upload;} \
            kernel_call; \
            if( COUNT_D ) {download;} \
            } ); \
    t = (double)cvGetTickCount() - t; \
    std::cout << "runtime is  " << t/((double)cvGetTickFrequency()* 1000.) << "ms" << std::endl; \
}

#define R_T2( test ) \
{ \
    std::cout<< "\n" #test "\n----------------------"; \
    R_TEST( test, 15 ) \
    clock_t st = clock(); \
    R_T( test ) \
    std::cout<< clock() - st << "ms\n"; \
}
#define R_T( test ) \
    R_TEST( test, REPEAT )
#define R_TEST( test, repeat ) \
    try{ \
        for( int i = 0; i < repeat; i ++ ) { test; } \
    } catch( ... ) { std::cout << "||||| Exception catched! |||||\n"; return; }

//////// Utility

#define IMAGE_CHANNELS testing::Values(Channels(1), Channels(3), Channels(4))
#ifndef IMPLEMENT_PARAM_CLASS
#define IMPLEMENT_PARAM_CLASS(name, type) \
    class name \
    { \
    public: \
        name ( type arg = type ()) : val_(arg) {} \
        operator type () const {return val_;} \
    private: \
        type val_; \
    }; \
    inline void PrintTo( name param, std::ostream* os) \
    { \
        *os << #name <<  "(" << testing::PrintToString(static_cast< type >(param)) << ")"; \
    }

IMPLEMENT_PARAM_CLASS(Channels, int)
#endif // IMPLEMENT_PARAM_CLASS

#endif // __OPENCV_TEST_UTILITY_HPP__<|MERGE_RESOLUTION|>--- conflicted
+++ resolved
@@ -41,10 +41,8 @@
 
 #ifndef __OPENCV_TEST_UTILITY_HPP__
 #define __OPENCV_TEST_UTILITY_HPP__
-<<<<<<< HEAD
 #include "opencv2/core.hpp"
-=======
->>>>>>> e35bc115
+
 
 #define LOOP_TIMES 1
 
