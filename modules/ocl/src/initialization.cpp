--- conflicted
+++ resolved
@@ -910,12 +910,8 @@
         std::auto_ptr<Context> Context::clCxt;
         int Context::val = 0;
         static Mutex cs;
-<<<<<<< HEAD
-        Context *Context::getContext()
-=======
         static volatile int context_tear_down = 0;
         Context* Context::getContext()
->>>>>>> 74e5ff2e
         {
             if(*((volatile int*)&val) != 1)
             {
@@ -925,12 +921,7 @@
                     if (context_tear_down)
                         return clCxt.get();
                     if( 0 == clCxt.get())
-<<<<<<< HEAD
                     clCxt.reset(new Context);
-
-=======
-                        clCxt.reset(new Context);
->>>>>>> 74e5ff2e
                     std::vector<Info> oclinfo;
                     CV_Assert(getDevice(oclinfo, CVCL_DEVICE_TYPE_ALL) > 0);
                     oclinfo[0].impl->setDevice(0, 0, 0);
