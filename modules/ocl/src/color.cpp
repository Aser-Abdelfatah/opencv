--- conflicted
+++ resolved
@@ -213,11 +213,7 @@
     case COLOR_RGB2YUV:
     {
         CV_Assert(scn == 3 || scn == 4);
-<<<<<<< HEAD
-        bidx = code == COLOR_BGR2YUV ? 0 : 2;
-=======
-        bidx = code == CV_RGB2YUV ? 0 : 2;
->>>>>>> bed3512d
+        bidx = code == COLOR_RGB2YUV ? 0 : 2;
         dst.create(sz, CV_MAKETYPE(depth, 3));
         RGB2YUV_caller(src, dst, bidx);
         break;
@@ -226,11 +222,7 @@
     case COLOR_YUV2RGB:
     {
         CV_Assert(scn == 3 || scn == 4);
-<<<<<<< HEAD
-        bidx = code == COLOR_YUV2BGR ? 0 : 2;
-=======
-        bidx = code == CV_YUV2RGB ? 0 : 2;
->>>>>>> bed3512d
+        bidx = code == COLOR_YUV2RGB ? 0 : 2;
         dst.create(sz, CV_MAKETYPE(depth, 3));
         YUV2RGB_caller(src, dst, bidx);
         break;
