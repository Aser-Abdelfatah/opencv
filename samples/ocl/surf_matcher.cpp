--- conflicted
+++ resolved
@@ -46,6 +46,7 @@
 #include <iostream>
 #include <stdio.h>
 #include "opencv2/core/core.hpp"
+#include "opencv2/core/utility.hpp"
 #include "opencv2/highgui/highgui.hpp"
 #include "opencv2/ocl/ocl.hpp"
 #include "opencv2/nonfree/ocl.hpp"
@@ -73,8 +74,8 @@
 int64 work_begin = 0;
 int64 work_end = 0;
 
-void workBegin() 
-{ 
+void workBegin()
+{
     work_begin = getTickCount();
 }
 void workEnd()
@@ -82,7 +83,7 @@
     work_end = getTickCount() - work_begin;
 }
 double getTime(){
-    return work_end /((double)cvGetTickFrequency() * 1000.);
+    return work_end /((double)getTickFrequency() * 1000.);
 }
 
 template<class KPDetector>
@@ -92,46 +93,11 @@
     SURFDetector(double hessian = 800.0)
         :surf(hessian)
     {
-<<<<<<< HEAD
-        cpu_img1 = imread("o.png");
-        cvtColor(cpu_img1, cpu_img1_grey, COLOR_BGR2GRAY);
-        img1     = cpu_img1_grey;
-        CV_Assert(!img1.empty());
-
-        cpu_img2 = imread("r2.png");
-        cvtColor(cpu_img2, cpu_img2_grey, COLOR_BGR2GRAY);
-        img2     = cpu_img2_grey;
-=======
->>>>>>> 4cf7a963
     }
     template<class T>
-    void operator()(const T& in, const T& mask, vector<cv::KeyPoint>& pts, T& descriptors, bool useProvided = false)
-    {
-<<<<<<< HEAD
-        for (int i = 1; i < argc; ++i)
-        {
-            if (string(argv[i]) == "--left")
-            {
-                cpu_img1 = imread(argv[++i]);
-                cvtColor(cpu_img1, cpu_img1_grey, COLOR_BGR2GRAY);
-                img1     = cpu_img1_grey;
-                CV_Assert(!img1.empty());
-            }
-            else if (string(argv[i]) == "--right")
-            {
-                cpu_img2 = imread(argv[++i]);
-                cvtColor(cpu_img2, cpu_img2_grey, COLOR_BGR2GRAY);
-                img2     = cpu_img2_grey;
-            }
-            else if (string(argv[i]) == "--help")
-            {
-                help();
-                return -1;
-            }
-        }
-=======
+    void operator()(const T& in, const T& mask, std::vector<cv::KeyPoint>& pts, T& descriptors, bool useProvided = false)
+    {
         surf(in, mask, pts, descriptors, useProvided);
->>>>>>> 4cf7a963
     }
 };
 
@@ -140,7 +106,7 @@
 {
     KPMatcher matcher;
     template<class T>
-    void match(const T& in1, const T& in2, vector<cv::DMatch>& matches)
+    void match(const T& in1, const T& in2, std::vector<cv::DMatch>& matches)
     {
         matcher.match(in1, in2, matches);
     }
@@ -149,13 +115,13 @@
 Mat drawGoodMatches(
     const Mat& cpu_img1,
     const Mat& cpu_img2,
-    const vector<KeyPoint>& keypoints1, 
-    const vector<KeyPoint>& keypoints2, 
-    vector<DMatch>& matches,
-    vector<Point2f>& scene_corners_
+    const std::vector<KeyPoint>& keypoints1,
+    const std::vector<KeyPoint>& keypoints2,
+    std::vector<DMatch>& matches,
+    std::vector<Point2f>& scene_corners_
     )
 {
-    //-- Sort matches and preserve top 10% matches 
+    //-- Sort matches and preserve top 10% matches
     std::sort(matches.begin(), matches.end());
     std::vector< DMatch > good_matches;
     double minDist = matches.front().distance,
@@ -175,7 +141,7 @@
     Mat img_matches;
     drawMatches( cpu_img1, keypoints1, cpu_img2, keypoints2,
         good_matches, img_matches, Scalar::all(-1), Scalar::all(-1),
-        vector<char>(), DrawMatchesFlags::NOT_DRAW_SINGLE_POINTS  );
+        std::vector<char>(), DrawMatchesFlags::NOT_DRAW_SINGLE_POINTS  );
 
     //-- Localize the object
     std::vector<Point2f> obj;
@@ -187,35 +153,30 @@
         obj.push_back( keypoints1[ good_matches[i].queryIdx ].pt );
         scene.push_back( keypoints2[ good_matches[i].trainIdx ].pt );
     }
-<<<<<<< HEAD
-    Mat H = findHomography( obj, scene, RANSAC );
-
-=======
->>>>>>> 4cf7a963
     //-- Get the corners from the image_1 ( the object to be "detected" )
     std::vector<Point2f> obj_corners(4);
     obj_corners[0] = Point(0,0); obj_corners[1] = Point( cpu_img1.cols, 0 );
     obj_corners[2] = Point( cpu_img1.cols, cpu_img1.rows ); obj_corners[3] = Point( 0, cpu_img1.rows );
     std::vector<Point2f> scene_corners(4);
-    
-    Mat H = findHomography( obj, scene, CV_RANSAC );
+
+    Mat H = findHomography( obj, scene, RANSAC );
     perspectiveTransform( obj_corners, scene_corners, H);
 
     scene_corners_ = scene_corners;
-    
+
     //-- Draw lines between the corners (the mapped object in the scene - image_2 )
-    line( img_matches, 
-        scene_corners[0] + Point2f( (float)cpu_img1.cols, 0), scene_corners[1] + Point2f( (float)cpu_img1.cols, 0), 
-        Scalar( 0, 255, 0), 2, CV_AA );
-    line( img_matches, 
-        scene_corners[1] + Point2f( (float)cpu_img1.cols, 0), scene_corners[2] + Point2f( (float)cpu_img1.cols, 0), 
-        Scalar( 0, 255, 0), 2, CV_AA );
-    line( img_matches, 
-        scene_corners[2] + Point2f( (float)cpu_img1.cols, 0), scene_corners[3] + Point2f( (float)cpu_img1.cols, 0), 
-        Scalar( 0, 255, 0), 2, CV_AA );
-    line( img_matches, 
-        scene_corners[3] + Point2f( (float)cpu_img1.cols, 0), scene_corners[0] + Point2f( (float)cpu_img1.cols, 0), 
-        Scalar( 0, 255, 0), 2, CV_AA );
+    line( img_matches,
+        scene_corners[0] + Point2f( (float)cpu_img1.cols, 0), scene_corners[1] + Point2f( (float)cpu_img1.cols, 0),
+        Scalar( 0, 255, 0), 2, LINE_AA );
+    line( img_matches,
+        scene_corners[1] + Point2f( (float)cpu_img1.cols, 0), scene_corners[2] + Point2f( (float)cpu_img1.cols, 0),
+        Scalar( 0, 255, 0), 2, LINE_AA );
+    line( img_matches,
+        scene_corners[2] + Point2f( (float)cpu_img1.cols, 0), scene_corners[3] + Point2f( (float)cpu_img1.cols, 0),
+        Scalar( 0, 255, 0), 2, LINE_AA );
+    line( img_matches,
+        scene_corners[3] + Point2f( (float)cpu_img1.cols, 0), scene_corners[0] + Point2f( (float)cpu_img1.cols, 0),
+        Scalar( 0, 255, 0), 2, LINE_AA );
     return img_matches;
 }
 
@@ -225,7 +186,7 @@
 // use cpu findHomography interface to calculate the transformation matrix
 int main(int argc, char* argv[])
 {
-    vector<cv::ocl::Info> info;
+    std::vector<cv::ocl::Info> info;
     if(cv::ocl::getDevice(info) == 0)
     {
         std::cout << "Error: Did not find a valid OpenCL device!" << std::endl;
@@ -241,37 +202,37 @@
 
     for (int i = 1; i < argc; ++i)
     {
-        if (string(argv[i]) == "--left")
+        if (String(argv[i]) == "--left")
         {
             cpu_img1 = imread(argv[++i]);
             CV_Assert(!cpu_img1.empty());
-            cvtColor(cpu_img1, cpu_img1_grey, CV_BGR2GRAY);
+            cvtColor(cpu_img1, cpu_img1_grey, COLOR_BGR2GRAY);
             img1 = cpu_img1_grey;
         }
-        else if (string(argv[i]) == "--right")
+        else if (String(argv[i]) == "--right")
         {
             cpu_img2 = imread(argv[++i]);
             CV_Assert(!cpu_img2.empty());
-            cvtColor(cpu_img2, cpu_img2_grey, CV_BGR2GRAY);
+            cvtColor(cpu_img2, cpu_img2_grey, COLOR_BGR2GRAY);
             img2 = cpu_img2_grey;
         }
-        else if (string(argv[i]) == "-c")
+        else if (String(argv[i]) == "-c")
         {
             useCPU = true;
             useGPU = false;
             useALL = false;
-        }else if(string(argv[i]) == "-g")
+        }else if(String(argv[i]) == "-g")
         {
             useGPU = true;
             useCPU = false;
             useALL = false;
-        }else if(string(argv[i]) == "-a")
+        }else if(String(argv[i]) == "-a")
         {
             useALL = true;
             useCPU = false;
             useGPU = false;
         }
-        else if (string(argv[i]) == "--help")
+        else if (String(argv[i]) == "--help")
         {
             help();
             return -1;
@@ -287,12 +248,12 @@
     double surf_time = 0.;
 
     //declare input/output
-    vector<KeyPoint> keypoints1, keypoints2;
-    vector<DMatch> matches;
-
-    vector<KeyPoint> gpu_keypoints1;
-    vector<KeyPoint> gpu_keypoints2;
-    vector<DMatch> gpu_matches;
+    std::vector<KeyPoint> keypoints1, keypoints2;
+    std::vector<DMatch> matches;
+
+    std::vector<KeyPoint> gpu_keypoints1;
+    std::vector<KeyPoint> gpu_keypoints2;
+    std::vector<DMatch> gpu_matches;
 
     Mat descriptors1CPU, descriptors2CPU;
 
@@ -302,12 +263,12 @@
     //instantiate detectors/matchers
     SURFDetector<SURF>     cpp_surf;
     SURFDetector<SURF_OCL> ocl_surf;
-    
+
     SURFMatcher<BFMatcher>      cpp_matcher;
     SURFMatcher<BFMatcher_OCL>  ocl_matcher;
 
     //-- start of timing section
-    if (useCPU) 
+    if (useCPU)
     {
         for (int i = 0; i <= LOOP_NUM; i++)
         {
@@ -400,7 +361,7 @@
                     break;
                 }
                 result = true;
-            } 
+            }
             if(result)
                 std::cout<<"Passed\n";
         }
