//  demo.cpp
//
//	Here is an example on how to use the descriptor presented in the following paper:
//	A. Alahi, R. Ortiz, and P. Vandergheynst. FREAK: Fast Retina Keypoint. In IEEE Conference on Computer Vision and Pattern Recognition, 2012.
//  CVPR 2012 Open Source Award winner
//
//	Copyright (C) 2011-2012  Signal processing laboratory 2, EPFL,
//	Kirell Benzi (kirell.benzi@epfl.ch),
//	Raphael Ortiz (raphael.ortiz@a3.epfl.ch),
//	Alexandre Alahi (alexandre.alahi@epfl.ch)
//	and Pierre Vandergheynst (pierre.vandergheynst@epfl.ch)
//
//  Redistribution and use in source and binary forms, with or without modification,
//  are permitted provided that the following conditions are met:
//
//   * Redistribution's of source code must retain the above copyright notice,
//     this list of conditions and the following disclaimer.
//
//   * Redistribution's in binary form must reproduce the above copyright notice,
//     this list of conditions and the following disclaimer in the documentation
//     and/or other materials provided with the distribution.
//
//   * The name of the copyright holders may not be used to endorse or promote products
//     derived from this software without specific prior written permission.
//
//  This software is provided by the copyright holders and contributors "as is" and
//  any express or implied warranties, including, but not limited to, the implied
//  warranties of merchantability and fitness for a particular purpose are disclaimed.
//  In no event shall the Intel Corporation or contributors be liable for any direct,
//  indirect, incidental, special, exemplary, or consequential damages
//  (including, but not limited to, procurement of substitute goods or services;
//  loss of use, data, or profits; or business interruption) however caused
//  and on any theory of liability, whether in contract, strict liability,
//  or tort (including negligence or otherwise) arising in any way out of
//  the use of this software, even if advised of the possibility of such damage.

#include <iostream>
#include <string>
#include <vector>

#include <opencv2/core.hpp>
#include "opencv2/core/utility.hpp"
#include <opencv2/highgui.hpp>
#include <opencv2/features2d.hpp>
#include <opencv2/nonfree.hpp>
#include <opencv2/legacy.hpp>

using namespace cv;

static void help( char** argv )
{
    std::cout << "\nUsage: " << argv[0] << " [path/to/image1] [path/to/image2] \n"
              << "This is an example on how to use the keypoint descriptor presented in the following paper: \n"
              << "A. Alahi, R. Ortiz, and P. Vandergheynst. FREAK: Fast Retina Keypoint. \n"
              << "In IEEE Conference on Computer Vision and Pattern Recognition, 2012. CVPR 2012 Open Source Award winner \n"
              << std::endl;
}

int main( int argc, char** argv ) {
    // check http://opencv.itseez.com/doc/tutorials/features2d/table_of_content_features2d/table_of_content_features2d.html
    // for OpenCV general detection/matching framework details

    if( argc != 3 ) {
        help(argv);
        return -1;
    }

    // Load images
    Mat imgA = imread(argv[1], IMREAD_GRAYSCALE );
    if( !imgA.data ) {
        std::cout<< " --(!) Error reading image " << argv[1] << std::endl;
        return -1;
    }

<<<<<<< HEAD
    Mat imgB = imread(argv[2], IMREAD_GRAYSCALE );
    if( !imgA.data ) {
=======
    Mat imgB = imread(argv[2], CV_LOAD_IMAGE_GRAYSCALE );
    if( !imgB.data ) {
>>>>>>> abe2ea59
        std::cout << " --(!) Error reading image " << argv[2] << std::endl;
        return -1;
    }

    std::vector<KeyPoint> keypointsA, keypointsB;
    Mat descriptorsA, descriptorsB;
    std::vector<DMatch> matches;

    // DETECTION
    // Any openCV detector such as
    SurfFeatureDetector detector(2000,4);

    // DESCRIPTOR
    // Our proposed FREAK descriptor
    // (roation invariance, scale invariance, pattern radius corresponding to SMALLEST_KP_SIZE,
    // number of octaves, optional vector containing the selected pairs)
    // FREAK extractor(true, true, 22, 4, std::vector<int>());
    FREAK extractor;

    // MATCHER
    // The standard Hamming distance can be used such as
    // BruteForceMatcher<Hamming> matcher;
    // or the proposed cascade of hamming distance using SSSE3
    BruteForceMatcher<Hamming> matcher;

    // detect
    double t = (double)getTickCount();
    detector.detect( imgA, keypointsA );
    detector.detect( imgB, keypointsB );
    t = ((double)getTickCount() - t)/getTickFrequency();
    std::cout << "detection time [s]: " << t/1.0 << std::endl;

    // extract
    t = (double)getTickCount();
    extractor.compute( imgA, keypointsA, descriptorsA );
    extractor.compute( imgB, keypointsB, descriptorsB );
    t = ((double)getTickCount() - t)/getTickFrequency();
    std::cout << "extraction time [s]: " << t << std::endl;

    // match
    t = (double)getTickCount();
    matcher.match(descriptorsA, descriptorsB, matches);
    t = ((double)getTickCount() - t)/getTickFrequency();
    std::cout << "matching time [s]: " << t << std::endl;

    // Draw matches
    Mat imgMatch;
    drawMatches(imgA, keypointsA, imgB, keypointsB, matches, imgMatch);

    namedWindow("matches", WINDOW_KEEPRATIO);
    imshow("matches", imgMatch);
    waitKey(0);
}<|MERGE_RESOLUTION|>--- conflicted
+++ resolved
@@ -72,13 +72,8 @@
         return -1;
     }
 
-<<<<<<< HEAD
     Mat imgB = imread(argv[2], IMREAD_GRAYSCALE );
-    if( !imgA.data ) {
-=======
-    Mat imgB = imread(argv[2], CV_LOAD_IMAGE_GRAYSCALE );
     if( !imgB.data ) {
->>>>>>> abe2ea59
         std::cout << " --(!) Error reading image " << argv[2] << std::endl;
         return -1;
     }
