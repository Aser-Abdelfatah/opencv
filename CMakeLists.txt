# ----------------------------------------------------------------------------
#  Root CMake file for OpenCV
#
#    From the off-tree build directory, invoke:
#      $ cmake <PATH_TO_OPENCV_ROOT>
#
# ----------------------------------------------------------------------------

# Disable in-source builds to prevent source tree corruption.
if(" ${CMAKE_SOURCE_DIR}" STREQUAL " ${CMAKE_BINARY_DIR}")
  message(FATAL_ERROR "
FATAL: In-source builds are not allowed.
       You should create a separate directory for build files.
")
endif()


include(cmake/OpenCVMinDepVersions.cmake)

if(CMAKE_SYSTEM_NAME MATCHES WindowsPhone OR CMAKE_SYSTEM_NAME MATCHES WindowsStore)
  cmake_minimum_required(VERSION 3.1 FATAL_ERROR)
  #Required to resolve linker error issues due to incompatibility with CMake v3.0+ policies.
  #CMake fails to find _fseeko() which leads to subsequent linker error.
  #See details here: http://www.cmake.org/Wiki/CMake/Policies
  cmake_policy(VERSION 2.8)
else()
  cmake_minimum_required(VERSION "${MIN_VER_CMAKE}" FATAL_ERROR)
endif()

#
# Configure CMake policies
#
if(POLICY CMP0026)
  cmake_policy(SET CMP0026 NEW)
endif()

if(POLICY CMP0042)
  cmake_policy(SET CMP0042 NEW)  # CMake 3.0+ (2.8.12): MacOS "@rpath" in target's install name
endif()

if(POLICY CMP0046)
  cmake_policy(SET CMP0046 NEW)  # warn about non-existed dependencies
endif()

if(POLICY CMP0051)
  cmake_policy(SET CMP0051 NEW)
endif()

if(POLICY CMP0054)  # CMake 3.1: Only interpret if() arguments as variables or keywords when unquoted.
  cmake_policy(SET CMP0054 NEW)
endif()

if(POLICY CMP0056)
  cmake_policy(SET CMP0056 NEW)  # try_compile(): link flags
endif()

if(POLICY CMP0066)
  cmake_policy(SET CMP0066 NEW)  # CMake 3.7: try_compile(): use per-config flags, like CMAKE_CXX_FLAGS_RELEASE
endif()

if(POLICY CMP0067)
  cmake_policy(SET CMP0067 NEW)  # CMake 3.8: try_compile(): honor language standard variables (like C++11)
endif()

if(POLICY CMP0068)
  cmake_policy(SET CMP0068 NEW)  # CMake 3.9+: `RPATH` settings on macOS do not affect `install_name`.
endif()

if(POLICY CMP0075)
  cmake_policy(SET CMP0075 NEW)  # CMake 3.12+: Include file check macros honor `CMAKE_REQUIRED_LIBRARIES`
endif()

if(POLICY CMP0077)
  cmake_policy(SET CMP0077 NEW)  # CMake 3.13+: option() honors normal variables.
endif()

#
# Configure OpenCV CMake hooks
#
include(cmake/OpenCVUtils.cmake)
ocv_cmake_reset_hooks()
ocv_check_environment_variables(OPENCV_CMAKE_HOOKS_DIR)
if(DEFINED OPENCV_CMAKE_HOOKS_DIR)
  foreach(__dir ${OPENCV_CMAKE_HOOKS_DIR})
    get_filename_component(__dir "${__dir}" ABSOLUTE)
    ocv_cmake_hook_register_dir(${__dir})
  endforeach()
endif()

ocv_cmake_hook(CMAKE_INIT)

# must go before the project()/enable_language() commands
ocv_update(CMAKE_CONFIGURATION_TYPES "Debug;Release" CACHE STRING "Configs" FORCE)
if(DEFINED CMAKE_BUILD_TYPE)
  set_property(CACHE CMAKE_BUILD_TYPE PROPERTY STRINGS "${CMAKE_CONFIGURATION_TYPES}")
endif()

option(ENABLE_PIC "Generate position independent code (necessary for shared libraries)" TRUE)
set(CMAKE_POSITION_INDEPENDENT_CODE ${ENABLE_PIC})

ocv_cmake_hook(PRE_CMAKE_BOOTSTRAP)

# Bootstap CMake system: setup CMAKE_SYSTEM_NAME and other vars
if(OPENCV_WORKAROUND_CMAKE_20989)
  set(CMAKE_SYSTEM_PROCESSOR_BACKUP ${CMAKE_SYSTEM_PROCESSOR})
endif()
enable_language(CXX C)
if(OPENCV_WORKAROUND_CMAKE_20989)
  set(CMAKE_SYSTEM_PROCESSOR ${CMAKE_SYSTEM_PROCESSOR_BACKUP})
endif()

ocv_cmake_hook(POST_CMAKE_BOOTSTRAP)

if(NOT OPENCV_SKIP_CMAKE_SYSTEM_FILE)
  include("cmake/platforms/OpenCV-${CMAKE_SYSTEM_NAME}.cmake" OPTIONAL RESULT_VARIABLE "OPENCV_CMAKE_SYSTEM_FILE")
  if(NOT OPENCV_CMAKE_SYSTEM_FILE)
    message(STATUS "OpenCV: system-specific configuration file is not found: '${CMAKE_SYSTEM_NAME}'")
  endif()
endif()

if(CMAKE_INSTALL_PREFIX_INITIALIZED_TO_DEFAULT)  # https://cmake.org/cmake/help/latest/variable/CMAKE_INSTALL_PREFIX_INITIALIZED_TO_DEFAULT.html
  if(NOT CMAKE_TOOLCHAIN_FILE)
    if(WIN32)
      set(CMAKE_INSTALL_PREFIX "${CMAKE_BINARY_DIR}/install" CACHE PATH "Installation Directory" FORCE)
    else()
      set(CMAKE_INSTALL_PREFIX "/usr/local" CACHE PATH "Installation Directory" FORCE)
    endif()
  else()
    # any cross-compiling
    set(CMAKE_INSTALL_PREFIX "${CMAKE_BINARY_DIR}/install" CACHE PATH "Installation Directory" FORCE)
  endif()
endif()

enable_testing()

project(OpenCV CXX C)

if(MSVC)
  set(CMAKE_USE_RELATIVE_PATHS ON CACHE INTERNAL "" FORCE)
endif()

ocv_cmake_eval(DEBUG_PRE ONCE)

ocv_clear_vars(OpenCVModules_TARGETS)

include(cmake/OpenCVDownload.cmake)

set(BUILD_LIST "" CACHE STRING "Build only listed modules (comma-separated, e.g. 'videoio,dnn,ts')")

# ----------------------------------------------------------------------------
# Break in case of popular CMake configuration mistakes
# ----------------------------------------------------------------------------
if(NOT CMAKE_SIZEOF_VOID_P GREATER 0)
  message(FATAL_ERROR "CMake fails to determine the bitness of the target platform.
  Please check your CMake and compiler installation. If you are cross-compiling then ensure that your CMake toolchain file correctly sets the compiler details.")
endif()

# ----------------------------------------------------------------------------
# Detect compiler and target platform architecture
# ----------------------------------------------------------------------------
include(cmake/OpenCVDetectCXXCompiler.cmake)
ocv_cmake_hook(POST_DETECT_COMPILER)

# Add these standard paths to the search paths for FIND_LIBRARY
# to find libraries from these locations first
if(UNIX AND NOT ANDROID)
  if(X86_64 OR CMAKE_SIZEOF_VOID_P EQUAL 8)
    if(EXISTS /lib64)
      list(APPEND CMAKE_LIBRARY_PATH /lib64)
    else()
      list(APPEND CMAKE_LIBRARY_PATH /lib)
    endif()
    if(EXISTS /usr/lib64)
      list(APPEND CMAKE_LIBRARY_PATH /usr/lib64)
    else()
      list(APPEND CMAKE_LIBRARY_PATH /usr/lib)
    endif()
  elseif(X86 OR CMAKE_SIZEOF_VOID_P EQUAL 4)
    if(EXISTS /lib32)
      list(APPEND CMAKE_LIBRARY_PATH /lib32)
    else()
      list(APPEND CMAKE_LIBRARY_PATH /lib)
    endif()
    if(EXISTS /usr/lib32)
      list(APPEND CMAKE_LIBRARY_PATH /usr/lib32)
    else()
      list(APPEND CMAKE_LIBRARY_PATH /usr/lib)
    endif()
  endif()
endif()

# Add these standard paths to the search paths for FIND_PATH
# to find include files from these locations first
if(MINGW)
  if(EXISTS /mingw)
      list(APPEND CMAKE_INCLUDE_PATH /mingw)
  endif()
  if(EXISTS /mingw32)
      list(APPEND CMAKE_INCLUDE_PATH /mingw32)
  endif()
  if(EXISTS /mingw64)
      list(APPEND CMAKE_INCLUDE_PATH /mingw64)
  endif()
endif()

# ----------------------------------------------------------------------------
# OpenCV cmake options
# ----------------------------------------------------------------------------

OCV_OPTION(OPENCV_ENABLE_NONFREE "Enable non-free algorithms" OFF)

# 3rd party libs
OCV_OPTION(OPENCV_FORCE_3RDPARTY_BUILD   "Force using 3rdparty code from source" OFF)
OCV_OPTION(BUILD_ZLIB               "Build zlib from source"             (WIN32 OR APPLE OR OPENCV_FORCE_3RDPARTY_BUILD) )
OCV_OPTION(BUILD_TIFF               "Build libtiff from source"          (WIN32 OR ANDROID OR APPLE OR OPENCV_FORCE_3RDPARTY_BUILD) )
OCV_OPTION(BUILD_OPENJPEG           "Build OpenJPEG from source"         (WIN32 OR ANDROID OR APPLE OR OPENCV_FORCE_3RDPARTY_BUILD) )
OCV_OPTION(BUILD_JASPER             "Build libjasper from source"        (WIN32 OR ANDROID OR APPLE OR OPENCV_FORCE_3RDPARTY_BUILD) )
OCV_OPTION(BUILD_JPEG               "Build libjpeg from source"          (WIN32 OR ANDROID OR APPLE OR OPENCV_FORCE_3RDPARTY_BUILD) )
OCV_OPTION(BUILD_PNG                "Build libpng from source"           (WIN32 OR ANDROID OR APPLE OR OPENCV_FORCE_3RDPARTY_BUILD) )
OCV_OPTION(BUILD_OPENEXR            "Build openexr from source"          (((WIN32 OR ANDROID OR APPLE) AND NOT WINRT) OR OPENCV_FORCE_3RDPARTY_BUILD) )
OCV_OPTION(BUILD_WEBP               "Build WebP from source"             (((WIN32 OR ANDROID OR APPLE) AND NOT WINRT) OR OPENCV_FORCE_3RDPARTY_BUILD) )
OCV_OPTION(BUILD_TBB                "Download and build TBB from source" (ANDROID OR OPENCV_FORCE_3RDPARTY_BUILD) )
OCV_OPTION(BUILD_IPP_IW             "Build IPP IW from source"           (NOT MINGW OR OPENCV_FORCE_3RDPARTY_BUILD) IF (X86_64 OR X86) AND NOT WINRT )
OCV_OPTION(BUILD_ITT                "Build Intel ITT from source"
    (NOT MINGW OR OPENCV_FORCE_3RDPARTY_BUILD)
    IF (X86_64 OR X86 OR ARM OR AARCH64 OR PPC64 OR PPC64LE) AND NOT WINRT AND NOT APPLE_FRAMEWORK
)

# Optional 3rd party components
# ===================================================
OCV_OPTION(WITH_1394 "Include IEEE1394 support" ON
  VISIBLE_IF NOT ANDROID AND NOT IOS AND NOT WINRT
  VERIFY HAVE_DC1394_2)
OCV_OPTION(WITH_AVFOUNDATION "Use AVFoundation for Video I/O (iOS/Mac)" ON
  VISIBLE_IF APPLE
  VERIFY HAVE_AVFOUNDATION)
OCV_OPTION(WITH_CAP_IOS "Enable iOS video capture" ON
  VISIBLE_IF IOS
  VERIFY HAVE_CAP_IOS)
OCV_OPTION(WITH_CAROTENE "Use NVidia carotene acceleration library for ARM platform" ON
  VISIBLE_IF (ARM OR AARCH64) AND NOT IOS)
OCV_OPTION(WITH_CPUFEATURES "Use cpufeatures Android library" ON
  VISIBLE_IF ANDROID
  VERIFY HAVE_CPUFEATURES)
OCV_OPTION(WITH_VTK "Include VTK library support (and build opencv_viz module eiher)" ON
  VISIBLE_IF NOT ANDROID AND NOT IOS AND NOT WINRT AND NOT CMAKE_CROSSCOMPILING
  VERIFY HAVE_VTK)
OCV_OPTION(WITH_CUDA "Include NVidia Cuda Runtime support" OFF
  VISIBLE_IF NOT IOS AND NOT WINRT
  VERIFY HAVE_CUDA)
OCV_OPTION(WITH_CUFFT "Include NVidia Cuda Fast Fourier Transform (FFT) library support" WITH_CUDA
  VISIBLE_IF WITH_CUDA
  VERIFY HAVE_CUFFT)
OCV_OPTION(WITH_CUBLAS "Include NVidia Cuda Basic Linear Algebra Subprograms (BLAS) library support" WITH_CUDA
  VISIBLE_IF WITH_CUDA
  VERIFY HAVE_CUBLAS)
OCV_OPTION(WITH_CUDNN "Include NVIDIA CUDA Deep Neural Network (cuDNN) library support" WITH_CUDA
  VISIBLE_IF WITH_CUDA
  VERIFY HAVE_CUDNN)
OCV_OPTION(WITH_NVCUVID "Include NVidia Video Decoding library support" OFF  # disabled, details: https://github.com/opencv/opencv/issues/14850
  VISIBLE_IF WITH_CUDA
  VERIFY HAVE_NVCUVID)
OCV_OPTION(WITH_EIGEN "Include Eigen2/Eigen3 support" (NOT CV_DISABLE_OPTIMIZATION AND NOT CMAKE_CROSSCOMPILING)
  VISIBLE_IF NOT WINRT
  VERIFY HAVE_EIGEN)
OCV_OPTION(WITH_FFMPEG "Include FFMPEG support" (NOT ANDROID)
  VISIBLE_IF NOT IOS AND NOT WINRT
  VERIFY HAVE_FFMPEG)
OCV_OPTION(WITH_GSTREAMER "Include Gstreamer support" ON
  VISIBLE_IF NOT ANDROID AND NOT IOS AND NOT WINRT
  VERIFY HAVE_GSTREAMER AND GSTREAMER_VERSION VERSION_GREATER "0.99")
OCV_OPTION(WITH_GTK "Include GTK support" ON
  VISIBLE_IF UNIX AND NOT APPLE AND NOT ANDROID
  VERIFY HAVE_GTK)
OCV_OPTION(WITH_GTK_2_X "Use GTK version 2" OFF
  VISIBLE_IF UNIX AND NOT APPLE AND NOT ANDROID
  VERIFY HAVE_GTK AND NOT HAVE_GTK3)
OCV_OPTION(WITH_IPP "Include Intel IPP support" (NOT MINGW AND NOT CV_DISABLE_OPTIMIZATION)
  VISIBLE_IF (X86_64 OR X86) AND NOT WINRT AND NOT IOS
  VERIFY HAVE_IPP)
OCV_OPTION(WITH_HALIDE "Include Halide support" OFF
  VISIBLE_IF TRUE
  VERIFY HAVE_HALIDE)
OCV_OPTION(WITH_VULKAN "Include Vulkan support" OFF
  VISIBLE_IF TRUE
  VERIFY HAVE_VULKAN)
OCV_OPTION(WITH_INF_ENGINE "Include Intel Inference Engine support" OFF
  VISIBLE_IF TRUE
  VERIFY INF_ENGINE_TARGET)
OCV_OPTION(WITH_NGRAPH "Include nGraph support" WITH_INF_ENGINE
  VISIBLE_IF TRUE
  VERIFY TARGET ngraph::ngraph)
OCV_OPTION(WITH_JASPER "Include JPEG2K support (Jasper)" ON
  VISIBLE_IF NOT IOS
  VERIFY HAVE_JASPER)
OCV_OPTION(WITH_OPENJPEG "Include JPEG2K support (OpenJPEG)" ON
  VISIBLE_IF NOT IOS
  VERIFY HAVE_OPENJPEG)
OCV_OPTION(WITH_JPEG "Include JPEG support" ON
  VISIBLE_IF TRUE
  VERIFY HAVE_JPEG)
OCV_OPTION(WITH_WEBP "Include WebP support" ON
  VISIBLE_IF NOT WINRT
  VERIFY HAVE_WEBP)
OCV_OPTION(WITH_OPENEXR "Include ILM support via OpenEXR" BUILD_OPENEXR OR NOT CMAKE_CROSSCOMPILING
  VISIBLE_IF NOT APPLE_FRAMEWORK AND NOT WINRT
  VERIFY HAVE_OPENEXR)
OCV_OPTION(WITH_OPENGL "Include OpenGL support" OFF
  VISIBLE_IF NOT ANDROID AND NOT WINRT
  VERIFY HAVE_OPENGL)
OCV_OPTION(WITH_OPENVX "Include OpenVX support" OFF
  VISIBLE_IF TRUE
  VERIFY HAVE_OPENVX)
OCV_OPTION(WITH_OPENNI "Include OpenNI support" OFF
  VISIBLE_IF NOT ANDROID AND NOT IOS AND NOT WINRT
  VERIFY HAVE_OPENNI)
OCV_OPTION(WITH_OPENNI2 "Include OpenNI2 support" OFF
  VISIBLE_IF NOT ANDROID AND NOT IOS AND NOT WINRT
  VERIFY HAVE_OPENNI2)
OCV_OPTION(WITH_PNG "Include PNG support" ON
  VISIBLE_IF TRUE
  VERIFY HAVE_PNG)
OCV_OPTION(WITH_GDCM "Include DICOM support" OFF
  VISIBLE_IF TRUE
  VERIFY HAVE_GDCM)
OCV_OPTION(WITH_PVAPI "Include Prosilica GigE support" OFF
  VISIBLE_IF NOT ANDROID AND NOT IOS AND NOT WINRT
  VERIFY HAVE_PVAPI)
OCV_OPTION(WITH_ARAVIS "Include Aravis GigE support" OFF
  VISIBLE_IF NOT ANDROID AND NOT IOS AND NOT WINRT AND NOT WIN32
  VERIFY HAVE_ARAVIS_API)
OCV_OPTION(WITH_QT "Build with Qt Backend support" OFF
  VISIBLE_IF NOT ANDROID AND NOT IOS AND NOT WINRT
  VERIFY HAVE_QT)
OCV_OPTION(WITH_WIN32UI "Build with Win32 UI Backend support" ON
  VISIBLE_IF WIN32 AND NOT WINRT
  VERIFY HAVE_WIN32UI)
OCV_OPTION(WITH_TBB "Include Intel TBB support" OFF
  VISIBLE_IF NOT IOS AND NOT WINRT
  VERIFY HAVE_TBB)
OCV_OPTION(WITH_HPX "Include Ste||ar Group HPX support" OFF
  VISIBLE_IF TRUE
  VERIFY HAVE_HPX)
OCV_OPTION(WITH_OPENMP "Include OpenMP support" OFF
  VISIBLE_IF TRUE
  VERIFY HAVE_OPENMP)
OCV_OPTION(WITH_PTHREADS_PF "Use pthreads-based parallel_for" ON
  VISIBLE_IF NOT WIN32 OR MINGW
  VERIFY HAVE_PTHREADS_PF)
OCV_OPTION(WITH_TIFF "Include TIFF support" ON
  VISIBLE_IF NOT IOS
  VERIFY HAVE_TIFF)
OCV_OPTION(WITH_V4L "Include Video 4 Linux support" ON
  VISIBLE_IF UNIX AND NOT ANDROID AND NOT APPLE
  VERIFY HAVE_CAMV4L OR HAVE_CAMV4L2 OR HAVE_VIDEOIO)
OCV_OPTION(WITH_DSHOW "Build VideoIO with DirectShow support" ON
  VISIBLE_IF WIN32 AND NOT ARM AND NOT WINRT
  VERIFY HAVE_DSHOW)
OCV_OPTION(WITH_MSMF "Build VideoIO with Media Foundation support" NOT MINGW
  VISIBLE_IF WIN32
  VERIFY HAVE_MSMF)
OCV_OPTION(WITH_MSMF_DXVA "Enable hardware acceleration in Media Foundation backend" WITH_MSMF
  VISIBLE_IF WIN32
  VERIFY HAVE_MSMF_DXVA)
OCV_OPTION(WITH_XIMEA "Include XIMEA cameras support" OFF
  VISIBLE_IF NOT ANDROID AND NOT WINRT
  VERIFY HAVE_XIMEA)
OCV_OPTION(WITH_UEYE "Include UEYE camera support" OFF
  VISIBLE_IF NOT ANDROID AND NOT APPLE AND NOT WINRT
  VERIFY HAVE_UEYE)
OCV_OPTION(WITH_XINE "Include Xine support (GPL)" OFF
  VISIBLE_IF UNIX AND NOT APPLE AND NOT ANDROID
  VERIFY HAVE_XINE)
OCV_OPTION(WITH_CLP "Include Clp support (EPL)" OFF
  VISIBLE_IF TRUE
  VERIFY HAVE_CLP)
OCV_OPTION(WITH_OPENCL "Include OpenCL Runtime support" (NOT ANDROID AND NOT CV_DISABLE_OPTIMIZATION)
  VISIBLE_IF NOT IOS AND NOT WINRT
  VERIFY HAVE_OPENCL)
OCV_OPTION(WITH_OPENCL_SVM "Include OpenCL Shared Virtual Memory support" OFF
  VISIBLE_IF TRUE
  VERIFY HAVE_OPENCL_SVM) # experimental
OCV_OPTION(WITH_OPENCLAMDFFT "Include AMD OpenCL FFT library support" ON
  VISIBLE_IF NOT ANDROID AND NOT IOS AND NOT WINRT
  VERIFY HAVE_CLAMDFFT)
OCV_OPTION(WITH_OPENCLAMDBLAS "Include AMD OpenCL BLAS library support" ON
  VISIBLE_IF NOT ANDROID AND NOT IOS AND NOT WINRT
  VERIFY HAVE_CLAMDBLAS)
OCV_OPTION(WITH_DIRECTX "Include DirectX support" ON
  VISIBLE_IF WIN32 AND NOT WINRT
  VERIFY HAVE_DIRECTX)
OCV_OPTION(WITH_OPENCL_D3D11_NV "Include NVIDIA OpenCL D3D11 support" WITH_DIRECTX
  VISIBLE_IF WIN32 AND NOT WINRT
  VERIFY HAVE_OPENCL_D3D11_NV)
OCV_OPTION(WITH_LIBREALSENSE "Include Intel librealsense support" OFF
  VISIBLE_IF NOT WITH_INTELPERC
  VERIFY HAVE_LIBREALSENSE)
OCV_OPTION(WITH_VA "Include VA support" (X86_64 OR X86)
  VISIBLE_IF UNIX AND NOT APPLE AND NOT ANDROID
  VERIFY HAVE_VA)
OCV_OPTION(WITH_VA_INTEL "Include Intel VA-API/OpenCL support" (X86_64 OR X86)
  VISIBLE_IF UNIX AND NOT APPLE AND NOT ANDROID
  VERIFY HAVE_VA_INTEL)
OCV_OPTION(WITH_MFX "Include Intel Media SDK support" OFF
  VISIBLE_IF (UNIX AND NOT ANDROID) OR (WIN32 AND NOT WINRT AND NOT MINGW)
  VERIFY HAVE_MFX)
OCV_OPTION(WITH_GDAL "Include GDAL Support" OFF
  VISIBLE_IF NOT ANDROID AND NOT IOS AND NOT WINRT
  VERIFY HAVE_GDAL)
OCV_OPTION(WITH_GPHOTO2 "Include gPhoto2 library support" OFF
  VISIBLE_IF UNIX AND NOT ANDROID AND NOT IOS
  VERIFY HAVE_GPHOTO2)
OCV_OPTION(WITH_LAPACK "Include Lapack library support" (NOT CV_DISABLE_OPTIMIZATION)
  VISIBLE_IF NOT ANDROID AND NOT IOS
  VERIFY HAVE_LAPACK)
OCV_OPTION(WITH_ITT "Include Intel ITT support" ON
  VISIBLE_IF NOT APPLE_FRAMEWORK
  VERIFY HAVE_ITT)
OCV_OPTION(WITH_PROTOBUF "Enable libprotobuf" ON
  VISIBLE_IF TRUE
  VERIFY HAVE_PROTOBUF)
OCV_OPTION(WITH_IMGCODEC_HDR "Include HDR support" ON
  VISIBLE_IF TRUE
  VERIFY HAVE_IMGCODEC_HDR)
OCV_OPTION(WITH_IMGCODEC_SUNRASTER "Include SUNRASTER support" ON
  VISIBLE_IF TRUE
  VERIFY HAVE_IMGCODEC_SUNRASTER)
OCV_OPTION(WITH_IMGCODEC_PXM "Include PNM (PBM,PGM,PPM) and PAM formats support" ON
  VISIBLE_IF TRUE
  VERIFY HAVE_IMGCODEC_PXM)
OCV_OPTION(WITH_IMGCODEC_PFM "Include PFM formats support" ON
  VISIBLE_IF TRUE
  VERIFY HAVE_IMGCODEC_PFM)
OCV_OPTION(WITH_QUIRC "Include library QR-code decoding" ON
  VISIBLE_IF TRUE
  VERIFY HAVE_QUIRC)
OCV_OPTION(WITH_ANDROID_MEDIANDK "Use Android Media NDK for Video I/O (Android)" (ANDROID_NATIVE_API_LEVEL GREATER 20)
  VISIBLE_IF ANDROID
  VERIFY HAVE_ANDROID_MEDIANDK)
OCV_OPTION(WITH_ANDROID_NATIVE_CAMERA "Use Android NDK for Camera I/O (Android)" (ANDROID_NATIVE_API_LEVEL GREATER 23)
  VISIBLE_IF ANDROID
  VERIFY HAVE_ANDROID_NATIVE_CAMERA)
OCV_OPTION(WITH_TENGINE "Include Arm Inference Tengine support" OFF
  VISIBLE_IF (ARM OR AARCH64) AND (UNIX OR ANDROID) AND NOT IOS
  VERIFY HAVE_TENGINE)
OCV_OPTION(WITH_ONNX "Include Microsoft ONNX Runtime support" OFF
  VISIBLE_IF TRUE
  VERIFY HAVE_ONNX)

# OpenCV build components
# ===================================================
OCV_OPTION(BUILD_SHARED_LIBS        "Build shared libraries (.dll/.so) instead of static ones (.lib/.a)" NOT (ANDROID OR APPLE_FRAMEWORK) )
OCV_OPTION(BUILD_opencv_apps        "Build utility applications (used for example to train classifiers)" (NOT ANDROID AND NOT WINRT) IF (NOT APPLE_FRAMEWORK) )
OCV_OPTION(BUILD_opencv_js          "Build JavaScript bindings by Emscripten" OFF )
OCV_OPTION(BUILD_ANDROID_PROJECTS   "Build Android projects providing .apk files" ON  IF ANDROID )
OCV_OPTION(BUILD_ANDROID_EXAMPLES   "Build examples for Android platform"         ON  IF ANDROID )
OCV_OPTION(BUILD_DOCS               "Create build rules for OpenCV Documentation" OFF  IF (NOT WINRT AND NOT APPLE_FRAMEWORK))
OCV_OPTION(BUILD_EXAMPLES           "Build all examples"                          OFF )
OCV_OPTION(BUILD_PACKAGE            "Enables 'make package_source' command"       ON  IF NOT WINRT)
OCV_OPTION(BUILD_PERF_TESTS         "Build performance tests"                     NOT INSTALL_CREATE_DISTRIB  IF (NOT APPLE_FRAMEWORK) )
OCV_OPTION(BUILD_TESTS              "Build accuracy & regression tests"           NOT INSTALL_CREATE_DISTRIB  IF (NOT APPLE_FRAMEWORK) )
OCV_OPTION(BUILD_WITH_DEBUG_INFO    "Include debug info into release binaries ('OFF' means default settings)" OFF )
OCV_OPTION(BUILD_WITH_STATIC_CRT    "Enables use of statically linked CRT for statically linked OpenCV" ON IF MSVC )
OCV_OPTION(BUILD_WITH_DYNAMIC_IPP   "Enables dynamic linking of IPP (only for standalone IPP)" OFF )
OCV_OPTION(BUILD_FAT_JAVA_LIB       "Create Java wrapper exporting all functions of OpenCV library (requires static build of OpenCV modules)" ANDROID IF NOT BUILD_SHARED_LIBS)
OCV_OPTION(BUILD_ANDROID_SERVICE    "Build OpenCV Manager for Google Play" OFF IF ANDROID )
OCV_OPTION(BUILD_CUDA_STUBS         "Build CUDA modules stubs when no CUDA SDK" OFF  IF (NOT APPLE_FRAMEWORK) )
OCV_OPTION(BUILD_JAVA               "Enable Java support"                         (ANDROID OR NOT CMAKE_CROSSCOMPILING)  IF (ANDROID OR (NOT APPLE_FRAMEWORK AND NOT WINRT)) )
OCV_OPTION(BUILD_OBJC               "Enable Objective-C support"                  ON  IF APPLE_FRAMEWORK )
OCV_OPTION(BUILD_KOTLIN_EXTENSIONS  "Build Kotlin extensions (Android)"           ON  IF ANDROID )

# OpenCV installation options
# ===================================================
OCV_OPTION(INSTALL_CREATE_DISTRIB   "Change install rules to build the distribution package" OFF )
OCV_OPTION(INSTALL_BIN_EXAMPLES     "Install prebuilt examples" WIN32 IF BUILD_EXAMPLES)
OCV_OPTION(INSTALL_C_EXAMPLES       "Install C examples"        OFF )
OCV_OPTION(INSTALL_PYTHON_EXAMPLES  "Install Python examples"   OFF )
OCV_OPTION(INSTALL_ANDROID_EXAMPLES "Install Android examples"  OFF IF ANDROID )
OCV_OPTION(INSTALL_TO_MANGLED_PATHS "Enables mangled install paths, that help with side by side installs." OFF IF (UNIX AND NOT ANDROID AND NOT APPLE_FRAMEWORK AND BUILD_SHARED_LIBS) )
OCV_OPTION(INSTALL_TESTS            "Install accuracy and performance test binaries and test data" OFF)

# OpenCV build options
# ===================================================
OCV_OPTION(ENABLE_CCACHE              "Use ccache"                                               (UNIX AND (CMAKE_GENERATOR MATCHES "Makefile" OR CMAKE_GENERATOR MATCHES "Ninja" OR CMAKE_GENERATOR MATCHES "Xcode")) )
OCV_OPTION(ENABLE_PRECOMPILED_HEADERS "Use precompiled headers"                                  MSVC IF (MSVC OR (NOT IOS AND NOT CMAKE_CROSSCOMPILING) ) )
OCV_OPTION(ENABLE_SOLUTION_FOLDERS    "Solution folder in Visual Studio or in other IDEs"        (MSVC_IDE OR CMAKE_GENERATOR MATCHES Xcode) )
OCV_OPTION(ENABLE_PROFILING           "Enable profiling in the GCC compiler (Add flags: -g -pg)" OFF  IF CV_GCC )
OCV_OPTION(ENABLE_COVERAGE            "Enable coverage collection with  GCov"                    OFF  IF CV_GCC )
OCV_OPTION(OPENCV_ENABLE_MEMORY_SANITIZER "Better support for memory/address sanitizers"         OFF)
OCV_OPTION(ENABLE_OMIT_FRAME_POINTER  "Enable -fomit-frame-pointer for GCC"                      ON   IF CV_GCC )
OCV_OPTION(ENABLE_POWERPC             "Enable PowerPC for GCC"                                   ON   IF (CV_GCC AND CMAKE_SYSTEM_PROCESSOR MATCHES powerpc.*) )
OCV_OPTION(ENABLE_FAST_MATH           "Enable compiler options for fast math optimizations on FP computations (not recommended)" OFF)
if(NOT IOS AND (NOT ANDROID OR OPENCV_ANDROID_USE_LEGACY_FLAGS) AND CMAKE_CROSSCOMPILING)  # Use CPU_BASELINE instead
OCV_OPTION(ENABLE_NEON                "Enable NEON instructions"                                 (NEON OR ANDROID_ARM_NEON OR AARCH64) IF (CV_GCC OR CV_CLANG) AND (ARM OR AARCH64 OR IOS) )
OCV_OPTION(ENABLE_VFPV3               "Enable VFPv3-D32 instructions"                            OFF  IF (CV_GCC OR CV_CLANG) AND (ARM OR AARCH64 OR IOS) )
endif()
OCV_OPTION(ENABLE_NOISY_WARNINGS      "Show all warnings even if they are too noisy"             OFF )
OCV_OPTION(OPENCV_WARNINGS_ARE_ERRORS "Treat warnings as errors"                                 OFF )
OCV_OPTION(ANDROID_EXAMPLES_WITH_LIBS "Build binaries of Android examples with native libraries" OFF  IF ANDROID )
OCV_OPTION(ENABLE_IMPL_COLLECTION     "Collect implementation data on function call"             OFF )
OCV_OPTION(ENABLE_INSTRUMENTATION     "Instrument functions to collect calls trace and performance" OFF )
OCV_OPTION(ENABLE_GNU_STL_DEBUG       "Enable GNU STL Debug mode (defines _GLIBCXX_DEBUG)"       OFF IF CV_GCC )
OCV_OPTION(ENABLE_BUILD_HARDENING     "Enable hardening of the resulting binaries (against security attacks, detects memory corruption, etc)" OFF)
OCV_OPTION(ENABLE_LTO                 "Enable Link Time Optimization" OFF IF CV_GCC OR MSVC)
OCV_OPTION(ENABLE_THIN_LTO            "Enable Thin LTO" OFF IF CV_CLANG)
OCV_OPTION(GENERATE_ABI_DESCRIPTOR    "Generate XML file for abi_compliance_checker tool" OFF IF UNIX)
OCV_OPTION(OPENCV_GENERATE_PKGCONFIG  "Generate .pc file for pkg-config build tool (deprecated)" OFF)
OCV_OPTION(CV_ENABLE_INTRINSICS       "Use intrinsic-based optimized code" ON )
OCV_OPTION(CV_DISABLE_OPTIMIZATION    "Disable explicit optimized code (dispatched code/intrinsics/loop unrolling/etc)" OFF )
OCV_OPTION(CV_TRACE                   "Enable OpenCV code trace" ON)
OCV_OPTION(OPENCV_GENERATE_SETUPVARS  "Generate setup_vars* scripts" ON IF (NOT ANDROID AND NOT APPLE_FRAMEWORK) )
OCV_OPTION(ENABLE_CONFIG_VERIFICATION "Fail build if actual configuration doesn't match requested (WITH_XXX != HAVE_XXX)" OFF)
OCV_OPTION(OPENCV_ENABLE_MEMALIGN     "Enable posix_memalign or memalign usage" ON)
OCV_OPTION(OPENCV_DISABLE_FILESYSTEM_SUPPORT "Disable filesystem support" OFF)
OCV_OPTION(OPENCV_DISABLE_THREAD_SUPPORT "Build the library without multi-threaded code." OFF)

OCV_OPTION(ENABLE_PYLINT              "Add target with Pylint checks"                            (BUILD_DOCS OR BUILD_EXAMPLES) IF (NOT CMAKE_CROSSCOMPILING AND NOT APPLE_FRAMEWORK) )
OCV_OPTION(ENABLE_FLAKE8              "Add target with Python flake8 checker"                    (BUILD_DOCS OR BUILD_EXAMPLES) IF (NOT CMAKE_CROSSCOMPILING AND NOT APPLE_FRAMEWORK) )

if(ENABLE_IMPL_COLLECTION)
  add_definitions(-DCV_COLLECT_IMPL_DATA)
endif()

if(OPENCV_DISABLE_FILESYSTEM_SUPPORT)
  add_definitions(-DOPENCV_HAVE_FILESYSTEM_SUPPORT=0)
endif()

set(OPENCV_MATHJAX_RELPATH "https://cdnjs.cloudflare.com/ajax/libs/mathjax/2.7.0" CACHE STRING "URI to a MathJax installation")

# ----------------------------------------------------------------------------
#  Get actual OpenCV version number from sources
# ----------------------------------------------------------------------------
include(cmake/OpenCVVersion.cmake)

ocv_cmake_hook(POST_OPTIONS)

# ----------------------------------------------------------------------------
#  Build & install layouts
# ----------------------------------------------------------------------------

if(OPENCV_TEST_DATA_PATH)
  get_filename_component(OPENCV_TEST_DATA_PATH ${OPENCV_TEST_DATA_PATH} ABSOLUTE)
endif()

# Save libs and executables in the same place
set(EXECUTABLE_OUTPUT_PATH "${CMAKE_BINARY_DIR}/bin" CACHE PATH "Output directory for applications")

if(ANDROID)
  set(LIBRARY_OUTPUT_PATH                "${OpenCV_BINARY_DIR}/lib/${ANDROID_NDK_ABI_NAME}")
  ocv_update(3P_LIBRARY_OUTPUT_PATH      "${OpenCV_BINARY_DIR}/3rdparty/lib/${ANDROID_NDK_ABI_NAME}")
else()
  set(LIBRARY_OUTPUT_PATH                "${OpenCV_BINARY_DIR}/lib")
  ocv_update(3P_LIBRARY_OUTPUT_PATH      "${OpenCV_BINARY_DIR}/3rdparty/lib")
endif()

if(ANDROID)
  if(ANDROID_ABI MATCHES "NEON")
    set(ENABLE_NEON ON)
  endif()
  if(ANDROID_ABI MATCHES "VFPV3")
    set(ENABLE_VFPV3 ON)
  endif()
endif()

if(WIN32)
  # Postfix of DLLs:
  ocv_update(OPENCV_DLLVERSION "${OPENCV_VERSION_MAJOR}${OPENCV_VERSION_MINOR}${OPENCV_VERSION_PATCH}")
  ocv_update(OPENCV_DEBUG_POSTFIX d)
else()
  # Postfix of so's:
  ocv_update(OPENCV_DLLVERSION "")
  ocv_update(OPENCV_DEBUG_POSTFIX "")
endif()

if(DEFINED CMAKE_DEBUG_POSTFIX)
  set(OPENCV_DEBUG_POSTFIX "${CMAKE_DEBUG_POSTFIX}")
endif()

if((INSTALL_CREATE_DISTRIB AND BUILD_SHARED_LIBS AND NOT DEFINED BUILD_opencv_world) OR APPLE_FRAMEWORK)
  set(BUILD_opencv_world ON CACHE INTERNAL "")
endif()

include(cmake/OpenCVInstallLayout.cmake)

# ----------------------------------------------------------------------------
#  Path for build/platform -specific headers
# ----------------------------------------------------------------------------
ocv_update(OPENCV_CONFIG_FILE_INCLUDE_DIR "${CMAKE_BINARY_DIR}/" CACHE PATH "Where to create the platform-dependant cvconfig.h")
ocv_include_directories(${OPENCV_CONFIG_FILE_INCLUDE_DIR})

# ----------------------------------------------------------------------------
#  Path for additional modules
# ----------------------------------------------------------------------------
set(OPENCV_EXTRA_MODULES_PATH "" CACHE PATH "Where to look for additional OpenCV modules (can be ;-separated list of paths)")

# ----------------------------------------------------------------------------
#  Autodetect if we are in a GIT repository
# ----------------------------------------------------------------------------
find_host_package(Git QUIET)

if(NOT DEFINED OPENCV_VCSVERSION AND GIT_FOUND)
  ocv_git_describe(OPENCV_VCSVERSION "${OpenCV_SOURCE_DIR}")
elseif(NOT DEFINED OPENCV_VCSVERSION)
  # We don't have git:
  set(OPENCV_VCSVERSION "unknown")
endif()


# ----------------------------------------------------------------------------
# OpenCV compiler and linker options
# ----------------------------------------------------------------------------
# In case of Makefiles if the user does not setup CMAKE_BUILD_TYPE, assume it's Release:
if(CMAKE_GENERATOR MATCHES "Makefiles|Ninja" AND "${CMAKE_BUILD_TYPE}" STREQUAL "")
  set(CMAKE_BUILD_TYPE Release)
endif()

ocv_cmake_hook(POST_CMAKE_BUILD_OPTIONS)

# --- Python Support ---
if(NOT IOS)
  include(cmake/OpenCVDetectPython.cmake)
endif()

include(cmake/OpenCVCompilerOptions.cmake)

ocv_cmake_hook(POST_COMPILER_OPTIONS)

# ----------------------------------------------------------------------------
#       CHECK FOR SYSTEM LIBRARIES, OPTIONS, ETC..
# ----------------------------------------------------------------------------
if(UNIX)
  if(NOT APPLE_FRAMEWORK OR OPENCV_ENABLE_PKG_CONFIG)
    if(CMAKE_CROSSCOMPILING AND NOT DEFINED ENV{PKG_CONFIG_LIBDIR} AND NOT DEFINED ENV{PKG_CONFIG_SYSROOT_DIR}
        AND NOT OPENCV_ENABLE_PKG_CONFIG
    )
      if(NOT PkgConfig_FOUND)
        message(STATUS "OpenCV disables pkg-config to avoid using of host libraries. Consider using PKG_CONFIG_LIBDIR to specify target SYSROOT")
      elseif(OPENCV_SKIP_PKG_CONFIG_WARNING)
        message(WARNING "pkg-config is enabled in cross-compilation mode without defining of PKG_CONFIG_LIBDIR environment variable. This may lead to misconfigured host-based dependencies.")
      endif()
    elseif(OPENCV_DISABLE_PKG_CONFIG)
      if(PkgConfig_FOUND)
        message(WARNING "OPENCV_DISABLE_PKG_CONFIG flag has no effect")
      endif()
    else()
      find_package(PkgConfig QUIET)
    endif()
  endif()
  include(CheckFunctionExists)
  include(CheckIncludeFile)
  include(CheckSymbolExists)

  if(NOT APPLE)
    CHECK_INCLUDE_FILE(pthread.h HAVE_PTHREAD)
    if(ANDROID)
      set(OPENCV_LINKER_LIBS ${OPENCV_LINKER_LIBS} dl m log)
    elseif(CMAKE_SYSTEM_NAME MATCHES "FreeBSD|NetBSD|DragonFly|OpenBSD|Haiku")
      set(OPENCV_LINKER_LIBS ${OPENCV_LINKER_LIBS} m pthread)
    elseif(EMSCRIPTEN)
      # no need to link to system libs with emscripten
    elseif(QNXNTO)
<<<<<<< HEAD
      # no need to link to system libs with QNX
=======
      set(OPENCV_LINKER_LIBS ${OPENCV_LINKER_LIBS} m)
>>>>>>> 8334ee18
    else()
      set(OPENCV_LINKER_LIBS ${OPENCV_LINKER_LIBS} dl m pthread rt)
    endif()
  else()
    set(HAVE_PTHREAD 1)
  endif()

  # Ensure that libpthread is not listed as one of the libraries to pass to the linker.
  if (OPENCV_DISABLE_THREAD_SUPPORT)
    list(REMOVE_ITEM OPENCV_LINKER_LIBS pthread)
  endif()

  if(OPENCV_ENABLE_MEMALIGN)
    CHECK_SYMBOL_EXISTS(posix_memalign stdlib.h HAVE_POSIX_MEMALIGN)
    CHECK_INCLUDE_FILE(malloc.h HAVE_MALLOC_H)
    if(HAVE_MALLOC_H)
      CHECK_SYMBOL_EXISTS(memalign malloc.h HAVE_MEMALIGN)
    endif()
    # TODO:
    # - std::aligned_alloc() C++17 / C11
  endif()
elseif(WIN32)
  include(CheckIncludeFile)
  include(CheckSymbolExists)

  if(OPENCV_ENABLE_MEMALIGN)
    CHECK_INCLUDE_FILE(malloc.h HAVE_MALLOC_H)
    if(HAVE_MALLOC_H)
      CHECK_SYMBOL_EXISTS(_aligned_malloc malloc.h HAVE_WIN32_ALIGNED_MALLOC)
    endif()
  endif()
endif()

include(cmake/OpenCVPCHSupport.cmake)
include(cmake/OpenCVModule.cmake)

# ----------------------------------------------------------------------------
#  Detect endianness of build platform
# ----------------------------------------------------------------------------

if(IOS)
  # test_big_endian needs try_compile, which doesn't work for iOS
  # http://public.kitware.com/Bug/view.php?id=12288
  set(WORDS_BIGENDIAN 0)
else()
  include(TestBigEndian)
  test_big_endian(WORDS_BIGENDIAN)
endif()

# ----------------------------------------------------------------------------
#  Detect 3rd-party libraries
# ----------------------------------------------------------------------------

if(ANDROID AND WITH_CPUFEATURES)
  add_subdirectory(3rdparty/cpufeatures)
  set(HAVE_CPUFEATURES 1)
endif()

include(cmake/OpenCVFindFrameworks.cmake)

include(cmake/OpenCVFindLibsGrfmt.cmake)
include(cmake/OpenCVFindLibsGUI.cmake)
include(cmake/OpenCVFindLibsVideo.cmake)
include(cmake/OpenCVFindLibsPerf.cmake)
include(cmake/OpenCVFindLAPACK.cmake)
include(cmake/OpenCVFindProtobuf.cmake)
if(WITH_TENGINE)
  include(cmake/OpenCVFindTengine.cmake)
endif()

# ----------------------------------------------------------------------------
#  Detect other 3rd-party libraries/tools
# ----------------------------------------------------------------------------

# --- Java Support ---
if(BUILD_JAVA)
  if(ANDROID)
    include(cmake/android/OpenCVDetectAndroidSDK.cmake)
  else()
    include(cmake/OpenCVDetectApacheAnt.cmake)
    find_package(JNI)
  endif()
endif()

if(ENABLE_PYLINT AND PYTHON_DEFAULT_AVAILABLE)
  include(cmake/OpenCVPylint.cmake)
endif()
if(ENABLE_FLAKE8 AND PYTHON_DEFAULT_AVAILABLE)
  find_package(Flake8 QUIET)
  if(NOT FLAKE8_FOUND OR NOT FLAKE8_EXECUTABLE)
    include("${CMAKE_CURRENT_LIST_DIR}/cmake/FindFlake8.cmake")
  endif()
  if(FLAKE8_FOUND)
    list(APPEND OPENCV_FLAKE8_EXCLUDES ".git" "__pycache__" "config.py" "*.config.py" "config-*.py")
    list(APPEND OPENCV_FLAKE8_EXCLUDES "svgfig.py")  # 3rdparty
    if(NOT PYTHON3_VERSION_STRING VERSION_GREATER 3.6)
      # Python 3.6+ (PEP 526): variable annotations (type hints)
      list(APPEND OPENCV_FLAKE8_EXCLUDES "samples/dnn/dnn_model_runner/dnn_conversion/common/test/configs")
    endif()
    string(REPLACE ";" "," OPENCV_FLAKE8_EXCLUDES_STR "${OPENCV_FLAKE8_EXCLUDES}")
    add_custom_target(check_flake8
        COMMAND "${FLAKE8_EXECUTABLE}" . --count --select=E9,E901,E999,F821,F822,F823 --show-source --statistics --exclude='${OPENCV_FLAKE8_EXCLUDES_STR}'
        WORKING_DIRECTORY "${OpenCV_SOURCE_DIR}"
        COMMENT "Running flake8"
    )
  endif()
endif()


if(ANDROID AND ANDROID_EXECUTABLE AND ANT_EXECUTABLE AND (ANT_VERSION VERSION_GREATER 1.7) AND (ANDROID_TOOLS_Pkg_Revision GREATER 13))
  SET(CAN_BUILD_ANDROID_PROJECTS TRUE)
else()
  SET(CAN_BUILD_ANDROID_PROJECTS FALSE)
endif()

# --- OpenCL ---
if(WITH_OPENCL)
  include(cmake/OpenCVDetectOpenCL.cmake)
endif()

# --- Halide ---
if(WITH_HALIDE)
  include(cmake/OpenCVDetectHalide.cmake)
endif()

# --- VkCom ---
if(WITH_VULKAN)
  include(cmake/OpenCVDetectVulkan.cmake)
endif()

# --- Inference Engine ---
if(WITH_INF_ENGINE)
  include(cmake/OpenCVDetectInferenceEngine.cmake)
endif()

# --- DirectX ---
if(WITH_DIRECTX)
  include(cmake/OpenCVDetectDirectX.cmake)
endif()

if(WITH_VTK)
  include(cmake/OpenCVDetectVTK.cmake)
endif()

if(WITH_OPENVX)
  include(cmake/FindOpenVX.cmake)
endif()

if(WITH_QUIRC)
  add_subdirectory(3rdparty/quirc)
  set(HAVE_QUIRC TRUE)
endif()

if(WITH_ONNX)
  include(cmake/FindONNX.cmake)
endif()

# ----------------------------------------------------------------------------
# OpenCV HAL
# ----------------------------------------------------------------------------
set(_hal_includes "")
macro(ocv_hal_register HAL_LIBRARIES_VAR HAL_HEADERS_VAR HAL_INCLUDE_DIRS_VAR)
  # 1. libraries
  foreach (l ${${HAL_LIBRARIES_VAR}})
    if(NOT TARGET ${l})
      get_filename_component(l "${l}" ABSOLUTE)
    endif()
    list(APPEND OPENCV_HAL_LINKER_LIBS ${l})
  endforeach()
  # 2. headers
  foreach (h ${${HAL_HEADERS_VAR}})
    set(_hal_includes "${_hal_includes}\n#include \"${h}\"")
  endforeach()
  # 3. include paths
  ocv_include_directories(${${HAL_INCLUDE_DIRS_VAR}})
endmacro()

if(NOT DEFINED OpenCV_HAL)
  set(OpenCV_HAL "OpenCV_HAL")
endif()

if(HAVE_OPENVX)
  if(NOT ";${OpenCV_HAL};" MATCHES ";openvx;")
    set(OpenCV_HAL "openvx;${OpenCV_HAL}")
  endif()
endif()

if(WITH_CAROTENE)
  ocv_debug_message(STATUS "Enable carotene acceleration")
  if(NOT ";${OpenCV_HAL};" MATCHES ";carotene;")
    set(OpenCV_HAL "carotene;${OpenCV_HAL}")
  endif()
endif()

foreach(hal ${OpenCV_HAL})
  if(hal STREQUAL "carotene")
    if(";${CPU_BASELINE_FINAL};" MATCHES ";NEON;")
      add_subdirectory(3rdparty/carotene/hal)
      ocv_hal_register(CAROTENE_HAL_LIBRARIES CAROTENE_HAL_HEADERS CAROTENE_HAL_INCLUDE_DIRS)
      list(APPEND OpenCV_USED_HAL "carotene (ver ${CAROTENE_HAL_VERSION})")
    else()
      message(STATUS "Carotene: NEON is not available, disabling carotene...")
    endif()
  elseif(hal STREQUAL "openvx")
    add_subdirectory(3rdparty/openvx)
    ocv_hal_register(OPENVX_HAL_LIBRARIES OPENVX_HAL_HEADERS OPENVX_HAL_INCLUDE_DIRS)
    list(APPEND OpenCV_USED_HAL "openvx (ver ${OPENVX_HAL_VERSION})")
  else()
    ocv_debug_message(STATUS "OpenCV HAL: ${hal} ...")
    ocv_clear_vars(OpenCV_HAL_LIBRARIES OpenCV_HAL_HEADERS OpenCV_HAL_INCLUDE_DIRS)
    find_package(${hal} NO_MODULE QUIET)
    if(${hal}_FOUND)
      ocv_hal_register(OpenCV_HAL_LIBRARIES OpenCV_HAL_HEADERS OpenCV_HAL_INCLUDE_DIRS)
      list(APPEND OpenCV_USED_HAL "${hal} (ver ${${hal}_VERSION})")
    endif()
  endif()
endforeach()
configure_file("${OpenCV_SOURCE_DIR}/cmake/templates/custom_hal.hpp.in" "${CMAKE_BINARY_DIR}/custom_hal.hpp" @ONLY)
unset(_hal_includes)


# ----------------------------------------------------------------------------
# Code trace support
# ----------------------------------------------------------------------------
if(CV_TRACE)
  include(cmake/OpenCVDetectTrace.cmake)
endif()

ocv_cmake_hook(POST_DETECT_DEPENDECIES)  # typo, deprecated (2019-06)
ocv_cmake_hook(POST_DETECT_DEPENDENCIES)

# ----------------------------------------------------------------------------
# Solution folders:
# ----------------------------------------------------------------------------
if(ENABLE_SOLUTION_FOLDERS)
  set_property(GLOBAL PROPERTY USE_FOLDERS ON)
  set_property(GLOBAL PROPERTY PREDEFINED_TARGETS_FOLDER "CMakeTargets")
endif()

# Extra OpenCV targets: uninstall, package_source, perf, etc.
include(cmake/OpenCVExtraTargets.cmake)

# ----------------------------------------------------------------------------
# Process subdirectories
# ----------------------------------------------------------------------------

# opencv.hpp and legacy headers
add_subdirectory(include)

# Enable compiler options for OpenCV modules/apps/samples only (ignore 3rdparty)
ocv_add_modules_compiler_options()

# OpenCV modules
add_subdirectory(modules)

# Generate targets for documentation
add_subdirectory(doc)

# various data that is used by cv libraries and/or demo applications.
add_subdirectory(data)

# extra applications
if(BUILD_opencv_apps)
  add_subdirectory(apps)
endif()

# examples
if(BUILD_EXAMPLES OR BUILD_ANDROID_EXAMPLES OR INSTALL_ANDROID_EXAMPLES OR INSTALL_PYTHON_EXAMPLES OR INSTALL_C_EXAMPLES)
  add_subdirectory(samples)
endif()

if(ANDROID)
  add_subdirectory(platforms/android/service)
endif()

# ----------------------------------------------------------------------------
# Finalization: generate configuration-based files
# ----------------------------------------------------------------------------

ocv_cmake_hook(PRE_FINALIZE)

# Generate platform-dependent and configuration-dependent headers
include(cmake/OpenCVGenHeaders.cmake)

# Generate opencv.pc for pkg-config command
if(OPENCV_GENERATE_PKGCONFIG)
  include(cmake/OpenCVGenPkgconfig.cmake)
endif()

# Generate OpenCV.mk for ndk-build (Android build tool)
include(cmake/OpenCVGenAndroidMK.cmake)

# Generate OpenCVConfig.cmake and OpenCVConfig-version.cmake for cmake projects
include(cmake/OpenCVGenConfig.cmake)

# Generate Info.plist for the IOS framework
if(APPLE_FRAMEWORK)
  include(cmake/OpenCVGenInfoPlist.cmake)
endif()

# Generate ABI descriptor
include(cmake/OpenCVGenABI.cmake)

# Generate environment setup file
if(INSTALL_TESTS AND OPENCV_TEST_DATA_PATH)
  if(ANDROID)
    get_filename_component(TEST_PATH ${OPENCV_TEST_INSTALL_PATH} DIRECTORY)
    configure_file("${CMAKE_CURRENT_SOURCE_DIR}/cmake/templates/opencv_run_all_tests_android.sh.in"
                   "${CMAKE_BINARY_DIR}/unix-install/opencv_run_all_tests.sh" @ONLY)
    install(PROGRAMS "${CMAKE_BINARY_DIR}/unix-install/opencv_run_all_tests.sh"
            DESTINATION ./ COMPONENT tests)
  elseif(WIN32)
    configure_file("${CMAKE_CURRENT_SOURCE_DIR}/cmake/templates/opencv_run_all_tests_windows.cmd.in"
                   "${CMAKE_BINARY_DIR}/win-install/opencv_run_all_tests.cmd" @ONLY)
    install(PROGRAMS "${CMAKE_BINARY_DIR}/win-install/opencv_run_all_tests.cmd"
            DESTINATION ${OPENCV_TEST_INSTALL_PATH} COMPONENT tests)
  elseif(UNIX)
    configure_file("${CMAKE_CURRENT_SOURCE_DIR}/cmake/templates/opencv_run_all_tests_unix.sh.in"
                   "${CMAKE_BINARY_DIR}/unix-install/opencv_run_all_tests.sh" @ONLY)
    install(PROGRAMS "${CMAKE_BINARY_DIR}/unix-install/opencv_run_all_tests.sh"
            DESTINATION ${OPENCV_TEST_INSTALL_PATH} COMPONENT tests)
  endif()
endif()

if(NOT OPENCV_README_FILE)
  if(ANDROID)
    set(OPENCV_README_FILE ${CMAKE_CURRENT_SOURCE_DIR}/platforms/android/README.android)
  endif()
endif()

if(NOT OPENCV_LICENSE_FILE)
  set(OPENCV_LICENSE_FILE ${CMAKE_CURRENT_SOURCE_DIR}/LICENSE)
endif()

# for UNIX it does not make sense as LICENSE and readme will be part of the package automatically
if(ANDROID OR NOT UNIX)
  install(FILES ${OPENCV_LICENSE_FILE}
        PERMISSIONS OWNER_READ OWNER_WRITE GROUP_READ WORLD_READ
        DESTINATION ./ COMPONENT libs)
  if(OPENCV_README_FILE)
    install(FILES ${OPENCV_README_FILE}
            PERMISSIONS OWNER_READ OWNER_WRITE GROUP_READ WORLD_READ
            DESTINATION ./ COMPONENT libs)
  endif()
endif()

if(COMMAND ocv_pylint_finalize)
  ocv_pylint_add_directory(${CMAKE_CURRENT_LIST_DIR}/modules/python/test)
  ocv_pylint_add_directory(${CMAKE_CURRENT_LIST_DIR}/samples/python)
  ocv_pylint_add_directory(${CMAKE_CURRENT_LIST_DIR}/samples/dnn)
  ocv_pylint_add_directory_recurse(${CMAKE_CURRENT_LIST_DIR}/samples/python/tutorial_code)
  ocv_pylint_finalize()
endif()
if(TARGET check_pylint)
  message(STATUS "Registered 'check_pylint' target: using ${PYLINT_EXECUTABLE} (ver: ${PYLINT_VERSION}), checks: ${PYLINT_TOTAL_TARGETS}")
endif()
if(TARGET check_flake8)
  message(STATUS "Registered 'check_flake8' target: using ${FLAKE8_EXECUTABLE} (ver: ${FLAKE8_VERSION})")
endif()

if(OPENCV_GENERATE_SETUPVARS)
  include(cmake/OpenCVGenSetupVars.cmake)
endif()

# ----------------------------------------------------------------------------
# Summary:
# ----------------------------------------------------------------------------
status("")
status("General configuration for OpenCV ${OPENCV_VERSION} =====================================")
if(OPENCV_VCSVERSION)
  status("  Version control:" ${OPENCV_VCSVERSION})
endif()
if(OPENCV_EXTRA_MODULES_PATH AND NOT BUILD_INFO_SKIP_EXTRA_MODULES)
  set(__dump_extra_header OFF)
  foreach(p ${OPENCV_EXTRA_MODULES_PATH})
    if(EXISTS ${p})
      if(NOT __dump_extra_header)
        set(__dump_extra_header ON)
        status("")
        status("  Extra modules:")
      else()
        status("")
      endif()
      ocv_git_describe(EXTRA_MODULES_VCSVERSION "${p}")
      status("    Location (extra):" ${p})
      status("    Version control (extra):" ${EXTRA_MODULES_VCSVERSION})
    endif()
  endforeach()
  unset(__dump_extra_header)
endif()

# ========================== build platform ==========================
status("")
status("  Platform:")
if(NOT DEFINED OPENCV_TIMESTAMP
    AND NOT BUILD_INFO_SKIP_TIMESTAMP
)
  string(TIMESTAMP OPENCV_TIMESTAMP "" UTC)
  set(OPENCV_TIMESTAMP "${OPENCV_TIMESTAMP}" CACHE STRING "Timestamp of OpenCV build configuration" FORCE)
endif()
if(OPENCV_TIMESTAMP)
  status("    Timestamp:"      ${OPENCV_TIMESTAMP})
endif()
status("    Host:"             ${CMAKE_HOST_SYSTEM_NAME} ${CMAKE_HOST_SYSTEM_VERSION} ${CMAKE_HOST_SYSTEM_PROCESSOR})
if(CMAKE_CROSSCOMPILING)
  status("    Target:"         ${CMAKE_SYSTEM_NAME} ${CMAKE_SYSTEM_VERSION} ${CMAKE_SYSTEM_PROCESSOR})
endif()
status("    CMake:"            ${CMAKE_VERSION})
status("    CMake generator:"  ${CMAKE_GENERATOR})
status("    CMake build tool:" ${CMAKE_BUILD_TOOL})
if(MSVC)
  status("    MSVC:"           ${MSVC_VERSION})
endif()
if(CMAKE_GENERATOR MATCHES Xcode)
  status("    Xcode:"          ${XCODE_VERSION})
endif()
if(CMAKE_GENERATOR MATCHES "Xcode|Visual Studio|Multi-Config")
  status("    Configuration:"  ${CMAKE_CONFIGURATION_TYPES})
else()
  status("    Configuration:"  ${CMAKE_BUILD_TYPE})
endif()


# ========================= CPU code generation mode =========================
status("")
status("  CPU/HW features:")
status("    Baseline:"  "${CPU_BASELINE_FINAL}")
if(NOT CPU_BASELINE STREQUAL CPU_BASELINE_FINAL)
  status("      requested:"  "${CPU_BASELINE}")
endif()
if(CPU_BASELINE_REQUIRE)
  status("      required:"  "${CPU_BASELINE_REQUIRE}")
endif()
if(CPU_BASELINE_DISABLE)
  status("      disabled:"  "${CPU_BASELINE_DISABLE}")
endif()
if(CPU_DISPATCH_FINAL OR CPU_DISPATCH)
  status("    Dispatched code generation:"  "${CPU_DISPATCH_FINAL}")
  if(NOT CPU_DISPATCH STREQUAL CPU_DISPATCH_FINAL)
    status("      requested:"  "${CPU_DISPATCH}")
  endif()
  if(CPU_DISPATCH_REQUIRE)
    status("      required:"  "${CPU_DISPATCH_REQUIRE}")
  endif()
  foreach(OPT ${CPU_DISPATCH_FINAL})
    status("      ${OPT} (${CPU_${OPT}_USAGE_COUNT} files):"  "+ ${CPU_DISPATCH_${OPT}_INCLUDED}")
  endforeach()
endif()

# ========================== C/C++ options ==========================
if(CMAKE_CXX_COMPILER_VERSION)
  set(OPENCV_COMPILER_STR "${CMAKE_CXX_COMPILER} ${CMAKE_CXX_COMPILER_ARG1} (ver ${CMAKE_CXX_COMPILER_VERSION})")
else()
  set(OPENCV_COMPILER_STR "${CMAKE_CXX_COMPILER} ${CMAKE_CXX_COMPILER_ARG1}")
endif()
string(STRIP "${OPENCV_COMPILER_STR}" OPENCV_COMPILER_STR)

status("")
status("  C/C++:")
status("    Built as dynamic libs?:" BUILD_SHARED_LIBS THEN YES ELSE NO)
if(DEFINED CMAKE_CXX_STANDARD AND CMAKE_CXX_STANDARD)
  status("    C++ standard:"           "${CMAKE_CXX_STANDARD}")
endif()
status("    C++ Compiler:"           ${OPENCV_COMPILER_STR})
status("    C++ flags (Release):"    ${CMAKE_CXX_FLAGS} ${CMAKE_CXX_FLAGS_RELEASE})
status("    C++ flags (Debug):"      ${CMAKE_CXX_FLAGS} ${CMAKE_CXX_FLAGS_DEBUG})
status("    C Compiler:"             ${CMAKE_C_COMPILER} ${CMAKE_C_COMPILER_ARG1})
status("    C flags (Release):"      ${CMAKE_C_FLAGS} ${CMAKE_C_FLAGS_RELEASE})
status("    C flags (Debug):"        ${CMAKE_C_FLAGS} ${CMAKE_C_FLAGS_DEBUG})
if(WIN32)
  status("    Linker flags (Release):" ${CMAKE_EXE_LINKER_FLAGS} ${CMAKE_EXE_LINKER_FLAGS_RELEASE})
  status("    Linker flags (Debug):"   ${CMAKE_EXE_LINKER_FLAGS} ${CMAKE_EXE_LINKER_FLAGS_DEBUG})
else()
  status("    Linker flags (Release):" ${CMAKE_SHARED_LINKER_FLAGS} ${CMAKE_SHARED_LINKER_FLAGS_RELEASE})
  status("    Linker flags (Debug):"   ${CMAKE_SHARED_LINKER_FLAGS} ${CMAKE_SHARED_LINKER_FLAGS_DEBUG})
endif()
status("    ccache:"                  OPENCV_COMPILER_IS_CCACHE THEN YES ELSE NO)
status("    Precompiled headers:"     PCHSupport_FOUND AND ENABLE_PRECOMPILED_HEADERS THEN YES ELSE NO)

if(OPENCV_DISABLE_FILESYSTEM_SUPPORT)
  status("    Filesystem support is disabled")
endif()

# ========================== Dependencies ============================
ocv_get_all_libs(deps_modules deps_extra deps_3rdparty)
status("    Extra dependencies:" ${deps_extra})
status("    3rdparty dependencies:" ${deps_3rdparty})

# ========================== OpenCV modules ==========================
status("")
status("  OpenCV modules:")
set(OPENCV_MODULES_BUILD_ST "")
foreach(the_module ${OPENCV_MODULES_BUILD})
  if(NOT OPENCV_MODULE_${the_module}_CLASS STREQUAL "INTERNAL" OR the_module STREQUAL "opencv_ts")
    list(APPEND OPENCV_MODULES_BUILD_ST "${the_module}")
  endif()
endforeach()
string(REPLACE "opencv_" "" OPENCV_MODULES_BUILD_ST          "${OPENCV_MODULES_BUILD_ST}")
string(REPLACE "opencv_" "" OPENCV_MODULES_DISABLED_USER_ST  "${OPENCV_MODULES_DISABLED_USER}")
string(REPLACE "opencv_" "" OPENCV_MODULES_DISABLED_AUTO_ST  "${OPENCV_MODULES_DISABLED_AUTO}")
string(REPLACE "opencv_" "" OPENCV_MODULES_DISABLED_FORCE_ST "${OPENCV_MODULES_DISABLED_FORCE}")
list(SORT OPENCV_MODULES_BUILD_ST)
list(SORT OPENCV_MODULES_DISABLED_USER_ST)
list(SORT OPENCV_MODULES_DISABLED_AUTO_ST)
list(SORT OPENCV_MODULES_DISABLED_FORCE_ST)
status("    To be built:"            OPENCV_MODULES_BUILD          THEN ${OPENCV_MODULES_BUILD_ST}          ELSE "-")
status("    Disabled:"               OPENCV_MODULES_DISABLED_USER  THEN ${OPENCV_MODULES_DISABLED_USER_ST}  ELSE "-")
status("    Disabled by dependency:" OPENCV_MODULES_DISABLED_AUTO  THEN ${OPENCV_MODULES_DISABLED_AUTO_ST}  ELSE "-")
status("    Unavailable:"            OPENCV_MODULES_DISABLED_FORCE THEN ${OPENCV_MODULES_DISABLED_FORCE_ST} ELSE "-")

ocv_build_features_string(apps_status
  IF BUILD_TESTS AND HAVE_opencv_ts THEN "tests"
  IF BUILD_PERF_TESTS AND HAVE_opencv_ts THEN "perf_tests"
  IF BUILD_EXAMPLES THEN "examples"
  IF BUILD_opencv_apps THEN "apps"
  IF BUILD_ANDROID_SERVICE THEN "android_service"
  IF (BUILD_ANDROID_EXAMPLES OR INSTALL_ANDROID_EXAMPLES) AND CAN_BUILD_ANDROID_PROJECTS THEN "android_examples"
  ELSE "-")
status("    Applications:" "${apps_status}")
ocv_build_features_string(docs_status
    IF TARGET doxygen_cpp THEN "doxygen"
    IF TARGET doxygen_python THEN "python"
    IF TARGET doxygen_javadoc THEN "javadoc"
    IF BUILD_opencv_js OR DEFINED OPENCV_JS_LOCATION THEN "js"
    ELSE "NO"
)
status("    Documentation:" "${docs_status}")
status("    Non-free algorithms:" OPENCV_ENABLE_NONFREE THEN "YES" ELSE "NO")

# ========================== Android details ==========================
if(ANDROID)
  status("")
  if(DEFINED ANDROID_NDK_REVISION)
    set(__msg "${ANDROID_NDK} (ver ${ANDROID_NDK_REVISION})")
  else()
    set(__msg "location: ${ANDROID_NDK}")
  endif()
  status("  Android NDK: " ${__msg})
  status("    Android ABI:" ${ANDROID_ABI})
  if(BUILD_WITH_STANDALONE_TOOLCHAIN)
    status("    NDK toolchain:" "standalone: ${ANDROID_STANDALONE_TOOLCHAIN}")
  elseif(BUILD_WITH_ANDROID_NDK OR DEFINED ANDROID_TOOLCHAIN_NAME)
    status("    NDK toolchain:" "${ANDROID_TOOLCHAIN_NAME}")
  endif()
  status("    STL type:" ${ANDROID_STL})
  status("    Native API level:" ${ANDROID_NATIVE_API_LEVEL})

  if(BUILD_ANDROID_PROJECTS)
    status("  Android SDK: " "${ANDROID_SDK} (tools: ${ANDROID_SDK_TOOLS_VERSION} build tools: ${ANDROID_SDK_BUILD_TOOLS_VERSION})")
    if(ANDROID_EXECUTABLE)
      status("    android tool:"  "${ANDROID_EXECUTABLE}")
    endif()
  else()
    status("  Android SDK: " "not used, projects are not built")
  endif()
  if(DEFINED ANDROID_SDK_COMPATIBLE_TARGET)
    status("    SDK target:" "${ANDROID_SDK_COMPATIBLE_TARGET}")
  endif()
  if(DEFINED ANDROID_PROJECTS_BUILD_TYPE)
    if(ANDROID_PROJECTS_BUILD_TYPE STREQUAL "ANT")
      status("    Projects build scripts:" "Ant/Eclipse compatible")
    elseif(ANDROID_PROJECTS_BUILD_TYPE STREQUAL "ANT")
      status("    Projects build scripts:" "Gradle")
    endif()
  endif()
endif()

# ================== Windows RT features ==================
if(WIN32)
status("")
status("  Windows RT support:" WINRT THEN YES ELSE NO)
  if(WINRT)
    status("    Building for Microsoft platform: " ${CMAKE_SYSTEM_NAME})
    status("    Building for architectures: " ${CMAKE_VS_EFFECTIVE_PLATFORMS})
    status("    Building for version: " ${CMAKE_SYSTEM_VERSION})
    if (DEFINED ENABLE_WINRT_MODE_NATIVE)
      status("    Building for C++ without CX extensions")
    endif()
  endif()
endif(WIN32)

# ========================== GUI ==========================
status("")
status("  GUI: ")

if(WITH_QT OR HAVE_QT)
  if(HAVE_QT5)
    status("    QT:" "YES (ver ${Qt5Core_VERSION_STRING})")
    status("      QT OpenGL support:" HAVE_QT_OPENGL THEN "YES (${Qt5OpenGL_LIBRARIES} ${Qt5OpenGL_VERSION_STRING})" ELSE NO)
  elseif(HAVE_QT)
    status("    QT:" "YES (ver ${QT_VERSION_MAJOR}.${QT_VERSION_MINOR}.${QT_VERSION_PATCH} ${QT_EDITION})")
    status("      QT OpenGL support:" HAVE_QT_OPENGL THEN "YES (${QT_QTOPENGL_LIBRARY})" ELSE NO)
  else()
    status("    QT:" "NO")
  endif()
endif()

if(WITH_WIN32UI)
  status("    Win32 UI:" HAVE_WIN32UI THEN YES ELSE NO)
endif()

if(HAVE_COCOA)  # APPLE
  status("    Cocoa:"  YES)
endif()

if(WITH_GTK OR HAVE_GTK)
  if(HAVE_GTK3)
    status("    GTK+:" "YES (ver ${GTK3_VERSION})")
  elseif(HAVE_GTK)
    status("    GTK+:" "YES (ver ${GTK2_VERSION})")
  else()
    status("    GTK+:" "NO")
  endif()
  if(HAVE_GTK)
    status(  "      GThread :" HAVE_GTHREAD THEN "YES (ver ${GTHREAD_VERSION})" ELSE NO)
    status(  "      GtkGlExt:" HAVE_GTKGLEXT THEN "YES (ver ${GTKGLEXT_VERSION})" ELSE NO)
  endif()
endif()

if(WITH_OPENGL OR HAVE_OPENGL)
  status("    OpenGL support:" HAVE_OPENGL THEN "YES (${OPENGL_LIBRARIES})" ELSE NO)
endif()

if(WITH_VTK OR HAVE_VTK)
  status("    VTK support:" HAVE_VTK THEN "YES (ver ${VTK_VERSION})" ELSE NO)
endif()

# ========================== MEDIA IO ==========================
status("")
status("  Media I/O: ")
status("    ZLib:"   ZLIB_FOUND THEN "${ZLIB_LIBRARIES} (ver ${ZLIB_VERSION_STRING})" ELSE "build (ver ${ZLIB_VERSION_STRING})")

if(WITH_JPEG OR HAVE_JPEG)
  if(NOT HAVE_JPEG)
    status("    JPEG:" NO)
  elseif(BUILD_JPEG)
    status("    JPEG:" "build-${JPEG_LIBRARY} (ver ${JPEG_LIB_VERSION})")
  else()
    status("    JPEG:" "${JPEG_LIBRARY} (ver ${JPEG_LIB_VERSION})")
  endif()
endif()

if(WITH_WEBP OR HAVE_WEBP)
  status("    WEBP:" WEBP_FOUND THEN "${WEBP_LIBRARY} (ver ${WEBP_VERSION})" ELSE "build (ver ${WEBP_VERSION})")
endif()

if(WITH_PNG OR HAVE_PNG)
  status("    PNG:"  PNG_FOUND  THEN "${PNG_LIBRARY} (ver ${PNG_VERSION})" ELSE "build (ver ${PNG_VERSION})")
endif()

if(WITH_TIFF OR HAVE_TIFF)
  status("    TIFF:" TIFF_FOUND THEN "${TIFF_LIBRARY} (ver ${TIFF_VERSION} / ${TIFF_VERSION_STRING})" ELSE "build (ver ${TIFF_VERSION} - ${TIFF_VERSION_STRING})")
endif()

if(HAVE_OPENJPEG)
  status("    JPEG 2000:" OpenJPEG_FOUND
      THEN "OpenJPEG (ver ${OPENJPEG_MAJOR_VERSION}.${OPENJPEG_MINOR_VERSION}.${OPENJPEG_BUILD_VERSION})"
      ELSE "build (ver ${OPENJPEG_VERSION})"
  )
elseif(HAVE_JASPER)
  status("    JPEG 2000:" JASPER_FOUND THEN "${JASPER_LIBRARY} (ver ${JASPER_VERSION_STRING})" ELSE "build Jasper (ver ${JASPER_VERSION_STRING})")
elseif(WITH_OPENJPEG OR WITH_JASPER)
  status("    JPEG 2000:" "NO")
endif()

if(WITH_OPENEXR OR HAVE_OPENEXR)
  if(HAVE_OPENEXR)
    status("    OpenEXR:" OPENEXR_FOUND THEN "${OPENEXR_LIBRARIES} (ver ${OPENEXR_VERSION})" ELSE "build (ver ${OPENEXR_VERSION})")
  else()
    status("    OpenEXR:" "NO")
  endif()
endif()

if(WITH_GDAL OR HAVE_GDAL)
  status("    GDAL:" HAVE_GDAL THEN "YES (${GDAL_LIBRARY})" ELSE "NO")
endif()

if(WITH_GDCM OR HAVE_GDCM)
  status("    GDCM:" HAVE_GDCM THEN "YES (${GDCM_VERSION})" ELSE "NO")
endif()

if(WITH_IMGCODEC_HDR OR DEFINED HAVE_IMGCODEC_HDR)
  status("    HDR:" HAVE_IMGCODEC_HDR THEN "YES" ELSE "NO")
endif()

if(WITH_IMGCODEC_SUNRASTER OR DEFINED HAVE_IMGCODEC_SUNRASTER)
  status("    SUNRASTER:" HAVE_IMGCODEC_SUNRASTER THEN "YES" ELSE "NO")
endif()

if(WITH_IMGCODEC_PXM OR DEFINED HAVE_IMGCODEC_PXM)
  status("    PXM:" HAVE_IMGCODEC_PXM THEN "YES" ELSE "NO")
endif()

if(WITH_IMGCODEC_PFM OR DEFINED HAVE_IMGCODEC_PFM)
  status("    PFM:" HAVE_IMGCODEC_PFM THEN "YES" ELSE "NO")
endif()

# ========================== VIDEO IO ==========================
status("")
status("  Video I/O:")

if(WITH_1394 OR HAVE_DC1394_2)
  status("    DC1394:" HAVE_DC1394_2 THEN "YES (${DC1394_2_VERSION})" ELSE NO)
endif()

if(WITH_FFMPEG OR HAVE_FFMPEG)
  if(OPENCV_FFMPEG_USE_FIND_PACKAGE)
    status("    FFMPEG:"       HAVE_FFMPEG         THEN "YES (find_package)"                       ELSE "NO (find_package)")
  elseif(WIN32)
    status("    FFMPEG:"       HAVE_FFMPEG         THEN "YES (prebuilt binaries)"                  ELSE NO)
  else()
    status("    FFMPEG:"       HAVE_FFMPEG         THEN YES ELSE NO)
  endif()
  status("      avcodec:"      FFMPEG_libavcodec_VERSION    THEN "YES (${FFMPEG_libavcodec_VERSION})"    ELSE NO)
  status("      avformat:"     FFMPEG_libavformat_VERSION   THEN "YES (${FFMPEG_libavformat_VERSION})"   ELSE NO)
  status("      avutil:"       FFMPEG_libavutil_VERSION     THEN "YES (${FFMPEG_libavutil_VERSION})"     ELSE NO)
  status("      swscale:"      FFMPEG_libswscale_VERSION    THEN "YES (${FFMPEG_libswscale_VERSION})"    ELSE NO)
  status("      avresample:"   FFMPEG_libavresample_VERSION THEN "YES (${FFMPEG_libavresample_VERSION})" ELSE NO)
endif()

if(WITH_GSTREAMER OR HAVE_GSTREAMER)
  status("    GStreamer:" HAVE_GSTREAMER THEN "YES (${GSTREAMER_VERSION})" ELSE NO)
endif()

if(WITH_OPENNI2 OR HAVE_OPENNI2)
  status("    OpenNI2:"        HAVE_OPENNI2    THEN "YES (${OPENNI2_VERSION})" ELSE NO)
endif()

if(WITH_PVAPI OR HAVE_PVAPI)
  status("    PvAPI:" HAVE_PVAPI THEN YES ELSE NO)
endif()

if(WITH_ARAVIS OR HAVE_ARAVIS_API)
  status("    Aravis SDK:" HAVE_ARAVIS_API THEN "YES (${ARAVIS_VERSION})" ELSE NO)
endif()

if(WITH_AVFOUNDATION OR HAVE_AVFOUNDATION)
  status("    AVFoundation:" HAVE_AVFOUNDATION THEN YES ELSE NO)
endif()

if(HAVE_CAP_IOS)
  status("    iOS capture:" YES)
endif()

if(WITH_V4L OR HAVE_V4L)
  ocv_build_features_string(v4l_status
    IF HAVE_CAMV4L2 THEN "linux/videodev2.h"
    IF HAVE_VIDEOIO THEN "sys/videoio.h"
    ELSE "NO")
  status("    v4l/v4l2:" HAVE_V4L THEN "YES (${v4l_status})" ELSE NO)
endif()

if(WITH_DSHOW OR HAVE_DSHOW)
  status("    DirectShow:" HAVE_DSHOW THEN YES ELSE NO)
endif()

if(WITH_MSMF OR HAVE_MSMF)
  status("    Media Foundation:" HAVE_MSMF THEN YES ELSE NO)
  status("      DXVA:" HAVE_MSMF_DXVA THEN YES ELSE NO)
endif()

if(WITH_XIMEA OR HAVE_XIMEA)
  status("    XIMEA:" HAVE_XIMEA THEN YES ELSE NO)
endif()

if(WITH_UEYE OR HAVE_UEYE)
  status("    uEye:" HAVE_UEYE THEN YES ELSE NO)
endif()

if(WITH_XINE OR HAVE_XINE)
  status("    Xine:"           HAVE_XINE           THEN "YES (ver ${XINE_VERSION})"     ELSE NO)
endif()

if(WITH_LIBREALSENSE OR HAVE_LIBREALSENSE)
  status("    Intel RealSense:" HAVE_LIBREALSENSE THEN "YES (${LIBREALSENSE_VERSION})" ELSE NO)
endif()

if(WITH_MFX OR HAVE_MFX)
  if(HAVE_MFX)
    if(MFX_LIBRARY)
      set(__details " (${MFX_LIBRARY})")
    elseif(MFX_LIBRARIES)
      set(__details " (${MFX_LIBRARIES})")
    else()
      set(__details " (unknown)")
    endif()
  endif()
  status("    Intel Media SDK:" HAVE_MFX      THEN "YES${__details}" ELSE NO)
endif()

if(WITH_GPHOTO2 OR HAVE_GPHOTO2)
  status("    gPhoto2:"        HAVE_GPHOTO2        THEN "YES"                                 ELSE NO)
endif()

# Order is similar to CV_PARALLEL_FRAMEWORK in core/src/parallel.cpp
ocv_build_features_string(parallel_status EXCLUSIVE
  IF HAVE_TBB THEN "TBB (ver ${TBB_VERSION_MAJOR}.${TBB_VERSION_MINOR} interface ${TBB_INTERFACE_VERSION})"
  IF HAVE_HPX THEN "HPX"
  IF HAVE_OPENMP THEN "OpenMP"
  IF HAVE_GCD THEN "GCD"
  IF WINRT OR HAVE_CONCURRENCY THEN "Concurrency"
  IF HAVE_PTHREADS_PF THEN "pthreads"
  ELSE "none")
status("")
status("  Parallel framework:" "${parallel_status}")
if (OPENCV_DISABLE_THREAD_SUPPORT)
  status("" "Multi thread code explicitly disabled with OPENCV_DISABLE_THREAD_SUPPORT.")
  if(HAVE_PTHREADS_PF OR HAVE_HPX OR HAVE_OPENMP OR HAVE_GCD OR HAVE_CONCURRENCY)
    message(FATAL_ERROR "Not all parallel frameworks have been disabled (using ${parallel_status}).")
  endif()
  if(HAVE_PTHREAD)
    message(FATAL_ERROR "Thread execution might be in use in some component.")
  endif()
endif()

if(CV_TRACE OR OPENCV_TRACE)
  ocv_build_features_string(trace_status EXCLUSIVE
    IF HAVE_ITT THEN "with Intel ITT"
    ELSE "built-in")
  status("")
  status("  Trace: " OPENCV_TRACE THEN "YES (${trace_status})" ELSE NO)
endif()

# ========================== Other third-party libraries ==========================
status("")
status("  Other third-party libraries:")

if(WITH_IPP AND HAVE_IPP)
  status("    Intel IPP:" "${IPP_VERSION_STR} [${IPP_VERSION_MAJOR}.${IPP_VERSION_MINOR}.${IPP_VERSION_BUILD}]")
  status("           at:" "${IPP_ROOT_DIR}")
  if(NOT HAVE_IPP_ICV)
    status("       linked:" BUILD_WITH_DYNAMIC_IPP THEN "dynamic" ELSE "static")
  endif()
  if(HAVE_IPP_IW)
    if(BUILD_IPP_IW)
      status("    Intel IPP IW:" "sources (${IW_VERSION_MAJOR}.${IW_VERSION_MINOR}.${IW_VERSION_UPDATE})")
    else()
      status("    Intel IPP IW:" "binaries (${IW_VERSION_MAJOR}.${IW_VERSION_MINOR}.${IW_VERSION_UPDATE})")
    endif()
    status("              at:" "${IPP_IW_PATH}")
  else()
    status("    Intel IPP IW:"   NO)
  endif()
endif()

if(WITH_VA OR HAVE_VA)
  status("    VA:"            HAVE_VA          THEN "YES" ELSE NO)
endif()

if(WITH_TENGINE OR HAVE_TENGINE)
  status("    Tengine:"      HAVE_TENGINE     THEN "YES (${TENGINE_LIBRARIES})" ELSE NO)
endif()

if(WITH_LAPACK OR HAVE_LAPACK)
  status("    Lapack:"      HAVE_LAPACK     THEN "YES (${LAPACK_LIBRARIES})" ELSE NO)
endif()

if(WITH_HALIDE OR HAVE_HALIDE)
  status("    Halide:"     HAVE_HALIDE      THEN "YES (${HALIDE_LIBRARIES} ${HALIDE_INCLUDE_DIRS})" ELSE NO)
endif()

if(WITH_INF_ENGINE OR INF_ENGINE_TARGET)
  if(INF_ENGINE_TARGET)
    list(GET INF_ENGINE_TARGET 0 ie_target)
    set(__msg "YES (${INF_ENGINE_RELEASE} / ${INF_ENGINE_VERSION})")
    get_target_property(_lib ${ie_target} IMPORTED_LOCATION)
    get_target_property(_lib_imp_rel ${ie_target} IMPORTED_IMPLIB_RELEASE)
    get_target_property(_lib_imp_dbg ${ie_target} IMPORTED_IMPLIB_DEBUG)
    get_target_property(_lib_rel ${ie_target} IMPORTED_LOCATION_RELEASE)
    get_target_property(_lib_dbg ${ie_target} IMPORTED_LOCATION_DEBUG)
    ocv_build_features_string(_lib
      IF _lib THEN "${_lib}"
      IF _lib_imp_rel AND _lib_imp_dbg THEN "${_lib_imp_rel} / ${_lib_imp_dbg}"
      IF _lib_rel AND _lib_dbg THEN "${_lib_rel} / ${_lib_dbg}"
      IF _lib_rel  THEN "${_lib_rel}"
      IF _lib_dbg  THEN "${_lib_dbg}"
      ELSE "unknown"
    )
    get_target_property(_inc ${ie_target} INTERFACE_INCLUDE_DIRECTORIES)
    status("    Inference Engine:" "${__msg}")
    status("        * libs:" "${_lib}")
    status("        * includes:" "${_inc}")
  else()
    status("    Inference Engine:"     "NO")
  endif()
endif()
if(WITH_NGRAPH OR HAVE_NGRAPH)
  if(HAVE_NGRAPH)
    set(__target ngraph::ngraph)
    set(__msg "YES (${ngraph_VERSION})")
    get_target_property(_lib ${__target} IMPORTED_LOCATION)
    get_target_property(_lib_imp_rel ${__target} IMPORTED_IMPLIB_RELEASE)
    get_target_property(_lib_imp_dbg ${__target} IMPORTED_IMPLIB_DEBUG)
    get_target_property(_lib_rel ${__target} IMPORTED_LOCATION_RELEASE)
    get_target_property(_lib_dbg ${__target} IMPORTED_LOCATION_DEBUG)
    ocv_build_features_string(_lib
      IF _lib THEN "${_lib}"
      IF _lib_imp_rel AND _lib_imp_dbg THEN "${_lib_imp_rel} / ${_lib_imp_dbg}"
      IF _lib_rel AND _lib_dbg THEN "${_lib_rel} / ${_lib_dbg}"
      IF _lib_rel  THEN "${_lib_rel}"
      IF _lib_dbg  THEN "${_lib_dbg}"
      ELSE "unknown"
    )
    get_target_property(_inc ${__target} INTERFACE_INCLUDE_DIRECTORIES)
    status("    nGraph:" "${__msg}")
    status("        * libs:" "${_lib}")
    status("        * includes:" "${_inc}")
  else()
    status("    nGraph:"     "NO")
  endif()
endif()

if(WITH_EIGEN OR HAVE_EIGEN)
  status("    Eigen:"      HAVE_EIGEN       THEN "YES (ver ${EIGEN_WORLD_VERSION}.${EIGEN_MAJOR_VERSION}.${EIGEN_MINOR_VERSION})" ELSE NO)
endif()

if(WITH_OPENVX OR HAVE_OPENVX)
  status("    OpenVX:"     HAVE_OPENVX      THEN "YES (${OPENVX_LIBRARIES})" ELSE "NO")
endif()

status("    Custom HAL:" OpenCV_USED_HAL  THEN "YES (${OpenCV_USED_HAL})" ELSE "NO")

foreach(s ${CUSTOM_STATUS})
  status(${CUSTOM_STATUS_${s}})
endforeach()

if(WITH_CUDA OR HAVE_CUDA)
  ocv_build_features_string(cuda_features
    IF HAVE_CUFFT THEN "CUFFT"
    IF HAVE_CUBLAS THEN "CUBLAS"
    IF HAVE_NVCUVID THEN "NVCUVID"
    IF CUDA_FAST_MATH THEN "FAST_MATH"
    ELSE "no extra features")
  status("")
  status("  NVIDIA CUDA:" HAVE_CUDA THEN "YES (ver ${CUDA_VERSION_STRING}, ${cuda_features})" ELSE NO)
  if(HAVE_CUDA)
    status("    NVIDIA GPU arch:"      ${OPENCV_CUDA_ARCH_BIN})
    status("    NVIDIA PTX archs:"     ${OPENCV_CUDA_ARCH_PTX})
  endif()
 endif()

 if(WITH_CUDNN OR HAVE_CUDNN)
    status("")
    status("  cuDNN:" HAVE_CUDNN THEN "YES (ver ${CUDNN_VERSION})" ELSE NO)
endif()

if(WITH_VULKAN OR HAVE_VULKAN)
  status("")
  status("  Vulkan:"     HAVE_VULKAN THEN "YES" ELSE "NO")
  if(HAVE_VULKAN)
    status("    Include path:"  VULKAN_INCLUDE_DIRS THEN "${VULKAN_INCLUDE_DIRS}" ELSE "NO")
    status("    Link libraries:" VULKAN_LIBRARIES THEN "${VULKAN_LIBRARIES}" ELSE "Dynamic load")
  endif()
endif()

if(WITH_OPENCL OR HAVE_OPENCL)
  ocv_build_features_string(opencl_features
    IF HAVE_OPENCL_SVM THEN "SVM"
    IF HAVE_CLAMDFFT THEN "AMDFFT"
    IF HAVE_CLAMDBLAS THEN "AMDBLAS"
    IF HAVE_OPENCL_D3D11_NV THEN "NVD3D11"
    IF HAVE_VA_INTEL THEN "INTELVA"
    ELSE "no extra features")
  status("")
  status("  OpenCL:"     HAVE_OPENCL   THEN   "YES (${opencl_features})" ELSE "NO")
  if(HAVE_OPENCL)
    status("    Include path:"  OPENCL_INCLUDE_DIRS THEN "${OPENCL_INCLUDE_DIRS}" ELSE "NO")
    status("    Link libraries:"       OPENCL_LIBRARIES THEN "${OPENCL_LIBRARIES}" ELSE "Dynamic load")
  endif()
endif()

if(WITH_ONNX OR HAVE_ONNX)
  status("")
  status("  ONNX:"     HAVE_ONNX THEN "YES" ELSE "NO")
  if(HAVE_ONNX)
    status("    Include path:"  ONNX_INCLUDE_DIR THEN "${ONNX_INCLUDE_DIR}" ELSE "NO")
    status("    Link libraries:" ONNX_LIBRARIES THEN "${ONNX_LIBRARIES}" ELSE "NO")
  endif()
endif()

# ========================== python ==========================
if(BUILD_opencv_python2)
  status("")
  status("  Python 2:")
  status("    Interpreter:"     PYTHON2INTERP_FOUND  THEN "${PYTHON2_EXECUTABLE} (ver ${PYTHON2_VERSION_STRING})"       ELSE NO)
  if(PYTHON2LIBS_VERSION_STRING)
    status("    Libraries:"   HAVE_opencv_python2  THEN  "${PYTHON2_LIBRARIES} (ver ${PYTHON2LIBS_VERSION_STRING})"   ELSE NO)
  else()
    status("    Libraries:"   HAVE_opencv_python2  THEN  "${PYTHON2_LIBRARIES}"                                      ELSE NO)
  endif()
  status("    numpy:"         PYTHON2_NUMPY_INCLUDE_DIRS THEN "${PYTHON2_NUMPY_INCLUDE_DIRS} (ver ${PYTHON2_NUMPY_VERSION})" ELSE "NO (Python wrappers can not be generated)")
  status("    install path:"  HAVE_opencv_python2  THEN "${__INSTALL_PATH_PYTHON2}"                            ELSE "-")
endif()

if(BUILD_opencv_python3)
  status("")
  status("  Python 3:")
  status("    Interpreter:"     PYTHON3INTERP_FOUND  THEN "${PYTHON3_EXECUTABLE} (ver ${PYTHON3_VERSION_STRING})"       ELSE NO)
  if(PYTHON3LIBS_VERSION_STRING)
    status("    Libraries:"   HAVE_opencv_python3  THEN  "${PYTHON3_LIBRARIES} (ver ${PYTHON3LIBS_VERSION_STRING})"   ELSE NO)
  else()
    status("    Libraries:"   HAVE_opencv_python3  THEN  "${PYTHON3_LIBRARIES}"                                      ELSE NO)
  endif()
  status("    numpy:"         PYTHON3_NUMPY_INCLUDE_DIRS THEN "${PYTHON3_NUMPY_INCLUDE_DIRS} (ver ${PYTHON3_NUMPY_VERSION})" ELSE "NO (Python3 wrappers can not be generated)")
  status("    install path:"  HAVE_opencv_python3  THEN "${__INSTALL_PATH_PYTHON3}"                            ELSE "-")
endif()

status("")
status("  Python (for build):"  PYTHON_DEFAULT_AVAILABLE THEN "${PYTHON_DEFAULT_EXECUTABLE}" ELSE NO)

# ========================== java ==========================
if(BUILD_JAVA)
  status("")
  status("  Java:"            BUILD_FAT_JAVA_LIB  THEN "export all functions"                                      ELSE "")
  status("    ant:"           ANT_EXECUTABLE      THEN "${ANT_EXECUTABLE} (ver ${ANT_VERSION})"                    ELSE NO)
  if(NOT ANDROID)
    status("    JNI:"         JNI_INCLUDE_DIRS    THEN "${JNI_INCLUDE_DIRS}"                                       ELSE NO)
  endif()
  status("    Java wrappers:" HAVE_opencv_java                                                            THEN YES ELSE NO)
  status("    Java tests:"    BUILD_TESTS AND opencv_test_java_BINARY_DIR                                 THEN YES ELSE NO)
endif()

# ========================== Objective-C =======================
if(BUILD_OBJC)
  status("")
  status("  Objective-C wrappers:" HAVE_opencv_objc                                                       THEN YES ELSE NO)
endif()

ocv_cmake_hook(STATUS_DUMP_EXTRA)

# ========================== auxiliary ==========================
status("")
status("  Install to:" "${CMAKE_INSTALL_PREFIX}")
status("-----------------------------------------------------------------")
status("")


ocv_finalize_status()

if(ENABLE_CONFIG_VERIFICATION)
  ocv_verify_config()
endif()

if(HAVE_CUDA AND COMMAND CUDA_BUILD_CLEAN_TARGET)
  CUDA_BUILD_CLEAN_TARGET()
endif()

ocv_cmake_hook(POST_FINALIZE)

# ----------------------------------------------------------------------------
# CPack stuff
# ----------------------------------------------------------------------------

include(cmake/OpenCVPackaging.cmake)

# This should be the last command
ocv_cmake_dump_vars("" TOFILE "CMakeVars.txt")
ocv_cmake_eval(DEBUG_POST ONCE)<|MERGE_RESOLUTION|>--- conflicted
+++ resolved
@@ -659,11 +659,7 @@
     elseif(EMSCRIPTEN)
       # no need to link to system libs with emscripten
     elseif(QNXNTO)
-<<<<<<< HEAD
-      # no need to link to system libs with QNX
-=======
       set(OPENCV_LINKER_LIBS ${OPENCV_LINKER_LIBS} m)
->>>>>>> 8334ee18
     else()
       set(OPENCV_LINKER_LIBS ${OPENCV_LINKER_LIBS} dl m pthread rt)
     endif()
